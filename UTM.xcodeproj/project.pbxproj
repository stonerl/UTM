// !$*UTF8*$!
{
	archiveVersion = 1;
	classes = {
	};
	objectVersion = 52;
	objects = {

/* Begin PBXBuildFile section */
		2C33B3A92566C9B100A954A6 /* VMContextMenuModifier.swift in Sources */ = {isa = PBXBuildFile; fileRef = 2C33B3A82566C9B100A954A6 /* VMContextMenuModifier.swift */; };
		2C33B3AA2566C9B100A954A6 /* VMContextMenuModifier.swift in Sources */ = {isa = PBXBuildFile; fileRef = 2C33B3A82566C9B100A954A6 /* VMContextMenuModifier.swift */; };
		2C6D9E03256EE454003298E6 /* VMDisplayTerminalWindowController.swift in Sources */ = {isa = PBXBuildFile; fileRef = 2C6D9E02256EE454003298E6 /* VMDisplayTerminalWindowController.swift */; };
		2C6D9E06256F0646003298E6 /* hterm_all.js in Resources */ = {isa = PBXBuildFile; fileRef = E28394BD240C22F1006742E2 /* hterm_all.js */; };
		2C6D9E07256F0646003298E6 /* terminal.html in Resources */ = {isa = PBXBuildFile; fileRef = E28394B8240C219F006742E2 /* terminal.html */; };
		2C6D9E08256F0646003298E6 /* terminal.js in Resources */ = {isa = PBXBuildFile; fileRef = E28394B9240C219F006742E2 /* terminal.js */; };
		2C6D9E142571AFE5003298E6 /* UTMQcow2.c in Sources */ = {isa = PBXBuildFile; fileRef = 2C6D9E132571AFE5003298E6 /* UTMQcow2.c */; };
		2C6D9E152571AFE5003298E6 /* UTMQcow2.c in Sources */ = {isa = PBXBuildFile; fileRef = 2C6D9E132571AFE5003298E6 /* UTMQcow2.c */; };
		2CE8EAEE2572E0C2000E2EBB /* qapi-events-block-export.c in Sources */ = {isa = PBXBuildFile; fileRef = 2CE8EAEC2572E0C2000E2EBB /* qapi-events-block-export.c */; };
		2CE8EAEF2572E0C2000E2EBB /* qapi-events-block-export.c in Sources */ = {isa = PBXBuildFile; fileRef = 2CE8EAEC2572E0C2000E2EBB /* qapi-events-block-export.c */; };
		2CE8EAF32572E0D0000E2EBB /* qapi-events-acpi.c in Sources */ = {isa = PBXBuildFile; fileRef = 2CE8EAF22572E0D0000E2EBB /* qapi-events-acpi.c */; };
		2CE8EAF42572E0D0000E2EBB /* qapi-events-acpi.c in Sources */ = {isa = PBXBuildFile; fileRef = 2CE8EAF22572E0D0000E2EBB /* qapi-events-acpi.c */; };
		2CE8EAF92572E131000E2EBB /* qapi-types-acpi.c in Sources */ = {isa = PBXBuildFile; fileRef = 2CE8EAF72572E130000E2EBB /* qapi-types-acpi.c */; };
		2CE8EAFA2572E131000E2EBB /* qapi-types-acpi.c in Sources */ = {isa = PBXBuildFile; fileRef = 2CE8EAF72572E130000E2EBB /* qapi-types-acpi.c */; };
		2CE8EAFE2572E14D000E2EBB /* qapi-types-block-export.c in Sources */ = {isa = PBXBuildFile; fileRef = 2CE8EAFC2572E14C000E2EBB /* qapi-types-block-export.c */; };
		2CE8EAFF2572E14D000E2EBB /* qapi-types-block-export.c in Sources */ = {isa = PBXBuildFile; fileRef = 2CE8EAFC2572E14C000E2EBB /* qapi-types-block-export.c */; };
		2CE8EB042572E166000E2EBB /* qapi-visit-acpi.c in Sources */ = {isa = PBXBuildFile; fileRef = 2CE8EB032572E166000E2EBB /* qapi-visit-acpi.c */; };
		2CE8EB052572E166000E2EBB /* qapi-visit-acpi.c in Sources */ = {isa = PBXBuildFile; fileRef = 2CE8EB032572E166000E2EBB /* qapi-visit-acpi.c */; };
		2CE8EB092572E173000E2EBB /* qapi-visit-block-export.c in Sources */ = {isa = PBXBuildFile; fileRef = 2CE8EB082572E173000E2EBB /* qapi-visit-block-export.c */; };
		2CE8EB0A2572E173000E2EBB /* qapi-visit-block-export.c in Sources */ = {isa = PBXBuildFile; fileRef = 2CE8EB082572E173000E2EBB /* qapi-visit-block-export.c */; };
		2CE8EB41257811E8000E2EBB /* UTMConfiguration+Defaults.m in Sources */ = {isa = PBXBuildFile; fileRef = 2CE8EB40257811E8000E2EBB /* UTMConfiguration+Defaults.m */; };
		2CE8EB42257811E8000E2EBB /* UTMConfiguration+Defaults.m in Sources */ = {isa = PBXBuildFile; fileRef = 2CE8EB40257811E8000E2EBB /* UTMConfiguration+Defaults.m */; };
		CE020BA324AEDC7C00B44AB6 /* UTMData.swift in Sources */ = {isa = PBXBuildFile; fileRef = CE020BA224AEDC7C00B44AB6 /* UTMData.swift */; };
		CE020BA424AEDC7C00B44AB6 /* UTMData.swift in Sources */ = {isa = PBXBuildFile; fileRef = CE020BA224AEDC7C00B44AB6 /* UTMData.swift */; };
		CE020BA724AEDEF000B44AB6 /* Logging in Frameworks */ = {isa = PBXBuildFile; productRef = CE020BA624AEDEF000B44AB6 /* Logging */; };
		CE020BA924AEDF3000B44AB6 /* Logging in Frameworks */ = {isa = PBXBuildFile; productRef = CE020BA824AEDF3000B44AB6 /* Logging */; };
		CE020BAB24AEE00000B44AB6 /* UTMLoggingSwift.swift in Sources */ = {isa = PBXBuildFile; fileRef = CE020BAA24AEE00000B44AB6 /* UTMLoggingSwift.swift */; };
		CE020BAC24AEE00000B44AB6 /* UTMLoggingSwift.swift in Sources */ = {isa = PBXBuildFile; fileRef = CE020BAA24AEE00000B44AB6 /* UTMLoggingSwift.swift */; };
		CE020BB624B14F8400B44AB6 /* UTMVirtualMachineExtension.swift in Sources */ = {isa = PBXBuildFile; fileRef = CE020BB524B14F8400B44AB6 /* UTMVirtualMachineExtension.swift */; };
		CE020BB724B14F8400B44AB6 /* UTMVirtualMachineExtension.swift in Sources */ = {isa = PBXBuildFile; fileRef = CE020BB524B14F8400B44AB6 /* UTMVirtualMachineExtension.swift */; };
		CE020FA2251A661F00665C85 /* LaunchScreen.storyboard in Resources */ = {isa = PBXBuildFile; fileRef = CE550BD72259479D0063E575 /* LaunchScreen.storyboard */; };
		CE03D05224D90B4E00F76B84 /* UTMQemuSystem.m in Sources */ = {isa = PBXBuildFile; fileRef = CE03D05024D90B4E00F76B84 /* UTMQemuSystem.m */; };
		CE03D05324D90B4E00F76B84 /* UTMQemuSystem.m in Sources */ = {isa = PBXBuildFile; fileRef = CE03D05024D90B4E00F76B84 /* UTMQemuSystem.m */; };
		CE03D08624D90F0700F76B84 /* gmodule-2.0.0.framework in Frameworks */ = {isa = PBXBuildFile; fileRef = CE2D63D822653C7300FC7E63 /* gmodule-2.0.0.framework */; };
		CE03D08724D90F0700F76B84 /* gobject-2.0.0.framework in Frameworks */ = {isa = PBXBuildFile; fileRef = CE2D63F522653C7400FC7E63 /* gobject-2.0.0.framework */; };
		CE03D08824D90F0700F76B84 /* gio-2.0.0.framework in Frameworks */ = {isa = PBXBuildFile; fileRef = CE2D63F822653C7400FC7E63 /* gio-2.0.0.framework */; };
		CE03D08924D90F0700F76B84 /* glib-2.0.0.framework in Frameworks */ = {isa = PBXBuildFile; fileRef = CE2D640422653C7500FC7E63 /* glib-2.0.0.framework */; };
		CE03D08A24D90F2900F76B84 /* intl.8.framework in Frameworks */ = {isa = PBXBuildFile; fileRef = CE2D63DA22653C7300FC7E63 /* intl.8.framework */; };
		CE03D08B24D90F2900F76B84 /* jpeg.62.framework in Frameworks */ = {isa = PBXBuildFile; fileRef = CE2D63D922653C7300FC7E63 /* jpeg.62.framework */; };
		CE03D08C24D9123E00F76B84 /* gio-2.0.0.framework in Embed Libraries */ = {isa = PBXBuildFile; fileRef = CE2D63F822653C7400FC7E63 /* gio-2.0.0.framework */; settings = {ATTRIBUTES = (CodeSignOnCopy, ); }; };
		CE03D08D24D9123F00F76B84 /* glib-2.0.0.framework in Embed Libraries */ = {isa = PBXBuildFile; fileRef = CE2D640422653C7500FC7E63 /* glib-2.0.0.framework */; settings = {ATTRIBUTES = (CodeSignOnCopy, ); }; };
		CE03D08E24D9124100F76B84 /* gmodule-2.0.0.framework in Embed Libraries */ = {isa = PBXBuildFile; fileRef = CE2D63D822653C7300FC7E63 /* gmodule-2.0.0.framework */; settings = {ATTRIBUTES = (CodeSignOnCopy, ); }; };
		CE03D08F24D9124200F76B84 /* gobject-2.0.0.framework in Embed Libraries */ = {isa = PBXBuildFile; fileRef = CE2D63F522653C7400FC7E63 /* gobject-2.0.0.framework */; settings = {ATTRIBUTES = (CodeSignOnCopy, ); }; };
		CE03D09024D9124800F76B84 /* intl.8.framework in Embed Libraries */ = {isa = PBXBuildFile; fileRef = CE2D63DA22653C7300FC7E63 /* intl.8.framework */; settings = {ATTRIBUTES = (CodeSignOnCopy, ); }; };
		CE03D09124D9124900F76B84 /* jpeg.62.framework in Embed Libraries */ = {isa = PBXBuildFile; fileRef = CE2D63D922653C7300FC7E63 /* jpeg.62.framework */; settings = {ATTRIBUTES = (CodeSignOnCopy, ); }; };
		CE03D0C424D913AA00F76B84 /* ffi.7.framework in Frameworks */ = {isa = PBXBuildFile; fileRef = CE2D63E322653C7400FC7E63 /* ffi.7.framework */; };
		CE03D0C524D913AF00F76B84 /* ffi.7.framework in Embed Libraries */ = {isa = PBXBuildFile; fileRef = CE2D63E322653C7400FC7E63 /* ffi.7.framework */; settings = {ATTRIBUTES = (CodeSignOnCopy, ); }; };
		CE03D0C624D913C600F76B84 /* opus.0.framework in Frameworks */ = {isa = PBXBuildFile; fileRef = CE2D640322653C7500FC7E63 /* opus.0.framework */; };
		CE03D0C724D913E600F76B84 /* opus.0.framework in Embed Libraries */ = {isa = PBXBuildFile; fileRef = CE2D640322653C7500FC7E63 /* opus.0.framework */; settings = {ATTRIBUTES = (CodeSignOnCopy, ); }; };
		CE03D0C824D913FD00F76B84 /* pixman-1.0.framework in Frameworks */ = {isa = PBXBuildFile; fileRef = CE2D641922653C7600FC7E63 /* pixman-1.0.framework */; };
		CE03D0C924D9140A00F76B84 /* pixman-1.0.framework in Embed Libraries */ = {isa = PBXBuildFile; fileRef = CE2D641922653C7600FC7E63 /* pixman-1.0.framework */; settings = {ATTRIBUTES = (CodeSignOnCopy, ); }; };
		CE03D0CA24D9142000F76B84 /* ssl.1.1.framework in Frameworks */ = {isa = PBXBuildFile; fileRef = CE2D641722653C7500FC7E63 /* ssl.1.1.framework */; };
		CE03D0CB24D9142500F76B84 /* ssl.1.1.framework in Embed Libraries */ = {isa = PBXBuildFile; fileRef = CE2D641722653C7500FC7E63 /* ssl.1.1.framework */; settings = {ATTRIBUTES = (CodeSignOnCopy, ); }; };
		CE03D0CC24D9144100F76B84 /* crypto.1.1.framework in Frameworks */ = {isa = PBXBuildFile; fileRef = CE2D640A22653C7500FC7E63 /* crypto.1.1.framework */; };
		CE03D0CD24D9144500F76B84 /* crypto.1.1.framework in Embed Libraries */ = {isa = PBXBuildFile; fileRef = CE2D640A22653C7500FC7E63 /* crypto.1.1.framework */; settings = {ATTRIBUTES = (CodeSignOnCopy, ); }; };
		CE03D0CE24D9A30100F76B84 /* iconv.2.framework in Frameworks */ = {isa = PBXBuildFile; fileRef = CE2D641522653C7500FC7E63 /* iconv.2.framework */; };
		CE03D0CF24D9A33000F76B84 /* iconv.2.framework in Embed Libraries */ = {isa = PBXBuildFile; fileRef = CE2D641522653C7500FC7E63 /* iconv.2.framework */; settings = {ATTRIBUTES = (CodeSignOnCopy, ); }; };
		CE03D0D224DCF4B600F76B84 /* VMMetalView.swift in Sources */ = {isa = PBXBuildFile; fileRef = CE03D0D124DCF4B600F76B84 /* VMMetalView.swift */; };
		CE03D0D424DCF6DD00F76B84 /* VMMetalViewInputDelegate.swift in Sources */ = {isa = PBXBuildFile; fileRef = CE03D0D324DCF6DD00F76B84 /* VMMetalViewInputDelegate.swift */; };
		CE0B6CEC24AD532500FE012D /* Assets.xcassets in Resources */ = {isa = PBXBuildFile; fileRef = CE550BD52259479D0063E575 /* Assets.xcassets */; };
		CE0B6CED24AD532A00FE012D /* Assets.xcassets in Resources */ = {isa = PBXBuildFile; fileRef = CE550BD52259479D0063E575 /* Assets.xcassets */; };
		CE0B6CEE24AD566A00FE012D /* CSConnection.m in Sources */ = {isa = PBXBuildFile; fileRef = CE4AA14B2264004F002E4A54 /* CSConnection.m */; };
		CE0B6CEF24AD566D00FE012D /* CSDisplayMetal.m in Sources */ = {isa = PBXBuildFile; fileRef = CE4AA1482263B24F002E4A54 /* CSDisplayMetal.m */; };
		CE0B6CF024AD567100FE012D /* CSInput.m in Sources */ = {isa = PBXBuildFile; fileRef = CE664510226935F000B0849A /* CSInput.m */; };
		CE0B6CF124AD567300FE012D /* CSMain.m in Sources */ = {isa = PBXBuildFile; fileRef = CE26FC24226EBC5A0090BE9B /* CSMain.m */; };
		CE0B6CF324AD568400FE012D /* UTMConfiguration.m in Sources */ = {isa = PBXBuildFile; fileRef = CE31C244225E555600A965DD /* UTMConfiguration.m */; };
		CE0B6CF424AD568400FE012D /* UTMConfiguration+Constants.m in Sources */ = {isa = PBXBuildFile; fileRef = CE5425362437DDE900E520F7 /* UTMConfiguration+Constants.m */; };
		CE0B6CF524AD568400FE012D /* UTMConfiguration+Miscellaneous.m in Sources */ = {isa = PBXBuildFile; fileRef = CEE0421124418F2E0001680F /* UTMConfiguration+Miscellaneous.m */; };
		CE0B6CF624AD568400FE012D /* UTMConfiguration+Drives.m in Sources */ = {isa = PBXBuildFile; fileRef = CE5425302437C09C00E520F7 /* UTMConfiguration+Drives.m */; };
		CE0B6CF724AD568400FE012D /* UTMConfiguration+Display.m in Sources */ = {isa = PBXBuildFile; fileRef = CEE0420B244117040001680F /* UTMConfiguration+Display.m */; };
		CE0B6CF824AD568400FE012D /* UTMViewState.m in Sources */ = {isa = PBXBuildFile; fileRef = CE6EDCDE241C4A6800A719DC /* UTMViewState.m */; };
		CE0B6CF924AD568400FE012D /* UTMConfiguration+Sharing.m in Sources */ = {isa = PBXBuildFile; fileRef = CE059DC4243BFA3200338317 /* UTMConfiguration+Sharing.m */; };
		CE0B6CFA24AD568400FE012D /* UTMConfiguration+System.m in Sources */ = {isa = PBXBuildFile; fileRef = CE5425332437C22A00E520F7 /* UTMConfiguration+System.m */; };
		CE0B6CFB24AD568400FE012D /* UTMConfiguration+Networking.m in Sources */ = {isa = PBXBuildFile; fileRef = CEA02A982436C7A30087E45F /* UTMConfiguration+Networking.m */; };
		CE0B6CFC24AD568400FE012D /* UTMConfigurationPortForward.m in Sources */ = {isa = PBXBuildFile; fileRef = CE54252D2436E48D00E520F7 /* UTMConfigurationPortForward.m */; };
		CE0B6CFD24AD569A00FE012D /* gst_ios_init.m in Sources */ = {isa = PBXBuildFile; fileRef = CEFE75D9228933DE0050ABCC /* gst_ios_init.m */; };
		CE0B6CFE24AD56AE00FE012D /* UTMLogging.m in Sources */ = {isa = PBXBuildFile; fileRef = CE6EDCE1241DA0E900A719DC /* UTMLogging.m */; };
		CE0B6D0024AD56AE00FE012D /* UTMVirtualMachine.m in Sources */ = {isa = PBXBuildFile; fileRef = CE5F165B2261395000F3D56B /* UTMVirtualMachine.m */; };
		CE0B6D0124AD56AE00FE012D /* UTMJSONStream.m in Sources */ = {isa = PBXBuildFile; fileRef = CE36B26922763F28004A1435 /* UTMJSONStream.m */; };
		CE0B6D0224AD56AE00FE012D /* UTMQemu.m in Sources */ = {isa = PBXBuildFile; fileRef = CE9D197B226542FE00355E14 /* UTMQemu.m */; };
		CE0B6D0324AD56AE00FE012D /* UTMTerminal.m in Sources */ = {isa = PBXBuildFile; fileRef = E28394B3240C20E0006742E2 /* UTMTerminal.m */; };
		CE0B6D0424AD56AE00FE012D /* UTMSpiceIO.m in Sources */ = {isa = PBXBuildFile; fileRef = E2D64BC8241DB24B0034E0C6 /* UTMSpiceIO.m */; };
		CE0B6D0624AD56AE00FE012D /* UTMTerminalIO.m in Sources */ = {isa = PBXBuildFile; fileRef = E2D64BCB241DB62A0034E0C6 /* UTMTerminalIO.m */; };
		CE0B6D0724AD56AE00FE012D /* UTMQemuManager.m in Sources */ = {isa = PBXBuildFile; fileRef = CE36B280227668D1004A1435 /* UTMQemuManager.m */; };
		CE0B6D0824AD56C300FE012D /* qapi-visit-core.c in Sources */ = {isa = PBXBuildFile; fileRef = CECC764F2273A7D50059B955 /* qapi-visit-core.c */; };
		CE0B6D0924AD56C300FE012D /* cf-output-visitor.c in Sources */ = {isa = PBXBuildFile; fileRef = CECC76502273A7D50059B955 /* cf-output-visitor.c */; };
		CE0B6D0A24AD56C300FE012D /* cf-input-visitor.c in Sources */ = {isa = PBXBuildFile; fileRef = CECC764C2273A7D50059B955 /* cf-input-visitor.c */; };
		CE0B6D0B24AD56C300FE012D /* qapi-dealloc-visitor.c in Sources */ = {isa = PBXBuildFile; fileRef = CECC764D2273A7D50059B955 /* qapi-dealloc-visitor.c */; };
		CE0B6D0C24AD56C300FE012D /* error.c in Sources */ = {isa = PBXBuildFile; fileRef = CE36B1542275061B004A1435 /* error.c */; };
		CE0B6D0D24AD56C300FE012D /* qapi-util.c in Sources */ = {isa = PBXBuildFile; fileRef = CECC764E2273A7D50059B955 /* qapi-util.c */; };
		CE0B6D0E24AD56E500FE012D /* UTMShaders.metal in Sources */ = {isa = PBXBuildFile; fileRef = CE2D63D02265154700FC7E63 /* UTMShaders.metal */; };
		CE0B6D0F24AD56E500FE012D /* UTMRenderer.m in Sources */ = {isa = PBXBuildFile; fileRef = CE2D63CF2265154700FC7E63 /* UTMRenderer.m */; };
		CE0B6D1024AD57C400FE012D /* qapi-builtin-types.c in Sources */ = {isa = PBXBuildFile; fileRef = CE23C0D523FCEC03001177D6 /* qapi-builtin-types.c */; };
		CE0B6D1124AD57C700FE012D /* qapi-builtin-visit.c in Sources */ = {isa = PBXBuildFile; fileRef = CE23C09623FCEC00001177D6 /* qapi-builtin-visit.c */; };
		CE0B6D1224AD57CB00FE012D /* qapi-commands-audio.c in Sources */ = {isa = PBXBuildFile; fileRef = CE23C09D23FCEC00001177D6 /* qapi-commands-audio.c */; };
		CE0B6D1324AD57FC00FE012D /* qapi-commands-qom.c in Sources */ = {isa = PBXBuildFile; fileRef = CE23C15523FCEC0A001177D6 /* qapi-commands-qom.c */; };
		CE0B6D1424AD57FC00FE012D /* qapi-events-common.c in Sources */ = {isa = PBXBuildFile; fileRef = CE23C0D723FCEC03001177D6 /* qapi-events-common.c */; };
		CE0B6D1524AD57FC00FE012D /* qapi-commands-misc-target.c in Sources */ = {isa = PBXBuildFile; fileRef = CE23C13C23FCEC08001177D6 /* qapi-commands-misc-target.c */; };
		CE0B6D1624AD57FC00FE012D /* qapi-commands-block.c in Sources */ = {isa = PBXBuildFile; fileRef = CE23C0E723FCEC04001177D6 /* qapi-commands-block.c */; };
		CE0B6D1724AD57FC00FE012D /* qapi-commands-misc.c in Sources */ = {isa = PBXBuildFile; fileRef = CE23C15123FCEC09001177D6 /* qapi-commands-misc.c */; };
		CE0B6D1824AD57FC00FE012D /* qapi-events-audio.c in Sources */ = {isa = PBXBuildFile; fileRef = CE23C13E23FCEC08001177D6 /* qapi-events-audio.c */; };
		CE0B6D1924AD57FC00FE012D /* qapi-events-crypto.c in Sources */ = {isa = PBXBuildFile; fileRef = CE23C11D23FCEC07001177D6 /* qapi-events-crypto.c */; };
		CE0B6D1A24AD57FC00FE012D /* qapi-commands-qdev.c in Sources */ = {isa = PBXBuildFile; fileRef = CE23C11F23FCEC07001177D6 /* qapi-commands-qdev.c */; };
		CE0B6D1B24AD57FC00FE012D /* qapi-commands-block-core.c in Sources */ = {isa = PBXBuildFile; fileRef = CE23C0DF23FCEC04001177D6 /* qapi-commands-block-core.c */; };
		CE0B6D1C24AD57FC00FE012D /* qapi-commands-char.c in Sources */ = {isa = PBXBuildFile; fileRef = CE23C08623FCEBFF001177D6 /* qapi-commands-char.c */; };
		CE0B6D1D24AD57FC00FE012D /* qapi-commands-net.c in Sources */ = {isa = PBXBuildFile; fileRef = CE23C08F23FCEC00001177D6 /* qapi-commands-net.c */; };
		CE0B6D1E24AD57FC00FE012D /* qapi-commands-trace.c in Sources */ = {isa = PBXBuildFile; fileRef = CE23C11023FCEC06001177D6 /* qapi-commands-trace.c */; };
		CE0B6D1F24AD57FC00FE012D /* qapi-events-dump.c in Sources */ = {isa = PBXBuildFile; fileRef = CE23C0D323FCEC03001177D6 /* qapi-events-dump.c */; };
		CE0B6D2024AD57FC00FE012D /* qapi-commands-dump.c in Sources */ = {isa = PBXBuildFile; fileRef = CE23C0DD23FCEC03001177D6 /* qapi-commands-dump.c */; };
		CE0B6D2124AD57FC00FE012D /* qapi-commands-error.c in Sources */ = {isa = PBXBuildFile; fileRef = CE23C0FC23FCEC05001177D6 /* qapi-commands-error.c */; };
		CE0B6D2224AD57FC00FE012D /* qapi-commands-introspect.c in Sources */ = {isa = PBXBuildFile; fileRef = CE23C10523FCEC05001177D6 /* qapi-commands-introspect.c */; };
		CE0B6D2324AD57FC00FE012D /* qapi-commands-crypto.c in Sources */ = {isa = PBXBuildFile; fileRef = CE23C0AE23FCEC01001177D6 /* qapi-commands-crypto.c */; };
		CE0B6D2424AD57FC00FE012D /* qapi-commands-rocker.c in Sources */ = {isa = PBXBuildFile; fileRef = CE23C08123FCEBFF001177D6 /* qapi-commands-rocker.c */; };
		CE0B6D2524AD57FC00FE012D /* qapi-commands-sockets.c in Sources */ = {isa = PBXBuildFile; fileRef = CE23C0BD23FCEC02001177D6 /* qapi-commands-sockets.c */; };
		CE0B6D2624AD57FC00FE012D /* qapi-commands-run-state.c in Sources */ = {isa = PBXBuildFile; fileRef = CE23C07E23FCEBFF001177D6 /* qapi-commands-run-state.c */; };
		CE0B6D2724AD57FC00FE012D /* qapi-commands-tpm.c in Sources */ = {isa = PBXBuildFile; fileRef = CE23C0BF23FCEC02001177D6 /* qapi-commands-tpm.c */; };
		CE0B6D2824AD57FC00FE012D /* qapi-emit-events.c in Sources */ = {isa = PBXBuildFile; fileRef = CE23C09223FCEC00001177D6 /* qapi-emit-events.c */; };
		CE0B6D2924AD57FC00FE012D /* qapi-commands-machine-target.c in Sources */ = {isa = PBXBuildFile; fileRef = CE23C0DB23FCEC03001177D6 /* qapi-commands-machine-target.c */; };
		CE0B6D2A24AD57FC00FE012D /* qapi-commands.c in Sources */ = {isa = PBXBuildFile; fileRef = CE23C0D223FCEC03001177D6 /* qapi-commands.c */; };
		CE0B6D2B24AD57FC00FE012D /* qapi-events-error.c in Sources */ = {isa = PBXBuildFile; fileRef = CE23C0F023FCEC04001177D6 /* qapi-events-error.c */; };
		CE0B6D2C24AD57FC00FE012D /* qapi-commands-ui.c in Sources */ = {isa = PBXBuildFile; fileRef = CE23C08223FCEBFF001177D6 /* qapi-commands-ui.c */; };
		CE0B6D2D24AD57FC00FE012D /* qapi-commands-machine.c in Sources */ = {isa = PBXBuildFile; fileRef = CE23C13223FCEC08001177D6 /* qapi-commands-machine.c */; };
		CE0B6D2E24AD57FC00FE012D /* qapi-commands-migration.c in Sources */ = {isa = PBXBuildFile; fileRef = CE23C09B23FCEC00001177D6 /* qapi-commands-migration.c */; };
		CE0B6D2F24AD57FC00FE012D /* qapi-events-char.c in Sources */ = {isa = PBXBuildFile; fileRef = CE23C12723FCEC07001177D6 /* qapi-events-char.c */; };
		CE0B6D3024AD57FC00FE012D /* qapi-commands-transaction.c in Sources */ = {isa = PBXBuildFile; fileRef = CE23C10B23FCEC06001177D6 /* qapi-commands-transaction.c */; };
		CE0B6D3124AD57FC00FE012D /* qapi-events-job.c in Sources */ = {isa = PBXBuildFile; fileRef = CE23C14523FCEC09001177D6 /* qapi-events-job.c */; };
		CE0B6D3224AD57FC00FE012D /* qapi-events-introspect.c in Sources */ = {isa = PBXBuildFile; fileRef = CE23C0B423FCEC01001177D6 /* qapi-events-introspect.c */; };
		CE0B6D3324AD57FC00FE012D /* qapi-events-block.c in Sources */ = {isa = PBXBuildFile; fileRef = CE23C11623FCEC06001177D6 /* qapi-events-block.c */; };
		CE0B6D3424AD57FC00FE012D /* qapi-commands-rdma.c in Sources */ = {isa = PBXBuildFile; fileRef = CE23C0FB23FCEC05001177D6 /* qapi-commands-rdma.c */; };
		CE0B6D3524AD57FC00FE012D /* qapi-events-authz.c in Sources */ = {isa = PBXBuildFile; fileRef = CE23C0CC23FCEC03001177D6 /* qapi-events-authz.c */; };
		CE0B6D3624AD57FC00FE012D /* qapi-commands-common.c in Sources */ = {isa = PBXBuildFile; fileRef = CE23C10823FCEC06001177D6 /* qapi-commands-common.c */; };
		CE0B6D3724AD57FD00FE012D /* qapi-events-block-core.c in Sources */ = {isa = PBXBuildFile; fileRef = CE23C0EF23FCEC04001177D6 /* qapi-events-block-core.c */; };
		CE0B6D3824AD57FD00FE012D /* qapi-commands-authz.c in Sources */ = {isa = PBXBuildFile; fileRef = CE23C0A423FCEC01001177D6 /* qapi-commands-authz.c */; };
		CE0B6D3924AD57FD00FE012D /* qapi-commands-job.c in Sources */ = {isa = PBXBuildFile; fileRef = CE23C15723FCEC0A001177D6 /* qapi-commands-job.c */; };
		CE0B6D3A24AD584C00FE012D /* qapi-types-qom.c in Sources */ = {isa = PBXBuildFile; fileRef = CE23C13823FCEC08001177D6 /* qapi-types-qom.c */; };
		CE0B6D3B24AD584C00FE012D /* qapi-events-machine.c in Sources */ = {isa = PBXBuildFile; fileRef = CE23C0B923FCEC02001177D6 /* qapi-events-machine.c */; };
		CE0B6D3C24AD584C00FE012D /* qapi-events-run-state.c in Sources */ = {isa = PBXBuildFile; fileRef = CE23C0FD23FCEC05001177D6 /* qapi-events-run-state.c */; };
		CE0B6D3D24AD584C00FE012D /* qapi-visit-block-core.c in Sources */ = {isa = PBXBuildFile; fileRef = CE23C0E023FCEC04001177D6 /* qapi-visit-block-core.c */; };
		CE0B6D3E24AD584C00FE012D /* qapi-visit-crypto.c in Sources */ = {isa = PBXBuildFile; fileRef = CE23C0C223FCEC02001177D6 /* qapi-visit-crypto.c */; };
		CE0B6D3F24AD584C00FE012D /* qapi-visit-qom.c in Sources */ = {isa = PBXBuildFile; fileRef = CE23C0E423FCEC04001177D6 /* qapi-visit-qom.c */; };
		CE0B6D4024AD584C00FE012D /* qapi-types-rocker.c in Sources */ = {isa = PBXBuildFile; fileRef = CE23C14D23FCEC09001177D6 /* qapi-types-rocker.c */; };
		CE0B6D4124AD584C00FE012D /* qapi-visit-transaction.c in Sources */ = {isa = PBXBuildFile; fileRef = CE23C0A623FCEC01001177D6 /* qapi-visit-transaction.c */; };
		CE0B6D4224AD584C00FE012D /* qapi-types-dump.c in Sources */ = {isa = PBXBuildFile; fileRef = CE23C12123FCEC07001177D6 /* qapi-types-dump.c */; };
		CE0B6D4324AD584C00FE012D /* qapi-types.c in Sources */ = {isa = PBXBuildFile; fileRef = CE23C0B623FCEC02001177D6 /* qapi-types.c */; };
		CE0B6D4424AD584C00FE012D /* qapi-visit-block.c in Sources */ = {isa = PBXBuildFile; fileRef = CE23C0A723FCEC01001177D6 /* qapi-visit-block.c */; };
		CE0B6D4524AD584C00FE012D /* qapi-types-run-state.c in Sources */ = {isa = PBXBuildFile; fileRef = CE23C08523FCEBFF001177D6 /* qapi-types-run-state.c */; };
		CE0B6D4624AD584C00FE012D /* qapi-events-rdma.c in Sources */ = {isa = PBXBuildFile; fileRef = CE23C12923FCEC07001177D6 /* qapi-events-rdma.c */; };
		CE0B6D4724AD584C00FE012D /* qapi-visit-net.c in Sources */ = {isa = PBXBuildFile; fileRef = CE23C08A23FCEC00001177D6 /* qapi-visit-net.c */; };
		CE0B6D4824AD584C00FE012D /* qapi-visit-audio.c in Sources */ = {isa = PBXBuildFile; fileRef = CE23C0BE23FCEC02001177D6 /* qapi-visit-audio.c */; };
		CE0B6D4924AD584C00FE012D /* qapi-types-trace.c in Sources */ = {isa = PBXBuildFile; fileRef = CE23C11523FCEC06001177D6 /* qapi-types-trace.c */; };
		CE0B6D4A24AD584C00FE012D /* qapi-types-error.c in Sources */ = {isa = PBXBuildFile; fileRef = CE23C11223FCEC06001177D6 /* qapi-types-error.c */; };
		CE0B6D4B24AD584C00FE012D /* qapi-visit-rocker.c in Sources */ = {isa = PBXBuildFile; fileRef = CE23C0F723FCEC05001177D6 /* qapi-visit-rocker.c */; };
		CE0B6D4C24AD584C00FE012D /* qapi-types-misc.c in Sources */ = {isa = PBXBuildFile; fileRef = CE23C12823FCEC07001177D6 /* qapi-types-misc.c */; };
		CE0B6D4D24AD584C00FE012D /* qapi-types-block.c in Sources */ = {isa = PBXBuildFile; fileRef = CE23C08723FCEBFF001177D6 /* qapi-types-block.c */; };
		CE0B6D4E24AD584C00FE012D /* qapi-types-tpm.c in Sources */ = {isa = PBXBuildFile; fileRef = CE23C0DC23FCEC03001177D6 /* qapi-types-tpm.c */; };
		CE0B6D4F24AD584C00FE012D /* qapi-visit-qdev.c in Sources */ = {isa = PBXBuildFile; fileRef = CE23C10923FCEC06001177D6 /* qapi-visit-qdev.c */; };
		CE0B6D5024AD584C00FE012D /* qapi-events-rocker.c in Sources */ = {isa = PBXBuildFile; fileRef = CE23C15923FCEC0A001177D6 /* qapi-events-rocker.c */; };
		CE0B6D5124AD584C00FE012D /* qapi-visit-migration.c in Sources */ = {isa = PBXBuildFile; fileRef = CE23C0CE23FCEC03001177D6 /* qapi-visit-migration.c */; };
		CE0B6D5224AD584C00FE012D /* qapi-visit-sockets.c in Sources */ = {isa = PBXBuildFile; fileRef = CE23C10623FCEC05001177D6 /* qapi-visit-sockets.c */; };
		CE0B6D5324AD584C00FE012D /* qapi-types-transaction.c in Sources */ = {isa = PBXBuildFile; fileRef = CE23C13423FCEC08001177D6 /* qapi-types-transaction.c */; };
		CE0B6D5424AD584C00FE012D /* qapi-visit-trace.c in Sources */ = {isa = PBXBuildFile; fileRef = CE23C0E523FCEC04001177D6 /* qapi-visit-trace.c */; };
		CE0B6D5524AD584C00FE012D /* qapi-types-common.c in Sources */ = {isa = PBXBuildFile; fileRef = CE23C0C623FCEC02001177D6 /* qapi-types-common.c */; };
		CE0B6D5624AD584C00FE012D /* qapi-types-machine-target.c in Sources */ = {isa = PBXBuildFile; fileRef = CE23C15223FCEC09001177D6 /* qapi-types-machine-target.c */; };
		CE0B6D5724AD584C00FE012D /* qapi-types-net.c in Sources */ = {isa = PBXBuildFile; fileRef = CE23C0B523FCEC02001177D6 /* qapi-types-net.c */; };
		CE0B6D5824AD584C00FE012D /* qapi-types-qdev.c in Sources */ = {isa = PBXBuildFile; fileRef = CE23C15B23FCEC0A001177D6 /* qapi-types-qdev.c */; };
		CE0B6D5924AD584C00FE012D /* qapi-visit-run-state.c in Sources */ = {isa = PBXBuildFile; fileRef = CE23C0F523FCEC05001177D6 /* qapi-visit-run-state.c */; };
		CE0B6D5A24AD584C00FE012D /* qapi-events-trace.c in Sources */ = {isa = PBXBuildFile; fileRef = CE23C08923FCEBFF001177D6 /* qapi-events-trace.c */; };
		CE0B6D5B24AD584D00FE012D /* qapi-visit-misc-target.c in Sources */ = {isa = PBXBuildFile; fileRef = CE23C14223FCEC09001177D6 /* qapi-visit-misc-target.c */; };
		CE0B6D5C24AD584D00FE012D /* qapi-events-net.c in Sources */ = {isa = PBXBuildFile; fileRef = CE23C10123FCEC05001177D6 /* qapi-events-net.c */; };
		CE0B6D5D24AD584D00FE012D /* qapi-visit.c in Sources */ = {isa = PBXBuildFile; fileRef = CE23C13523FCEC08001177D6 /* qapi-visit.c */; };
		CE0B6D5E24AD584D00FE012D /* qapi-visit-authz.c in Sources */ = {isa = PBXBuildFile; fileRef = CE23C0B823FCEC02001177D6 /* qapi-visit-authz.c */; };
		CE0B6D5F24AD584D00FE012D /* qapi-types-char.c in Sources */ = {isa = PBXBuildFile; fileRef = CE23C12023FCEC07001177D6 /* qapi-types-char.c */; };
		CE0B6D6024AD584D00FE012D /* qapi-types-sockets.c in Sources */ = {isa = PBXBuildFile; fileRef = CE23C10E23FCEC06001177D6 /* qapi-types-sockets.c */; };
		CE0B6D6124AD584D00FE012D /* qapi-types-authz.c in Sources */ = {isa = PBXBuildFile; fileRef = CE23C0DA23FCEC03001177D6 /* qapi-types-authz.c */; };
		CE0B6D6224AD584D00FE012D /* qapi-types-misc-target.c in Sources */ = {isa = PBXBuildFile; fileRef = CE23C16023FCEC0A001177D6 /* qapi-types-misc-target.c */; };
		CE0B6D6324AD584D00FE012D /* qapi-events-qdev.c in Sources */ = {isa = PBXBuildFile; fileRef = CE23C09E23FCEC00001177D6 /* qapi-events-qdev.c */; };
		CE0B6D6424AD584D00FE012D /* qapi-visit-error.c in Sources */ = {isa = PBXBuildFile; fileRef = CE23C15D23FCEC0A001177D6 /* qapi-visit-error.c */; };
		CE0B6D6524AD584D00FE012D /* qapi-visit-job.c in Sources */ = {isa = PBXBuildFile; fileRef = CE23C09523FCEC00001177D6 /* qapi-visit-job.c */; };
		CE0B6D6624AD584D00FE012D /* qapi-visit-machine-target.c in Sources */ = {isa = PBXBuildFile; fileRef = CE23C11123FCEC06001177D6 /* qapi-visit-machine-target.c */; };
		CE0B6D6724AD584D00FE012D /* qapi-types-ui.c in Sources */ = {isa = PBXBuildFile; fileRef = CE23C10023FCEC05001177D6 /* qapi-types-ui.c */; };
		CE0B6D6824AD584D00FE012D /* qapi-visit-machine.c in Sources */ = {isa = PBXBuildFile; fileRef = CE23C10D23FCEC06001177D6 /* qapi-visit-machine.c */; };
		CE0B6D6924AD584D00FE012D /* qapi-events-tpm.c in Sources */ = {isa = PBXBuildFile; fileRef = CE23C13923FCEC08001177D6 /* qapi-events-tpm.c */; };
		CE0B6D6A24AD584D00FE012D /* qapi-types-migration.c in Sources */ = {isa = PBXBuildFile; fileRef = CE23C0CB23FCEC02001177D6 /* qapi-types-migration.c */; };
		CE0B6D6B24AD584D00FE012D /* qapi-types-rdma.c in Sources */ = {isa = PBXBuildFile; fileRef = CE23C13023FCEC08001177D6 /* qapi-types-rdma.c */; };
		CE0B6D6C24AD584D00FE012D /* qapi-visit-common.c in Sources */ = {isa = PBXBuildFile; fileRef = CE23C10223FCEC05001177D6 /* qapi-visit-common.c */; };
		CE0B6D6D24AD584D00FE012D /* qapi-visit-tpm.c in Sources */ = {isa = PBXBuildFile; fileRef = CE23C07F23FCEBFF001177D6 /* qapi-visit-tpm.c */; };
		CE0B6D6E24AD584D00FE012D /* qapi-types-audio.c in Sources */ = {isa = PBXBuildFile; fileRef = CE23C11423FCEC06001177D6 /* qapi-types-audio.c */; };
		CE0B6D6F24AD584D00FE012D /* qapi-events-transaction.c in Sources */ = {isa = PBXBuildFile; fileRef = CE23C0AC23FCEC01001177D6 /* qapi-events-transaction.c */; };
		CE0B6D7024AD584D00FE012D /* qapi-types-job.c in Sources */ = {isa = PBXBuildFile; fileRef = CE23C13123FCEC08001177D6 /* qapi-types-job.c */; };
		CE0B6D7124AD584D00FE012D /* qapi-types-introspect.c in Sources */ = {isa = PBXBuildFile; fileRef = CE23C0F923FCEC05001177D6 /* qapi-types-introspect.c */; };
		CE0B6D7224AD584D00FE012D /* qapi-types-crypto.c in Sources */ = {isa = PBXBuildFile; fileRef = CE23C0E323FCEC04001177D6 /* qapi-types-crypto.c */; };
		CE0B6D7324AD584D00FE012D /* qapi-events-migration.c in Sources */ = {isa = PBXBuildFile; fileRef = CE23C0EE23FCEC04001177D6 /* qapi-events-migration.c */; };
		CE0B6D7424AD584D00FE012D /* qapi-visit-misc.c in Sources */ = {isa = PBXBuildFile; fileRef = CE23C10423FCEC05001177D6 /* qapi-visit-misc.c */; };
		CE0B6D7524AD584D00FE012D /* qapi-visit-ui.c in Sources */ = {isa = PBXBuildFile; fileRef = CE23C0B723FCEC02001177D6 /* qapi-visit-ui.c */; };
		CE0B6D7624AD584D00FE012D /* qapi-types-machine.c in Sources */ = {isa = PBXBuildFile; fileRef = CE23C15823FCEC0A001177D6 /* qapi-types-machine.c */; };
		CE0B6D7724AD584D00FE012D /* qapi-events-misc-target.c in Sources */ = {isa = PBXBuildFile; fileRef = CE23C0C723FCEC02001177D6 /* qapi-events-misc-target.c */; };
		CE0B6D7824AD584D00FE012D /* qapi-visit-introspect.c in Sources */ = {isa = PBXBuildFile; fileRef = CE23C0E223FCEC04001177D6 /* qapi-visit-introspect.c */; };
		CE0B6D7924AD584D00FE012D /* qapi-visit-rdma.c in Sources */ = {isa = PBXBuildFile; fileRef = CE23C13623FCEC08001177D6 /* qapi-visit-rdma.c */; };
		CE0B6D7A24AD584D00FE012D /* qapi-events-machine-target.c in Sources */ = {isa = PBXBuildFile; fileRef = CE23C13D23FCEC08001177D6 /* qapi-events-machine-target.c */; };
		CE0B6D7B24AD584D00FE012D /* qapi-visit-dump.c in Sources */ = {isa = PBXBuildFile; fileRef = CE23C0B323FCEC01001177D6 /* qapi-visit-dump.c */; };
		CE0B6D7C24AD584D00FE012D /* qapi-visit-char.c in Sources */ = {isa = PBXBuildFile; fileRef = CE23C0E923FCEC04001177D6 /* qapi-visit-char.c */; };
		CE0B6D7D24AD584D00FE012D /* qapi-events-ui.c in Sources */ = {isa = PBXBuildFile; fileRef = CE23C12623FCEC07001177D6 /* qapi-events-ui.c */; };
		CE0B6D7E24AD584D00FE012D /* qapi-events-misc.c in Sources */ = {isa = PBXBuildFile; fileRef = CE23C11B23FCEC07001177D6 /* qapi-events-misc.c */; };
		CE0B6D7F24AD584D00FE012D /* qapi-events-qom.c in Sources */ = {isa = PBXBuildFile; fileRef = CE23C0A823FCEC01001177D6 /* qapi-events-qom.c */; };
		CE0B6D8024AD584D00FE012D /* qapi-events-sockets.c in Sources */ = {isa = PBXBuildFile; fileRef = CE23C0AF23FCEC01001177D6 /* qapi-events-sockets.c */; };
		CE0B6D8124AD584D00FE012D /* qapi-events.c in Sources */ = {isa = PBXBuildFile; fileRef = CE23C14023FCEC09001177D6 /* qapi-events.c */; };
		CE0B6D8224AD584D00FE012D /* qapi-types-block-core.c in Sources */ = {isa = PBXBuildFile; fileRef = CE23C09923FCEC00001177D6 /* qapi-types-block-core.c */; };
		CE0B6D8624AD5ADE00FE012D /* UTMScreenshot.m in Sources */ = {isa = PBXBuildFile; fileRef = CE0B6D8424AD5ADE00FE012D /* UTMScreenshot.m */; };
		CE0B6D8724AD5ADE00FE012D /* UTMScreenshot.m in Sources */ = {isa = PBXBuildFile; fileRef = CE0B6D8424AD5ADE00FE012D /* UTMScreenshot.m */; };
		CE0B6EBB24AD677200FE012D /* libgstgio.a in Frameworks */ = {isa = PBXBuildFile; fileRef = CE9D19622265425A00355E14 /* libgstgio.a */; };
		CE0B6EBC24AD677200FE012D /* gstpbutils-1.0.0.framework in Frameworks */ = {isa = PBXBuildFile; fileRef = CE2D640E22653C7500FC7E63 /* gstpbutils-1.0.0.framework */; };
		CE0B6EC224AD677200FE012D /* libgstvideorate.a in Frameworks */ = {isa = PBXBuildFile; fileRef = CE9D19592265425900355E14 /* libgstvideorate.a */; };
		CE0B6EC624AD677200FE012D /* gstfft-1.0.0.framework in Frameworks */ = {isa = PBXBuildFile; fileRef = CE2D640922653C7500FC7E63 /* gstfft-1.0.0.framework */; };
		CE0B6EC924AD677200FE012D /* gstvideo-1.0.0.framework in Frameworks */ = {isa = PBXBuildFile; fileRef = CE2D63F922653C7400FC7E63 /* gstvideo-1.0.0.framework */; };
		CE0B6ECB24AD677200FE012D /* gstcheck-1.0.0.framework in Frameworks */ = {isa = PBXBuildFile; fileRef = CE2D641422653C7500FC7E63 /* gstcheck-1.0.0.framework */; };
		CE0B6ECC24AD677200FE012D /* gstriff-1.0.0.framework in Frameworks */ = {isa = PBXBuildFile; fileRef = CE2D63DE22653C7400FC7E63 /* gstriff-1.0.0.framework */; };
		CE0B6ECD24AD677200FE012D /* gsttag-1.0.0.framework in Frameworks */ = {isa = PBXBuildFile; fileRef = CE2D63F622653C7400FC7E63 /* gsttag-1.0.0.framework */; };
		CE0B6ECF24AD677200FE012D /* gstrtp-1.0.0.framework in Frameworks */ = {isa = PBXBuildFile; fileRef = CE2D63DD22653C7400FC7E63 /* gstrtp-1.0.0.framework */; };
		CE0B6ED124AD677200FE012D /* phodav-2.0.0.framework in Frameworks */ = {isa = PBXBuildFile; fileRef = CE059DC0243BD67100338317 /* phodav-2.0.0.framework */; };
		CE0B6ED324AD677200FE012D /* libgstvideoconvert.a in Frameworks */ = {isa = PBXBuildFile; fileRef = CE9D19542265425900355E14 /* libgstvideoconvert.a */; };
		CE0B6ED724AD677200FE012D /* gstaudio-1.0.0.framework in Frameworks */ = {isa = PBXBuildFile; fileRef = CE2D63EF22653C7400FC7E63 /* gstaudio-1.0.0.framework */; };
		CE0B6EDC24AD677200FE012D /* libgstapp.a in Frameworks */ = {isa = PBXBuildFile; fileRef = CE9D19612265425900355E14 /* libgstapp.a */; };
		CE0B6EE024AD677200FE012D /* libgstosxaudio.a in Frameworks */ = {isa = PBXBuildFile; fileRef = CE9D19652265425A00355E14 /* libgstosxaudio.a */; };
		CE0B6EE124AD677200FE012D /* gstrtsp-1.0.0.framework in Frameworks */ = {isa = PBXBuildFile; fileRef = CE2D640122653C7500FC7E63 /* gstrtsp-1.0.0.framework */; };
		CE0B6EE224AD677200FE012D /* gstnet-1.0.0.framework in Frameworks */ = {isa = PBXBuildFile; fileRef = CE2D63E522653C7400FC7E63 /* gstnet-1.0.0.framework */; };
		CE0B6EE524AD677200FE012D /* gstbase-1.0.0.framework in Frameworks */ = {isa = PBXBuildFile; fileRef = CE2D63E822653C7400FC7E63 /* gstbase-1.0.0.framework */; };
		CE0B6EE624AD677200FE012D /* libgstaudiorate.a in Frameworks */ = {isa = PBXBuildFile; fileRef = CE9D195F2265425900355E14 /* libgstaudiorate.a */; };
		CE0B6EE724AD677200FE012D /* libgstvideotestsrc.a in Frameworks */ = {isa = PBXBuildFile; fileRef = CE9D19642265425A00355E14 /* libgstvideotestsrc.a */; };
		CE0B6EEA24AD677200FE012D /* libgstcoreelements.a in Frameworks */ = {isa = PBXBuildFile; fileRef = CE9D19582265425900355E14 /* libgstcoreelements.a */; };
		CE0B6EEC24AD677200FE012D /* libgstautodetect.a in Frameworks */ = {isa = PBXBuildFile; fileRef = CE9D19522265425900355E14 /* libgstautodetect.a */; };
		CE0B6EF024AD677200FE012D /* gstcontroller-1.0.0.framework in Frameworks */ = {isa = PBXBuildFile; fileRef = CE2D63EE22653C7400FC7E63 /* gstcontroller-1.0.0.framework */; };
		CE0B6EF124AD677200FE012D /* libgstplayback.a in Frameworks */ = {isa = PBXBuildFile; fileRef = CE9D195C2265425900355E14 /* libgstplayback.a */; };
		CE0B6EF224AD677200FE012D /* gstallocators-1.0.0.framework in Frameworks */ = {isa = PBXBuildFile; fileRef = CE2D641122653C7500FC7E63 /* gstallocators-1.0.0.framework */; };
		CE0B6EF324AD677200FE012D /* libgstvideofilter.a in Frameworks */ = {isa = PBXBuildFile; fileRef = CE9D19602265425900355E14 /* libgstvideofilter.a */; };
		CE0B6EF424AD677200FE012D /* json-glib-1.0.0.framework in Frameworks */ = {isa = PBXBuildFile; fileRef = CE2D63E222653C7400FC7E63 /* json-glib-1.0.0.framework */; };
		CE0B6EF824AD677200FE012D /* gstsdp-1.0.0.framework in Frameworks */ = {isa = PBXBuildFile; fileRef = CE2D641622653C7500FC7E63 /* gstsdp-1.0.0.framework */; };
		CE0B6EF924AD677200FE012D /* libgstaudioresample.a in Frameworks */ = {isa = PBXBuildFile; fileRef = CE9D195B2265425900355E14 /* libgstaudioresample.a */; };
		CE0B6EFA24AD677200FE012D /* gstapp-1.0.0.framework in Frameworks */ = {isa = PBXBuildFile; fileRef = CE2D63DB22653C7300FC7E63 /* gstapp-1.0.0.framework */; };
		CE0B6EFC24AD677200FE012D /* libgstaudiotestsrc.a in Frameworks */ = {isa = PBXBuildFile; fileRef = CE9D19532265425900355E14 /* libgstaudiotestsrc.a */; };
		CE0B6F0124AD677200FE012D /* libgsttypefindfunctions.a in Frameworks */ = {isa = PBXBuildFile; fileRef = CE9D19632265425A00355E14 /* libgsttypefindfunctions.a */; };
		CE0B6F0224AD677200FE012D /* libgstjpeg.a in Frameworks */ = {isa = PBXBuildFile; fileRef = CE9D195A2265425900355E14 /* libgstjpeg.a */; };
		CE0B6F0324AD677200FE012D /* libgstvideoscale.a in Frameworks */ = {isa = PBXBuildFile; fileRef = CE9D19562265425900355E14 /* libgstvideoscale.a */; };
		CE0B6F0724AD677200FE012D /* libgstvolume.a in Frameworks */ = {isa = PBXBuildFile; fileRef = CE9D19572265425900355E14 /* libgstvolume.a */; };
		CE0B6F0A24AD677200FE012D /* spice-client-glib-2.0.8.framework in Frameworks */ = {isa = PBXBuildFile; fileRef = CE2D63FE22653C7500FC7E63 /* spice-client-glib-2.0.8.framework */; };
		CE0B6F0C24AD677200FE012D /* gstreamer-1.0.0.framework in Frameworks */ = {isa = PBXBuildFile; fileRef = CE2D63E022653C7400FC7E63 /* gstreamer-1.0.0.framework */; };
		CE0B6F0D24AD677200FE012D /* libgstadder.a in Frameworks */ = {isa = PBXBuildFile; fileRef = CE9D195D2265425900355E14 /* libgstadder.a */; };
		CE0B6F0E24AD677200FE012D /* libgstaudioconvert.a in Frameworks */ = {isa = PBXBuildFile; fileRef = CE9D19552265425900355E14 /* libgstaudioconvert.a */; };
		CE0B6F1A24AD679500FE012D /* gstallocators-1.0.0.framework in Embed Libraries */ = {isa = PBXBuildFile; fileRef = CE2D641122653C7500FC7E63 /* gstallocators-1.0.0.framework */; settings = {ATTRIBUTES = (CodeSignOnCopy, ); }; };
		CE0B6F1B24AD679700FE012D /* gstapp-1.0.0.framework in Embed Libraries */ = {isa = PBXBuildFile; fileRef = CE2D63DB22653C7300FC7E63 /* gstapp-1.0.0.framework */; settings = {ATTRIBUTES = (CodeSignOnCopy, ); }; };
		CE0B6F1C24AD679800FE012D /* gstaudio-1.0.0.framework in Embed Libraries */ = {isa = PBXBuildFile; fileRef = CE2D63EF22653C7400FC7E63 /* gstaudio-1.0.0.framework */; settings = {ATTRIBUTES = (CodeSignOnCopy, ); }; };
		CE0B6F1D24AD679B00FE012D /* gstbase-1.0.0.framework in Embed Libraries */ = {isa = PBXBuildFile; fileRef = CE2D63E822653C7400FC7E63 /* gstbase-1.0.0.framework */; settings = {ATTRIBUTES = (CodeSignOnCopy, ); }; };
		CE0B6F1E24AD679C00FE012D /* gstcheck-1.0.0.framework in Embed Libraries */ = {isa = PBXBuildFile; fileRef = CE2D641422653C7500FC7E63 /* gstcheck-1.0.0.framework */; settings = {ATTRIBUTES = (CodeSignOnCopy, ); }; };
		CE0B6F1F24AD679E00FE012D /* gstcontroller-1.0.0.framework in Embed Libraries */ = {isa = PBXBuildFile; fileRef = CE2D63EE22653C7400FC7E63 /* gstcontroller-1.0.0.framework */; settings = {ATTRIBUTES = (CodeSignOnCopy, ); }; };
		CE0B6F2024AD679F00FE012D /* gstfft-1.0.0.framework in Embed Libraries */ = {isa = PBXBuildFile; fileRef = CE2D640922653C7500FC7E63 /* gstfft-1.0.0.framework */; settings = {ATTRIBUTES = (CodeSignOnCopy, ); }; };
		CE0B6F2224AD67A200FE012D /* gstnet-1.0.0.framework in Embed Libraries */ = {isa = PBXBuildFile; fileRef = CE2D63E522653C7400FC7E63 /* gstnet-1.0.0.framework */; settings = {ATTRIBUTES = (CodeSignOnCopy, ); }; };
		CE0B6F2324AD67A400FE012D /* gstpbutils-1.0.0.framework in Embed Libraries */ = {isa = PBXBuildFile; fileRef = CE2D640E22653C7500FC7E63 /* gstpbutils-1.0.0.framework */; settings = {ATTRIBUTES = (CodeSignOnCopy, ); }; };
		CE0B6F2424AD67A600FE012D /* gstreamer-1.0.0.framework in Embed Libraries */ = {isa = PBXBuildFile; fileRef = CE2D63E022653C7400FC7E63 /* gstreamer-1.0.0.framework */; settings = {ATTRIBUTES = (CodeSignOnCopy, ); }; };
		CE0B6F2524AD67A700FE012D /* gstriff-1.0.0.framework in Embed Libraries */ = {isa = PBXBuildFile; fileRef = CE2D63DE22653C7400FC7E63 /* gstriff-1.0.0.framework */; settings = {ATTRIBUTES = (CodeSignOnCopy, ); }; };
		CE0B6F2624AD67A900FE012D /* gstrtp-1.0.0.framework in Embed Libraries */ = {isa = PBXBuildFile; fileRef = CE2D63DD22653C7400FC7E63 /* gstrtp-1.0.0.framework */; settings = {ATTRIBUTES = (CodeSignOnCopy, ); }; };
		CE0B6F2724AD67AA00FE012D /* gstrtsp-1.0.0.framework in Embed Libraries */ = {isa = PBXBuildFile; fileRef = CE2D640122653C7500FC7E63 /* gstrtsp-1.0.0.framework */; settings = {ATTRIBUTES = (CodeSignOnCopy, ); }; };
		CE0B6F2824AD67AC00FE012D /* gstsdp-1.0.0.framework in Embed Libraries */ = {isa = PBXBuildFile; fileRef = CE2D641622653C7500FC7E63 /* gstsdp-1.0.0.framework */; settings = {ATTRIBUTES = (CodeSignOnCopy, ); }; };
		CE0B6F2924AD67AD00FE012D /* gsttag-1.0.0.framework in Embed Libraries */ = {isa = PBXBuildFile; fileRef = CE2D63F622653C7400FC7E63 /* gsttag-1.0.0.framework */; settings = {ATTRIBUTES = (CodeSignOnCopy, ); }; };
		CE0B6F2A24AD67AF00FE012D /* gstvideo-1.0.0.framework in Embed Libraries */ = {isa = PBXBuildFile; fileRef = CE2D63F922653C7400FC7E63 /* gstvideo-1.0.0.framework */; settings = {ATTRIBUTES = (CodeSignOnCopy, ); }; };
		CE0B6F2F24AD67BE00FE012D /* json-glib-1.0.0.framework in Embed Libraries */ = {isa = PBXBuildFile; fileRef = CE2D63E222653C7400FC7E63 /* json-glib-1.0.0.framework */; settings = {ATTRIBUTES = (CodeSignOnCopy, ); }; };
		CE0B6F3124AD67C100FE012D /* phodav-2.0.0.framework in Embed Libraries */ = {isa = PBXBuildFile; fileRef = CE059DC0243BD67100338317 /* phodav-2.0.0.framework */; settings = {ATTRIBUTES = (CodeSignOnCopy, ); }; };
		CE0B6F5424AD67FA00FE012D /* spice-client-glib-2.0.8.framework in Embed Libraries */ = {isa = PBXBuildFile; fileRef = CE2D63FE22653C7500FC7E63 /* spice-client-glib-2.0.8.framework */; settings = {ATTRIBUTES = (CodeSignOnCopy, ); }; };
		CE0DF17225A80B6300A51894 /* Bootstrap.c in Sources */ = {isa = PBXBuildFile; fileRef = CE0DF17125A80B6300A51894 /* Bootstrap.c */; };
		CE0DF19425A83C1700A51894 /* qemu-aarch64-softmmu.framework in Embed Libraries */ = {isa = PBXBuildFile; fileRef = CE2D63FD22653C7500FC7E63 /* qemu-aarch64-softmmu.framework */; settings = {ATTRIBUTES = (CodeSignOnCopy, ); }; };
		CE0DF19525A83C1700A51894 /* qemu-alpha-softmmu.framework in Embed Libraries */ = {isa = PBXBuildFile; fileRef = CE2D641322653C7500FC7E63 /* qemu-alpha-softmmu.framework */; settings = {ATTRIBUTES = (CodeSignOnCopy, ); }; };
		CE0DF19625A83C1700A51894 /* qemu-arm-softmmu.framework in Embed Libraries */ = {isa = PBXBuildFile; fileRef = CE2D640722653C7500FC7E63 /* qemu-arm-softmmu.framework */; settings = {ATTRIBUTES = (CodeSignOnCopy, ); }; };
		CE0DF19725A83C1700A51894 /* qemu-cris-softmmu.framework in Embed Libraries */ = {isa = PBXBuildFile; fileRef = CE2D63E622653C7400FC7E63 /* qemu-cris-softmmu.framework */; settings = {ATTRIBUTES = (CodeSignOnCopy, ); }; };
		CE0DF19825A83C1700A51894 /* qemu-hppa-softmmu.framework in Embed Libraries */ = {isa = PBXBuildFile; fileRef = CE2D63F222653C7400FC7E63 /* qemu-hppa-softmmu.framework */; settings = {ATTRIBUTES = (CodeSignOnCopy, ); }; };
		CE0DF19925A83C1700A51894 /* qemu-i386-softmmu.framework in Embed Libraries */ = {isa = PBXBuildFile; fileRef = CE2D63D722653C7300FC7E63 /* qemu-i386-softmmu.framework */; settings = {ATTRIBUTES = (CodeSignOnCopy, ); }; };
		CE0DF19A25A83C1700A51894 /* qemu-m68k-softmmu.framework in Embed Libraries */ = {isa = PBXBuildFile; fileRef = CE2D63EB22653C7400FC7E63 /* qemu-m68k-softmmu.framework */; settings = {ATTRIBUTES = (CodeSignOnCopy, ); }; };
		CE0DF19B25A83C1700A51894 /* qemu-microblaze-softmmu.framework in Embed Libraries */ = {isa = PBXBuildFile; fileRef = CE2D63E422653C7400FC7E63 /* qemu-microblaze-softmmu.framework */; settings = {ATTRIBUTES = (CodeSignOnCopy, ); }; };
		CE0DF19C25A83C1700A51894 /* qemu-microblazeel-softmmu.framework in Embed Libraries */ = {isa = PBXBuildFile; fileRef = CE2D63F022653C7400FC7E63 /* qemu-microblazeel-softmmu.framework */; settings = {ATTRIBUTES = (CodeSignOnCopy, ); }; };
		CE0DF19D25A83C1700A51894 /* qemu-mips-softmmu.framework in Embed Libraries */ = {isa = PBXBuildFile; fileRef = CE2D63FF22653C7500FC7E63 /* qemu-mips-softmmu.framework */; settings = {ATTRIBUTES = (CodeSignOnCopy, ); }; };
		CE0DF19E25A83C1700A51894 /* qemu-mips64-softmmu.framework in Embed Libraries */ = {isa = PBXBuildFile; fileRef = CE2D63F422653C7400FC7E63 /* qemu-mips64-softmmu.framework */; settings = {ATTRIBUTES = (CodeSignOnCopy, ); }; };
		CE0DF19F25A83C1700A51894 /* qemu-mips64el-softmmu.framework in Embed Libraries */ = {isa = PBXBuildFile; fileRef = CE2D640822653C7500FC7E63 /* qemu-mips64el-softmmu.framework */; settings = {ATTRIBUTES = (CodeSignOnCopy, ); }; };
		CE0DF1A025A83C1700A51894 /* qemu-mipsel-softmmu.framework in Embed Libraries */ = {isa = PBXBuildFile; fileRef = CE2D640622653C7500FC7E63 /* qemu-mipsel-softmmu.framework */; settings = {ATTRIBUTES = (CodeSignOnCopy, ); }; };
		CE0DF1A125A83C1700A51894 /* qemu-moxie-softmmu.framework in Embed Libraries */ = {isa = PBXBuildFile; fileRef = CE2D63EA22653C7400FC7E63 /* qemu-moxie-softmmu.framework */; settings = {ATTRIBUTES = (CodeSignOnCopy, ); }; };
		CE0DF1A225A83C1700A51894 /* qemu-nios2-softmmu.framework in Embed Libraries */ = {isa = PBXBuildFile; fileRef = CE2D63DF22653C7400FC7E63 /* qemu-nios2-softmmu.framework */; settings = {ATTRIBUTES = (CodeSignOnCopy, ); }; };
		CE0DF1A325A83C1700A51894 /* qemu-or1k-softmmu.framework in Embed Libraries */ = {isa = PBXBuildFile; fileRef = CE2D640B22653C7500FC7E63 /* qemu-or1k-softmmu.framework */; settings = {ATTRIBUTES = (CodeSignOnCopy, ); }; };
		CE0DF1A425A83C1700A51894 /* qemu-ppc-softmmu.framework in Embed Libraries */ = {isa = PBXBuildFile; fileRef = CE2D63E722653C7400FC7E63 /* qemu-ppc-softmmu.framework */; settings = {ATTRIBUTES = (CodeSignOnCopy, ); }; };
		CE0DF1A525A83C1700A51894 /* qemu-ppc64-softmmu.framework in Embed Libraries */ = {isa = PBXBuildFile; fileRef = CE2D640C22653C7500FC7E63 /* qemu-ppc64-softmmu.framework */; settings = {ATTRIBUTES = (CodeSignOnCopy, ); }; };
		CE0DF1A625A83C1700A51894 /* qemu-riscv32-softmmu.framework in Embed Libraries */ = {isa = PBXBuildFile; fileRef = CE2D63FA22653C7400FC7E63 /* qemu-riscv32-softmmu.framework */; settings = {ATTRIBUTES = (CodeSignOnCopy, ); }; };
		CE0DF1A725A83C1700A51894 /* qemu-riscv64-softmmu.framework in Embed Libraries */ = {isa = PBXBuildFile; fileRef = CE2D63FB22653C7500FC7E63 /* qemu-riscv64-softmmu.framework */; settings = {ATTRIBUTES = (CodeSignOnCopy, ); }; };
		CE0DF1A825A83C1700A51894 /* qemu-s390x-softmmu.framework in Embed Libraries */ = {isa = PBXBuildFile; fileRef = CE2D63FC22653C7500FC7E63 /* qemu-s390x-softmmu.framework */; settings = {ATTRIBUTES = (CodeSignOnCopy, ); }; };
		CE0DF1A925A83C1700A51894 /* qemu-sh4-softmmu.framework in Embed Libraries */ = {isa = PBXBuildFile; fileRef = CE2D640222653C7500FC7E63 /* qemu-sh4-softmmu.framework */; settings = {ATTRIBUTES = (CodeSignOnCopy, ); }; };
		CE0DF1AA25A83C1700A51894 /* qemu-sh4eb-softmmu.framework in Embed Libraries */ = {isa = PBXBuildFile; fileRef = CE2D63E122653C7400FC7E63 /* qemu-sh4eb-softmmu.framework */; settings = {ATTRIBUTES = (CodeSignOnCopy, ); }; };
		CE0DF1AB25A83C1700A51894 /* qemu-sparc-softmmu.framework in Embed Libraries */ = {isa = PBXBuildFile; fileRef = CE2D640D22653C7500FC7E63 /* qemu-sparc-softmmu.framework */; settings = {ATTRIBUTES = (CodeSignOnCopy, ); }; };
		CE0DF1AC25A83C1700A51894 /* qemu-sparc64-softmmu.framework in Embed Libraries */ = {isa = PBXBuildFile; fileRef = CE2D640F22653C7500FC7E63 /* qemu-sparc64-softmmu.framework */; settings = {ATTRIBUTES = (CodeSignOnCopy, ); }; };
		CE0DF1AD25A83C1700A51894 /* qemu-tricore-softmmu.framework in Embed Libraries */ = {isa = PBXBuildFile; fileRef = CE2D63EC22653C7400FC7E63 /* qemu-tricore-softmmu.framework */; settings = {ATTRIBUTES = (CodeSignOnCopy, ); }; };
		CE0DF1AE25A83C1700A51894 /* qemu-x86_64-softmmu.framework in Embed Libraries */ = {isa = PBXBuildFile; fileRef = CE2D640022653C7500FC7E63 /* qemu-x86_64-softmmu.framework */; settings = {ATTRIBUTES = (CodeSignOnCopy, ); }; };
		CE0DF1AF25A83C1700A51894 /* qemu-xtensa-softmmu.framework in Embed Libraries */ = {isa = PBXBuildFile; fileRef = CE2D63ED22653C7400FC7E63 /* qemu-xtensa-softmmu.framework */; settings = {ATTRIBUTES = (CodeSignOnCopy, ); }; };
		CE0DF1B025A83C1700A51894 /* qemu-xtensaeb-softmmu.framework in Embed Libraries */ = {isa = PBXBuildFile; fileRef = CE2D641222653C7500FC7E63 /* qemu-xtensaeb-softmmu.framework */; settings = {ATTRIBUTES = (CodeSignOnCopy, ); }; };
		CE0E9B87252FD06B0026E02B /* SwiftUI.framework in Frameworks */ = {isa = PBXBuildFile; fileRef = CE0E9B86252FD06B0026E02B /* SwiftUI.framework */; settings = {ATTRIBUTES = (Weak, ); }; };
		CE0FE12824D3B08B0086CEF0 /* VMDisplayWindow.xib in Resources */ = {isa = PBXBuildFile; fileRef = CE0FE12724D3B08B0086CEF0 /* VMDisplayWindow.xib */; };
		CE2D926A24AD46670059923A /* VMDisplayMetalViewController+Pointer.h in Sources */ = {isa = PBXBuildFile; fileRef = 83FBDD53242FA71900D2C5D7 /* VMDisplayMetalViewController+Pointer.h */; };
		CE2D926B24AD46670059923A /* qapi-types-rocker.c in Sources */ = {isa = PBXBuildFile; fileRef = CE23C14D23FCEC09001177D6 /* qapi-types-rocker.c */; };
		CE2D926E24AD46670059923A /* qapi-commands-crypto.c in Sources */ = {isa = PBXBuildFile; fileRef = CE23C0AE23FCEC01001177D6 /* qapi-commands-crypto.c */; };
		CE2D926F24AD46670059923A /* qapi-events-char.c in Sources */ = {isa = PBXBuildFile; fileRef = CE23C12723FCEC07001177D6 /* qapi-events-char.c */; };
		CE2D927124AD46670059923A /* qapi-events-error.c in Sources */ = {isa = PBXBuildFile; fileRef = CE23C0F023FCEC04001177D6 /* qapi-events-error.c */; };
		CE2D927224AD46670059923A /* qapi-visit-block.c in Sources */ = {isa = PBXBuildFile; fileRef = CE23C0A723FCEC01001177D6 /* qapi-visit-block.c */; };
		CE2D927324AD46670059923A /* qapi-events-misc.c in Sources */ = {isa = PBXBuildFile; fileRef = CE23C11B23FCEC07001177D6 /* qapi-events-misc.c */; };
		CE2D927424AD46670059923A /* WKWebView+Workarounds.m in Sources */ = {isa = PBXBuildFile; fileRef = E2B0F9D12426E5510065DFBE /* WKWebView+Workarounds.m */; };
		CE2D927524AD46670059923A /* qapi-visit-crypto.c in Sources */ = {isa = PBXBuildFile; fileRef = CE23C0C223FCEC02001177D6 /* qapi-visit-crypto.c */; };
		CE2D927624AD46670059923A /* qapi-visit-tpm.c in Sources */ = {isa = PBXBuildFile; fileRef = CE23C07F23FCEBFF001177D6 /* qapi-visit-tpm.c */; };
		CE2D927724AD46670059923A /* qapi-visit-trace.c in Sources */ = {isa = PBXBuildFile; fileRef = CE23C0E523FCEC04001177D6 /* qapi-visit-trace.c */; };
		CE2D927824AD46670059923A /* qapi-events-rocker.c in Sources */ = {isa = PBXBuildFile; fileRef = CE23C15923FCEC0A001177D6 /* qapi-events-rocker.c */; };
		CE2D927924AD46670059923A /* qapi-visit-qom.c in Sources */ = {isa = PBXBuildFile; fileRef = CE23C0E423FCEC04001177D6 /* qapi-visit-qom.c */; };
		CE2D927A24AD46670059923A /* UTMConfiguration+System.m in Sources */ = {isa = PBXBuildFile; fileRef = CE5425332437C22A00E520F7 /* UTMConfiguration+System.m */; };
		CE2D927B24AD46670059923A /* qapi-types-job.c in Sources */ = {isa = PBXBuildFile; fileRef = CE23C13123FCEC08001177D6 /* qapi-types-job.c */; };
		CE2D927C24AD46670059923A /* UTMQemu.m in Sources */ = {isa = PBXBuildFile; fileRef = CE9D197B226542FE00355E14 /* UTMQemu.m */; };
		CE2D927D24AD46670059923A /* qapi-visit-machine.c in Sources */ = {isa = PBXBuildFile; fileRef = CE23C10D23FCEC06001177D6 /* qapi-visit-machine.c */; };
		CE2D927E24AD46670059923A /* CSSession.m in Sources */ = {isa = PBXBuildFile; fileRef = CE5425392439334400E520F7 /* CSSession.m */; };
		CE2D927F24AD46670059923A /* qapi-commands-machine-target.c in Sources */ = {isa = PBXBuildFile; fileRef = CE23C0DB23FCEC03001177D6 /* qapi-commands-machine-target.c */; };
		CE2D928024AD46670059923A /* UTMConfigurationPortForward.m in Sources */ = {isa = PBXBuildFile; fileRef = CE54252D2436E48D00E520F7 /* UTMConfigurationPortForward.m */; };
		CE2D928124AD46670059923A /* qapi-events.c in Sources */ = {isa = PBXBuildFile; fileRef = CE23C14023FCEC09001177D6 /* qapi-events.c */; };
		CE2D928224AD46670059923A /* qapi-events-introspect.c in Sources */ = {isa = PBXBuildFile; fileRef = CE23C0B423FCEC01001177D6 /* qapi-events-introspect.c */; };
		CE2D928324AD46670059923A /* qapi-events-audio.c in Sources */ = {isa = PBXBuildFile; fileRef = CE23C13E23FCEC08001177D6 /* qapi-events-audio.c */; };
		CE2D928524AD46670059923A /* qapi-events-ui.c in Sources */ = {isa = PBXBuildFile; fileRef = CE23C12623FCEC07001177D6 /* qapi-events-ui.c */; };
		CE2D928624AD46670059923A /* qapi-visit-misc.c in Sources */ = {isa = PBXBuildFile; fileRef = CE23C10423FCEC05001177D6 /* qapi-visit-misc.c */; };
		CE2D928824AD46670059923A /* qapi-commands-block.c in Sources */ = {isa = PBXBuildFile; fileRef = CE23C0E723FCEC04001177D6 /* qapi-commands-block.c */; };
		CE2D928924AD46670059923A /* qapi-visit-machine-target.c in Sources */ = {isa = PBXBuildFile; fileRef = CE23C11123FCEC06001177D6 /* qapi-visit-machine-target.c */; };
		CE2D928A24AD46670059923A /* qapi-visit-qdev.c in Sources */ = {isa = PBXBuildFile; fileRef = CE23C10923FCEC06001177D6 /* qapi-visit-qdev.c */; };
		CE2D928B24AD46670059923A /* qapi-visit-core.c in Sources */ = {isa = PBXBuildFile; fileRef = CECC764F2273A7D50059B955 /* qapi-visit-core.c */; };
		CE2D928C24AD46670059923A /* qapi-visit-rdma.c in Sources */ = {isa = PBXBuildFile; fileRef = CE23C13623FCEC08001177D6 /* qapi-visit-rdma.c */; };
		CE2D928D24AD46670059923A /* qapi-types-trace.c in Sources */ = {isa = PBXBuildFile; fileRef = CE23C11523FCEC06001177D6 /* qapi-types-trace.c */; };
		CE2D928E24AD46670059923A /* UTMConfiguration+Miscellaneous.m in Sources */ = {isa = PBXBuildFile; fileRef = CEE0421124418F2E0001680F /* UTMConfiguration+Miscellaneous.m */; };
		CE2D928F24AD46670059923A /* qapi-types-migration.c in Sources */ = {isa = PBXBuildFile; fileRef = CE23C0CB23FCEC02001177D6 /* qapi-types-migration.c */; };
		CE2D929024AD46670059923A /* qapi-types-net.c in Sources */ = {isa = PBXBuildFile; fileRef = CE23C0B523FCEC02001177D6 /* qapi-types-net.c */; };
		CE2D929124AD46670059923A /* qapi-types-rdma.c in Sources */ = {isa = PBXBuildFile; fileRef = CE23C13023FCEC08001177D6 /* qapi-types-rdma.c */; };
		CE2D929224AD46670059923A /* qapi-commands-rocker.c in Sources */ = {isa = PBXBuildFile; fileRef = CE23C08123FCEBFF001177D6 /* qapi-commands-rocker.c */; };
		CE2D929324AD46670059923A /* gst_ios_init.m in Sources */ = {isa = PBXBuildFile; fileRef = CEFE75D9228933DE0050ABCC /* gst_ios_init.m */; };
		CE2D929424AD46670059923A /* cf-input-visitor.c in Sources */ = {isa = PBXBuildFile; fileRef = CECC764C2273A7D50059B955 /* cf-input-visitor.c */; };
		CE2D929524AD46670059923A /* qapi-commands-char.c in Sources */ = {isa = PBXBuildFile; fileRef = CE23C08623FCEBFF001177D6 /* qapi-commands-char.c */; };
		CE2D929624AD46670059923A /* qapi-visit-migration.c in Sources */ = {isa = PBXBuildFile; fileRef = CE23C0CE23FCEC03001177D6 /* qapi-visit-migration.c */; };
		CE2D929724AD46670059923A /* qapi-commands-error.c in Sources */ = {isa = PBXBuildFile; fileRef = CE23C0FC23FCEC05001177D6 /* qapi-commands-error.c */; };
		CE2D929924AD46670059923A /* UTMJSONStream.m in Sources */ = {isa = PBXBuildFile; fileRef = CE36B26922763F28004A1435 /* UTMJSONStream.m */; };
		CE2D929A24AD46670059923A /* qapi-commands-sockets.c in Sources */ = {isa = PBXBuildFile; fileRef = CE23C0BD23FCEC02001177D6 /* qapi-commands-sockets.c */; };
		CE2D929C24AD46670059923A /* UTMViewState.m in Sources */ = {isa = PBXBuildFile; fileRef = CE6EDCDE241C4A6800A719DC /* UTMViewState.m */; };
		CE2D929E24AD46670059923A /* CSMain.m in Sources */ = {isa = PBXBuildFile; fileRef = CE26FC24226EBC5A0090BE9B /* CSMain.m */; };
		CE2D929F24AD46670059923A /* UTMConfiguration+Constants.m in Sources */ = {isa = PBXBuildFile; fileRef = CE5425362437DDE900E520F7 /* UTMConfiguration+Constants.m */; };
		CE2D92A024AD46670059923A /* VMDisplayMetalViewController+Touch.m in Sources */ = {isa = PBXBuildFile; fileRef = CE056CA5242454100004B68A /* VMDisplayMetalViewController+Touch.m */; };
		CE2D92A124AD46670059923A /* UTMConfiguration+Display.m in Sources */ = {isa = PBXBuildFile; fileRef = CEE0420B244117040001680F /* UTMConfiguration+Display.m */; };
		CE2D92A224AD46670059923A /* qapi-visit-block-core.c in Sources */ = {isa = PBXBuildFile; fileRef = CE23C0E023FCEC04001177D6 /* qapi-visit-block-core.c */; };
		CE2D92A324AD46670059923A /* qapi-util.c in Sources */ = {isa = PBXBuildFile; fileRef = CECC764E2273A7D50059B955 /* qapi-util.c */; };
		CE2D92A424AD46670059923A /* qapi-commands-job.c in Sources */ = {isa = PBXBuildFile; fileRef = CE23C15723FCEC0A001177D6 /* qapi-commands-job.c */; };
		CE2D92A524AD46670059923A /* VMKeyboardView.m in Sources */ = {isa = PBXBuildFile; fileRef = CE4507D1226A5BE200A28D22 /* VMKeyboardView.m */; };
		CE2D92A624AD46670059923A /* qapi-commands-net.c in Sources */ = {isa = PBXBuildFile; fileRef = CE23C08F23FCEC00001177D6 /* qapi-commands-net.c */; };
		CE2D92A724AD46670059923A /* qapi-types-common.c in Sources */ = {isa = PBXBuildFile; fileRef = CE23C0C623FCEC02001177D6 /* qapi-types-common.c */; };
		CE2D92A924AD46670059923A /* qapi-types-transaction.c in Sources */ = {isa = PBXBuildFile; fileRef = CE23C13423FCEC08001177D6 /* qapi-types-transaction.c */; };
		CE2D92AA24AD46670059923A /* UTMSpiceIO.m in Sources */ = {isa = PBXBuildFile; fileRef = E2D64BC8241DB24B0034E0C6 /* UTMSpiceIO.m */; };
		CE2D92AB24AD46670059923A /* qapi-events-machine-target.c in Sources */ = {isa = PBXBuildFile; fileRef = CE23C13D23FCEC08001177D6 /* qapi-events-machine-target.c */; };
		CE2D92AC24AD46670059923A /* qapi-types-misc.c in Sources */ = {isa = PBXBuildFile; fileRef = CE23C12823FCEC07001177D6 /* qapi-types-misc.c */; };
		CE2D92AE24AD46670059923A /* qapi-commands-qom.c in Sources */ = {isa = PBXBuildFile; fileRef = CE23C15523FCEC0A001177D6 /* qapi-commands-qom.c */; };
		CE2D92AF24AD46670059923A /* qapi-visit-rocker.c in Sources */ = {isa = PBXBuildFile; fileRef = CE23C0F723FCEC05001177D6 /* qapi-visit-rocker.c */; };
		CE2D92B224AD46670059923A /* qapi-visit-net.c in Sources */ = {isa = PBXBuildFile; fileRef = CE23C08A23FCEC00001177D6 /* qapi-visit-net.c */; };
		CE2D92B324AD46670059923A /* qapi-events-net.c in Sources */ = {isa = PBXBuildFile; fileRef = CE23C10123FCEC05001177D6 /* qapi-events-net.c */; };
		CE2D92B424AD46670059923A /* qapi-visit-run-state.c in Sources */ = {isa = PBXBuildFile; fileRef = CE23C0F523FCEC05001177D6 /* qapi-visit-run-state.c */; };
		CE2D92B524AD46670059923A /* qapi-commands-tpm.c in Sources */ = {isa = PBXBuildFile; fileRef = CE23C0BF23FCEC02001177D6 /* qapi-commands-tpm.c */; };
		CE2D92B724AD46670059923A /* qapi-visit-common.c in Sources */ = {isa = PBXBuildFile; fileRef = CE23C10223FCEC05001177D6 /* qapi-visit-common.c */; };
		CE2D92B824AD46670059923A /* qapi-events-trace.c in Sources */ = {isa = PBXBuildFile; fileRef = CE23C08923FCEBFF001177D6 /* qapi-events-trace.c */; };
		CE2D92B924AD46670059923A /* qapi-events-qdev.c in Sources */ = {isa = PBXBuildFile; fileRef = CE23C09E23FCEC00001177D6 /* qapi-events-qdev.c */; };
		CE2D92BA24AD46670059923A /* qapi-events-dump.c in Sources */ = {isa = PBXBuildFile; fileRef = CE23C0D323FCEC03001177D6 /* qapi-events-dump.c */; };
		CE2D92BB24AD46670059923A /* qapi-types-tpm.c in Sources */ = {isa = PBXBuildFile; fileRef = CE23C0DC23FCEC03001177D6 /* qapi-types-tpm.c */; };
		CE2D92BC24AD46670059923A /* UTMConfiguration+Drives.m in Sources */ = {isa = PBXBuildFile; fileRef = CE5425302437C09C00E520F7 /* UTMConfiguration+Drives.m */; };
		CE2D92BD24AD46670059923A /* qapi-visit-char.c in Sources */ = {isa = PBXBuildFile; fileRef = CE23C0E923FCEC04001177D6 /* qapi-visit-char.c */; };
		CE2D92BE24AD46670059923A /* qapi-types-error.c in Sources */ = {isa = PBXBuildFile; fileRef = CE23C11223FCEC06001177D6 /* qapi-types-error.c */; };
		CE2D92BF24AD46670059923A /* qapi-commands-authz.c in Sources */ = {isa = PBXBuildFile; fileRef = CE23C0A423FCEC01001177D6 /* qapi-commands-authz.c */; };
		CE2D92C024AD46670059923A /* VMDisplayTerminalViewController+Keyboard.m in Sources */ = {isa = PBXBuildFile; fileRef = CEC05DF82464B93900DA82B2 /* VMDisplayTerminalViewController+Keyboard.m */; };
		CE2D92C124AD46670059923A /* UIViewController+Extensions.m in Sources */ = {isa = PBXBuildFile; fileRef = E2151A58241451120008E6AC /* UIViewController+Extensions.m */; };
		CE2D92C224AD46670059923A /* qapi-types.c in Sources */ = {isa = PBXBuildFile; fileRef = CE23C0B623FCEC02001177D6 /* qapi-types.c */; };
		CE2D92C324AD46670059923A /* qapi-events-sockets.c in Sources */ = {isa = PBXBuildFile; fileRef = CE23C0AF23FCEC01001177D6 /* qapi-events-sockets.c */; };
		CE2D92C424AD46670059923A /* qapi-visit-sockets.c in Sources */ = {isa = PBXBuildFile; fileRef = CE23C10623FCEC05001177D6 /* qapi-visit-sockets.c */; };
		CE2D92C524AD46670059923A /* qapi-events-misc-target.c in Sources */ = {isa = PBXBuildFile; fileRef = CE23C0C723FCEC02001177D6 /* qapi-events-misc-target.c */; };
		CE2D92C624AD46670059923A /* qapi-commands-common.c in Sources */ = {isa = PBXBuildFile; fileRef = CE23C10823FCEC06001177D6 /* qapi-commands-common.c */; };
		CE2D92C724AD46670059923A /* qapi-types-run-state.c in Sources */ = {isa = PBXBuildFile; fileRef = CE23C08523FCEBFF001177D6 /* qapi-types-run-state.c */; };
		CE2D92C824AD46670059923A /* qapi-commands-machine.c in Sources */ = {isa = PBXBuildFile; fileRef = CE23C13223FCEC08001177D6 /* qapi-commands-machine.c */; };
		CE2D92C924AD46670059923A /* qapi-commands-misc-target.c in Sources */ = {isa = PBXBuildFile; fileRef = CE23C13C23FCEC08001177D6 /* qapi-commands-misc-target.c */; };
		CE2D92CB24AD46670059923A /* VMDisplayMetalViewController+Gamepad.m in Sources */ = {isa = PBXBuildFile; fileRef = 5286EC8F2437488E007E6CBC /* VMDisplayMetalViewController+Gamepad.m */; };
		CE2D92CC24AD46670059923A /* qapi-visit-introspect.c in Sources */ = {isa = PBXBuildFile; fileRef = CE23C0E223FCEC04001177D6 /* qapi-visit-introspect.c */; };
		CE2D92CD24AD46670059923A /* qapi-commands-qdev.c in Sources */ = {isa = PBXBuildFile; fileRef = CE23C11F23FCEC07001177D6 /* qapi-commands-qdev.c */; };
		CE2D92CF24AD46670059923A /* qapi-types-introspect.c in Sources */ = {isa = PBXBuildFile; fileRef = CE23C0F923FCEC05001177D6 /* qapi-types-introspect.c */; };
		CE2D92D024AD46670059923A /* qapi-types-machine.c in Sources */ = {isa = PBXBuildFile; fileRef = CE23C15823FCEC0A001177D6 /* qapi-types-machine.c */; };
		CE2D92D124AD46670059923A /* qapi-commands-transaction.c in Sources */ = {isa = PBXBuildFile; fileRef = CE23C10B23FCEC06001177D6 /* qapi-commands-transaction.c */; };
		CE2D92D224AD46670059923A /* UTMVirtualMachine.m in Sources */ = {isa = PBXBuildFile; fileRef = CE5F165B2261395000F3D56B /* UTMVirtualMachine.m */; };
		CE2D92D324AD46670059923A /* qapi-events-qom.c in Sources */ = {isa = PBXBuildFile; fileRef = CE23C0A823FCEC01001177D6 /* qapi-events-qom.c */; };
		CE2D92D424AD46670059923A /* qapi-commands-migration.c in Sources */ = {isa = PBXBuildFile; fileRef = CE23C09B23FCEC00001177D6 /* qapi-commands-migration.c */; };
		CE2D92D524AD46670059923A /* qapi-visit-misc-target.c in Sources */ = {isa = PBXBuildFile; fileRef = CE23C14223FCEC09001177D6 /* qapi-visit-misc-target.c */; };
		CE2D92D624AD46670059923A /* qapi-visit-ui.c in Sources */ = {isa = PBXBuildFile; fileRef = CE23C0B723FCEC02001177D6 /* qapi-visit-ui.c */; };
		CE2D92D724AD46670059923A /* UTMLogging.m in Sources */ = {isa = PBXBuildFile; fileRef = CE6EDCE1241DA0E900A719DC /* UTMLogging.m */; };
		CE2D92D824AD46670059923A /* qapi-commands-trace.c in Sources */ = {isa = PBXBuildFile; fileRef = CE23C11023FCEC06001177D6 /* qapi-commands-trace.c */; };
		CE2D92D924AD46670059923A /* qapi-visit.c in Sources */ = {isa = PBXBuildFile; fileRef = CE23C13523FCEC08001177D6 /* qapi-visit.c */; };
		CE2D92DA24AD46670059923A /* VMCursor.m in Sources */ = {isa = PBXBuildFile; fileRef = CE3ADD692411C661002D6A5F /* VMCursor.m */; };
		CE2D92DB24AD46670059923A /* CSDisplayMetal.m in Sources */ = {isa = PBXBuildFile; fileRef = CE4AA1482263B24F002E4A54 /* CSDisplayMetal.m */; };
		CE2D92DD24AD46670059923A /* qapi-events-tpm.c in Sources */ = {isa = PBXBuildFile; fileRef = CE23C13923FCEC08001177D6 /* qapi-events-tpm.c */; };
		CE2D92DE24AD46670059923A /* qapi-events-job.c in Sources */ = {isa = PBXBuildFile; fileRef = CE23C14523FCEC09001177D6 /* qapi-events-job.c */; };
		CE2D92DF24AD46670059923A /* qapi-dealloc-visitor.c in Sources */ = {isa = PBXBuildFile; fileRef = CECC764D2273A7D50059B955 /* qapi-dealloc-visitor.c */; };
		CE2D92E024AD46670059923A /* qapi-visit-job.c in Sources */ = {isa = PBXBuildFile; fileRef = CE23C09523FCEC00001177D6 /* qapi-visit-job.c */; };
		CE2D92E124AD46670059923A /* AppDelegate.m in Sources */ = {isa = PBXBuildFile; fileRef = CE550BCD225947990063E575 /* AppDelegate.m */; };
		CE2D92E224AD46670059923A /* CSInput.m in Sources */ = {isa = PBXBuildFile; fileRef = CE664510226935F000B0849A /* CSInput.m */; };
		CE2D92E424AD46670059923A /* qapi-types-block.c in Sources */ = {isa = PBXBuildFile; fileRef = CE23C08723FCEBFF001177D6 /* qapi-types-block.c */; };
		CE2D92E524AD46670059923A /* qapi-events-machine.c in Sources */ = {isa = PBXBuildFile; fileRef = CE23C0B923FCEC02001177D6 /* qapi-events-machine.c */; };
		CE2D92E624AD46670059923A /* UTMConfiguration+Networking.m in Sources */ = {isa = PBXBuildFile; fileRef = CEA02A982436C7A30087E45F /* UTMConfiguration+Networking.m */; };
		CE2D92E724AD46670059923A /* qapi-types-ui.c in Sources */ = {isa = PBXBuildFile; fileRef = CE23C10023FCEC05001177D6 /* qapi-types-ui.c */; };
		CE2D92E824AD46670059923A /* qapi-types-dump.c in Sources */ = {isa = PBXBuildFile; fileRef = CE23C12123FCEC07001177D6 /* qapi-types-dump.c */; };
		CE2D92E924AD46670059923A /* VMDisplayView.m in Sources */ = {isa = PBXBuildFile; fileRef = CEC05DF52463E3D300DA82B2 /* VMDisplayView.m */; };
		CE2D92EA24AD46670059923A /* qapi-types-machine-target.c in Sources */ = {isa = PBXBuildFile; fileRef = CE23C15223FCEC09001177D6 /* qapi-types-machine-target.c */; };
		CE2D92EB24AD46670059923A /* UTMLocationManager.m in Sources */ = {isa = PBXBuildFile; fileRef = CE059DC7243E9E3400338317 /* UTMLocationManager.m */; };
		CE2D92EC24AD46670059923A /* qapi-events-block.c in Sources */ = {isa = PBXBuildFile; fileRef = CE23C11623FCEC06001177D6 /* qapi-events-block.c */; };
		CE2D92EE24AD46670059923A /* qapi-types-block-core.c in Sources */ = {isa = PBXBuildFile; fileRef = CE23C09923FCEC00001177D6 /* qapi-types-block-core.c */; };
		CE2D92F024AD46670059923A /* qapi-events-transaction.c in Sources */ = {isa = PBXBuildFile; fileRef = CE23C0AC23FCEC01001177D6 /* qapi-events-transaction.c */; };
		CE2D92F124AD46670059923A /* qapi-commands-dump.c in Sources */ = {isa = PBXBuildFile; fileRef = CE23C0DD23FCEC03001177D6 /* qapi-commands-dump.c */; };
		CE2D92F224AD46670059923A /* VMKeyboardButton.m in Sources */ = {isa = PBXBuildFile; fileRef = CEEB66452284B942002737B2 /* VMKeyboardButton.m */; };
		CE2D92F324AD46670059923A /* qapi-commands-introspect.c in Sources */ = {isa = PBXBuildFile; fileRef = CE23C10523FCEC05001177D6 /* qapi-commands-introspect.c */; };
		CE2D92F424AD46670059923A /* qapi-types-sockets.c in Sources */ = {isa = PBXBuildFile; fileRef = CE23C10E23FCEC06001177D6 /* qapi-types-sockets.c */; };
		CE2D92F524AD46670059923A /* VMDisplayTerminalViewController.m in Sources */ = {isa = PBXBuildFile; fileRef = E28394C0240C268A006742E2 /* VMDisplayTerminalViewController.m */; };
		CE2D92F624AD46670059923A /* qapi-events-block-core.c in Sources */ = {isa = PBXBuildFile; fileRef = CE23C0EF23FCEC04001177D6 /* qapi-events-block-core.c */; };
		CE2D92F724AD46670059923A /* UTMQemuManager.m in Sources */ = {isa = PBXBuildFile; fileRef = CE36B280227668D1004A1435 /* UTMQemuManager.m */; };
		CE2D92F824AD46670059923A /* qapi-types-crypto.c in Sources */ = {isa = PBXBuildFile; fileRef = CE23C0E323FCEC04001177D6 /* qapi-types-crypto.c */; };
		CE2D92F924AD46670059923A /* qapi-types-qom.c in Sources */ = {isa = PBXBuildFile; fileRef = CE23C13823FCEC08001177D6 /* qapi-types-qom.c */; };
		CE2D92FA24AD46670059923A /* qapi-commands-rdma.c in Sources */ = {isa = PBXBuildFile; fileRef = CE23C0FB23FCEC05001177D6 /* qapi-commands-rdma.c */; };
		CE2D92FC24AD46670059923A /* VMDisplayMetalViewController+Keyboard.m in Sources */ = {isa = PBXBuildFile; fileRef = CE3ADD66240EFBCA002D6A5F /* VMDisplayMetalViewController+Keyboard.m */; };
		CE2D92FD24AD46670059923A /* qapi-builtin-types.c in Sources */ = {isa = PBXBuildFile; fileRef = CE23C0D523FCEC03001177D6 /* qapi-builtin-types.c */; };
		CE2D92FE24AD46670059923A /* qapi-events-migration.c in Sources */ = {isa = PBXBuildFile; fileRef = CE23C0EE23FCEC04001177D6 /* qapi-events-migration.c */; };
		CE2D92FF24AD46670059923A /* qapi-commands.c in Sources */ = {isa = PBXBuildFile; fileRef = CE23C0D223FCEC03001177D6 /* qapi-commands.c */; };
		CE2D930024AD46670059923A /* qapi-commands-audio.c in Sources */ = {isa = PBXBuildFile; fileRef = CE23C09D23FCEC00001177D6 /* qapi-commands-audio.c */; };
		CE2D930124AD46670059923A /* qapi-events-common.c in Sources */ = {isa = PBXBuildFile; fileRef = CE23C0D723FCEC03001177D6 /* qapi-events-common.c */; };
		CE2D930224AD46670059923A /* UTMTerminalIO.m in Sources */ = {isa = PBXBuildFile; fileRef = E2D64BCB241DB62A0034E0C6 /* UTMTerminalIO.m */; };
		CE2D930324AD46670059923A /* qapi-events-crypto.c in Sources */ = {isa = PBXBuildFile; fileRef = CE23C11D23FCEC07001177D6 /* qapi-events-crypto.c */; };
		CE2D930424AD46670059923A /* UTMConfiguration.m in Sources */ = {isa = PBXBuildFile; fileRef = CE31C244225E555600A965DD /* UTMConfiguration.m */; };
		CE2D930524AD46670059923A /* VMDisplayMetalViewController.m in Sources */ = {isa = PBXBuildFile; fileRef = 5286EC94243748C3007E6CBC /* VMDisplayMetalViewController.m */; };
		CE2D930624AD46670059923A /* qapi-commands-misc.c in Sources */ = {isa = PBXBuildFile; fileRef = CE23C15123FCEC09001177D6 /* qapi-commands-misc.c */; };
		CE2D930824AD46670059923A /* qapi-events-run-state.c in Sources */ = {isa = PBXBuildFile; fileRef = CE23C0FD23FCEC05001177D6 /* qapi-events-run-state.c */; };
		CE2D930924AD46670059923A /* VMDisplayViewController.m in Sources */ = {isa = PBXBuildFile; fileRef = CE72B4AC2463579D00716A11 /* VMDisplayViewController.m */; };
		CE2D930A24AD46670059923A /* qapi-visit-transaction.c in Sources */ = {isa = PBXBuildFile; fileRef = CE23C0A623FCEC01001177D6 /* qapi-visit-transaction.c */; };
		CE2D930B24AD46670059923A /* UTMConfiguration+Sharing.m in Sources */ = {isa = PBXBuildFile; fileRef = CE059DC4243BFA3200338317 /* UTMConfiguration+Sharing.m */; };
		CE2D930C24AD46670059923A /* qapi-commands-ui.c in Sources */ = {isa = PBXBuildFile; fileRef = CE23C08223FCEBFF001177D6 /* qapi-commands-ui.c */; };
		CE2D930D24AD46670059923A /* qapi-events-authz.c in Sources */ = {isa = PBXBuildFile; fileRef = CE23C0CC23FCEC03001177D6 /* qapi-events-authz.c */; };
		CE2D930E24AD46670059923A /* qapi-commands-block-core.c in Sources */ = {isa = PBXBuildFile; fileRef = CE23C0DF23FCEC04001177D6 /* qapi-commands-block-core.c */; };
		CE2D930F24AD46670059923A /* qapi-types-authz.c in Sources */ = {isa = PBXBuildFile; fileRef = CE23C0DA23FCEC03001177D6 /* qapi-types-authz.c */; };
		CE2D931024AD46670059923A /* qapi-types-qdev.c in Sources */ = {isa = PBXBuildFile; fileRef = CE23C15B23FCEC0A001177D6 /* qapi-types-qdev.c */; };
		CE2D931224AD46670059923A /* qapi-emit-events.c in Sources */ = {isa = PBXBuildFile; fileRef = CE23C09223FCEC00001177D6 /* qapi-emit-events.c */; };
		CE2D931324AD46670059923A /* qapi-visit-authz.c in Sources */ = {isa = PBXBuildFile; fileRef = CE23C0B823FCEC02001177D6 /* qapi-visit-authz.c */; };
		CE2D931524AD46670059923A /* VMDisplayMetalViewController+Pointer.m in Sources */ = {isa = PBXBuildFile; fileRef = 83FBDD55242FA7BC00D2C5D7 /* VMDisplayMetalViewController+Pointer.m */; };
		CE2D931624AD46670059923A /* qapi-commands-run-state.c in Sources */ = {isa = PBXBuildFile; fileRef = CE23C07E23FCEBFF001177D6 /* qapi-commands-run-state.c */; };
		CE2D931924AD46670059923A /* qapi-types-misc-target.c in Sources */ = {isa = PBXBuildFile; fileRef = CE23C16023FCEC0A001177D6 /* qapi-types-misc-target.c */; };
		CE2D931A24AD46670059923A /* qapi-events-rdma.c in Sources */ = {isa = PBXBuildFile; fileRef = CE23C12923FCEC07001177D6 /* qapi-events-rdma.c */; };
		CE2D931B24AD46670059923A /* UTMShaders.metal in Sources */ = {isa = PBXBuildFile; fileRef = CE2D63D02265154700FC7E63 /* UTMShaders.metal */; };
		CE2D931D24AD46670059923A /* qapi-visit-dump.c in Sources */ = {isa = PBXBuildFile; fileRef = CE23C0B323FCEC01001177D6 /* qapi-visit-dump.c */; };
		CE2D931E24AD46670059923A /* qapi-visit-error.c in Sources */ = {isa = PBXBuildFile; fileRef = CE23C15D23FCEC0A001177D6 /* qapi-visit-error.c */; };
		CE2D931F24AD46670059923A /* error.c in Sources */ = {isa = PBXBuildFile; fileRef = CE36B1542275061B004A1435 /* error.c */; };
		CE2D932024AD46670059923A /* cf-output-visitor.c in Sources */ = {isa = PBXBuildFile; fileRef = CECC76502273A7D50059B955 /* cf-output-visitor.c */; };
		CE2D932124AD46670059923A /* qapi-types-audio.c in Sources */ = {isa = PBXBuildFile; fileRef = CE23C11423FCEC06001177D6 /* qapi-types-audio.c */; };
		CE2D932224AD46670059923A /* VMScroll.m in Sources */ = {isa = PBXBuildFile; fileRef = CE20FAE72448D2BE0059AE11 /* VMScroll.m */; };
		CE2D932324AD46670059923A /* UTMTerminal.m in Sources */ = {isa = PBXBuildFile; fileRef = E28394B3240C20E0006742E2 /* UTMTerminal.m */; };
		CE2D932524AD46670059923A /* qapi-types-char.c in Sources */ = {isa = PBXBuildFile; fileRef = CE23C12023FCEC07001177D6 /* qapi-types-char.c */; };
		CE2D932724AD46670059923A /* CSConnection.m in Sources */ = {isa = PBXBuildFile; fileRef = CE4AA14B2264004F002E4A54 /* CSConnection.m */; };
		CE2D932824AD46670059923A /* qapi-visit-audio.c in Sources */ = {isa = PBXBuildFile; fileRef = CE23C0BE23FCEC02001177D6 /* qapi-visit-audio.c */; };
		CE2D932924AD46670059923A /* qapi-builtin-visit.c in Sources */ = {isa = PBXBuildFile; fileRef = CE23C09623FCEC00001177D6 /* qapi-builtin-visit.c */; };
		CE2D932A24AD46670059923A /* UTMRenderer.m in Sources */ = {isa = PBXBuildFile; fileRef = CE2D63CF2265154700FC7E63 /* UTMRenderer.m */; };
		CE2D932C24AD46670059923A /* libgstautodetect.a in Frameworks */ = {isa = PBXBuildFile; fileRef = CE9D19522265425900355E14 /* libgstautodetect.a */; };
		CE2D932D24AD46670059923A /* libgstaudiotestsrc.a in Frameworks */ = {isa = PBXBuildFile; fileRef = CE9D19532265425900355E14 /* libgstaudiotestsrc.a */; };
		CE2D932E24AD46670059923A /* libgstvideoconvert.a in Frameworks */ = {isa = PBXBuildFile; fileRef = CE9D19542265425900355E14 /* libgstvideoconvert.a */; };
		CE2D932F24AD46670059923A /* libgstaudioconvert.a in Frameworks */ = {isa = PBXBuildFile; fileRef = CE9D19552265425900355E14 /* libgstaudioconvert.a */; };
		CE2D933024AD46670059923A /* libgstvideoscale.a in Frameworks */ = {isa = PBXBuildFile; fileRef = CE9D19562265425900355E14 /* libgstvideoscale.a */; };
		CE2D933124AD46670059923A /* MetalKit.framework in Frameworks */ = {isa = PBXBuildFile; fileRef = CE66450C2269313200B0849A /* MetalKit.framework */; };
		CE2D933224AD46670059923A /* libgstvolume.a in Frameworks */ = {isa = PBXBuildFile; fileRef = CE9D19572265425900355E14 /* libgstvolume.a */; };
		CE2D933324AD46670059923A /* libgstcoreelements.a in Frameworks */ = {isa = PBXBuildFile; fileRef = CE9D19582265425900355E14 /* libgstcoreelements.a */; };
		CE2D933424AD46670059923A /* libgstvideorate.a in Frameworks */ = {isa = PBXBuildFile; fileRef = CE9D19592265425900355E14 /* libgstvideorate.a */; };
		CE2D933524AD46670059923A /* libgstjpeg.a in Frameworks */ = {isa = PBXBuildFile; fileRef = CE9D195A2265425900355E14 /* libgstjpeg.a */; };
		CE2D933624AD46670059923A /* libgstaudioresample.a in Frameworks */ = {isa = PBXBuildFile; fileRef = CE9D195B2265425900355E14 /* libgstaudioresample.a */; };
		CE2D933724AD46670059923A /* libgstplayback.a in Frameworks */ = {isa = PBXBuildFile; fileRef = CE9D195C2265425900355E14 /* libgstplayback.a */; };
		CE2D933824AD46670059923A /* libgstadder.a in Frameworks */ = {isa = PBXBuildFile; fileRef = CE9D195D2265425900355E14 /* libgstadder.a */; };
		CE2D933A24AD46670059923A /* libgstaudiorate.a in Frameworks */ = {isa = PBXBuildFile; fileRef = CE9D195F2265425900355E14 /* libgstaudiorate.a */; };
		CE2D933B24AD46670059923A /* libgstvideofilter.a in Frameworks */ = {isa = PBXBuildFile; fileRef = CE9D19602265425900355E14 /* libgstvideofilter.a */; };
		CE2D933C24AD46670059923A /* libgstapp.a in Frameworks */ = {isa = PBXBuildFile; fileRef = CE9D19612265425900355E14 /* libgstapp.a */; };
		CE2D933D24AD46670059923A /* libgstgio.a in Frameworks */ = {isa = PBXBuildFile; fileRef = CE9D19622265425A00355E14 /* libgstgio.a */; };
		CE2D933E24AD46670059923A /* libgsttypefindfunctions.a in Frameworks */ = {isa = PBXBuildFile; fileRef = CE9D19632265425A00355E14 /* libgsttypefindfunctions.a */; };
		CE2D933F24AD46670059923A /* libgstvideotestsrc.a in Frameworks */ = {isa = PBXBuildFile; fileRef = CE9D19642265425A00355E14 /* libgstvideotestsrc.a */; };
		CE2D934024AD46670059923A /* libgstosxaudio.a in Frameworks */ = {isa = PBXBuildFile; fileRef = CE9D19652265425A00355E14 /* libgstosxaudio.a */; };
		CE2D934124AD46670059923A /* gmodule-2.0.0.framework in Frameworks */ = {isa = PBXBuildFile; fileRef = CE2D63D822653C7300FC7E63 /* gmodule-2.0.0.framework */; };
		CE2D934224AD46670059923A /* jpeg.62.framework in Frameworks */ = {isa = PBXBuildFile; fileRef = CE2D63D922653C7300FC7E63 /* jpeg.62.framework */; };
		CE2D934324AD46670059923A /* intl.8.framework in Frameworks */ = {isa = PBXBuildFile; fileRef = CE2D63DA22653C7300FC7E63 /* intl.8.framework */; };
		CE2D934424AD46670059923A /* gstapp-1.0.0.framework in Frameworks */ = {isa = PBXBuildFile; fileRef = CE2D63DB22653C7300FC7E63 /* gstapp-1.0.0.framework */; };
		CE2D934524AD46670059923A /* gthread-2.0.0.framework in Frameworks */ = {isa = PBXBuildFile; fileRef = CE2D63DC22653C7300FC7E63 /* gthread-2.0.0.framework */; };
		CE2D934624AD46670059923A /* gstrtp-1.0.0.framework in Frameworks */ = {isa = PBXBuildFile; fileRef = CE2D63DD22653C7400FC7E63 /* gstrtp-1.0.0.framework */; };
		CE2D934724AD46670059923A /* gstriff-1.0.0.framework in Frameworks */ = {isa = PBXBuildFile; fileRef = CE2D63DE22653C7400FC7E63 /* gstriff-1.0.0.framework */; };
		CE2D934924AD46670059923A /* gstreamer-1.0.0.framework in Frameworks */ = {isa = PBXBuildFile; fileRef = CE2D63E022653C7400FC7E63 /* gstreamer-1.0.0.framework */; };
		CE2D934B24AD46670059923A /* json-glib-1.0.0.framework in Frameworks */ = {isa = PBXBuildFile; fileRef = CE2D63E222653C7400FC7E63 /* json-glib-1.0.0.framework */; };
		CE2D934C24AD46670059923A /* ffi.7.framework in Frameworks */ = {isa = PBXBuildFile; fileRef = CE2D63E322653C7400FC7E63 /* ffi.7.framework */; };
		CE2D934D24AD46670059923A /* gstnet-1.0.0.framework in Frameworks */ = {isa = PBXBuildFile; fileRef = CE2D63E522653C7400FC7E63 /* gstnet-1.0.0.framework */; };
		CE2D934E24AD46670059923A /* gstbase-1.0.0.framework in Frameworks */ = {isa = PBXBuildFile; fileRef = CE2D63E822653C7400FC7E63 /* gstbase-1.0.0.framework */; };
		CE2D934F24AD46670059923A /* phodav-2.0.0.framework in Frameworks */ = {isa = PBXBuildFile; fileRef = CE059DC0243BD67100338317 /* phodav-2.0.0.framework */; };
		CE2D935024AD46670059923A /* gstcontroller-1.0.0.framework in Frameworks */ = {isa = PBXBuildFile; fileRef = CE2D63EE22653C7400FC7E63 /* gstcontroller-1.0.0.framework */; };
		CE2D935124AD46670059923A /* gstaudio-1.0.0.framework in Frameworks */ = {isa = PBXBuildFile; fileRef = CE2D63EF22653C7400FC7E63 /* gstaudio-1.0.0.framework */; };
		CE2D935224AD46670059923A /* gpg-error.0.framework in Frameworks */ = {isa = PBXBuildFile; fileRef = CE2D63F122653C7400FC7E63 /* gpg-error.0.framework */; };
		CE2D935324AD46670059923A /* gcrypt.20.framework in Frameworks */ = {isa = PBXBuildFile; fileRef = CE2D63F322653C7400FC7E63 /* gcrypt.20.framework */; };
		CE2D935424AD46670059923A /* gobject-2.0.0.framework in Frameworks */ = {isa = PBXBuildFile; fileRef = CE2D63F522653C7400FC7E63 /* gobject-2.0.0.framework */; };
		CE2D935524AD46670059923A /* gsttag-1.0.0.framework in Frameworks */ = {isa = PBXBuildFile; fileRef = CE2D63F622653C7400FC7E63 /* gsttag-1.0.0.framework */; };
		CE2D935624AD46670059923A /* gio-2.0.0.framework in Frameworks */ = {isa = PBXBuildFile; fileRef = CE2D63F822653C7400FC7E63 /* gio-2.0.0.framework */; };
		CE2D935724AD46670059923A /* gstvideo-1.0.0.framework in Frameworks */ = {isa = PBXBuildFile; fileRef = CE2D63F922653C7400FC7E63 /* gstvideo-1.0.0.framework */; };
		CE2D935824AD46670059923A /* spice-client-glib-2.0.8.framework in Frameworks */ = {isa = PBXBuildFile; fileRef = CE2D63FE22653C7500FC7E63 /* spice-client-glib-2.0.8.framework */; };
		CE2D935924AD46670059923A /* gstrtsp-1.0.0.framework in Frameworks */ = {isa = PBXBuildFile; fileRef = CE2D640122653C7500FC7E63 /* gstrtsp-1.0.0.framework */; };
		CE2D935A24AD46670059923A /* opus.0.framework in Frameworks */ = {isa = PBXBuildFile; fileRef = CE2D640322653C7500FC7E63 /* opus.0.framework */; };
		CE2D935B24AD46670059923A /* glib-2.0.0.framework in Frameworks */ = {isa = PBXBuildFile; fileRef = CE2D640422653C7500FC7E63 /* glib-2.0.0.framework */; };
		CE2D935C24AD46670059923A /* png16.16.framework in Frameworks */ = {isa = PBXBuildFile; fileRef = CE2D640522653C7500FC7E63 /* png16.16.framework */; };
		CE2D935D24AD46670059923A /* gstfft-1.0.0.framework in Frameworks */ = {isa = PBXBuildFile; fileRef = CE2D640922653C7500FC7E63 /* gstfft-1.0.0.framework */; };
		CE2D935E24AD46670059923A /* crypto.1.1.framework in Frameworks */ = {isa = PBXBuildFile; fileRef = CE2D640A22653C7500FC7E63 /* crypto.1.1.framework */; };
		CE2D935F24AD46670059923A /* gstpbutils-1.0.0.framework in Frameworks */ = {isa = PBXBuildFile; fileRef = CE2D640E22653C7500FC7E63 /* gstpbutils-1.0.0.framework */; };
		CE2D936124AD46670059923A /* gstallocators-1.0.0.framework in Frameworks */ = {isa = PBXBuildFile; fileRef = CE2D641122653C7500FC7E63 /* gstallocators-1.0.0.framework */; };
		CE2D936224AD46670059923A /* gstcheck-1.0.0.framework in Frameworks */ = {isa = PBXBuildFile; fileRef = CE2D641422653C7500FC7E63 /* gstcheck-1.0.0.framework */; };
		CE2D936324AD46670059923A /* iconv.2.framework in Frameworks */ = {isa = PBXBuildFile; fileRef = CE2D641522653C7500FC7E63 /* iconv.2.framework */; };
		CE2D936424AD46670059923A /* gstsdp-1.0.0.framework in Frameworks */ = {isa = PBXBuildFile; fileRef = CE2D641622653C7500FC7E63 /* gstsdp-1.0.0.framework */; };
		CE2D936524AD46670059923A /* ssl.1.1.framework in Frameworks */ = {isa = PBXBuildFile; fileRef = CE2D641722653C7500FC7E63 /* ssl.1.1.framework */; };
		CE2D936624AD46670059923A /* spice-server.1.framework in Frameworks */ = {isa = PBXBuildFile; fileRef = CE2D641822653C7500FC7E63 /* spice-server.1.framework */; };
		CE2D936724AD46670059923A /* pixman-1.0.framework in Frameworks */ = {isa = PBXBuildFile; fileRef = CE2D641922653C7600FC7E63 /* pixman-1.0.framework */; };
		CE2D936A24AD46670059923A /* terminal.js in Resources */ = {isa = PBXBuildFile; fileRef = E28394B9240C219F006742E2 /* terminal.js */; };
		CE2D936B24AD46670059923A /* Localizable.strings in Resources */ = {isa = PBXBuildFile; fileRef = 521F3EFB2414F73800130500 /* Localizable.strings */; };
		CE2D936C24AD46670059923A /* qemu in Resources */ = {isa = PBXBuildFile; fileRef = CE9D18F72265410E00355E14 /* qemu */; };
		CE2D936D24AD46670059923A /* VMDisplayView.xib in Resources */ = {isa = PBXBuildFile; fileRef = CE72B4A92463532B00716A11 /* VMDisplayView.xib */; };
		CE2D937024AD46670059923A /* terminal.html in Resources */ = {isa = PBXBuildFile; fileRef = E28394B8240C219F006742E2 /* terminal.html */; };
		CE2D937224AD46670059923A /* Settings.bundle in Resources */ = {isa = PBXBuildFile; fileRef = 5286EC91243748AC007E6CBC /* Settings.bundle */; };
		CE2D937324AD46670059923A /* hterm_all.js in Resources */ = {isa = PBXBuildFile; fileRef = E28394BD240C22F1006742E2 /* hterm_all.js */; };
		CE2D937624AD46670059923A /* gpg-error.0.framework in Embed Libraries */ = {isa = PBXBuildFile; fileRef = CE2D63F122653C7400FC7E63 /* gpg-error.0.framework */; settings = {ATTRIBUTES = (CodeSignOnCopy, ); }; };
		CE2D937724AD46670059923A /* qemu-mips64el-softmmu.framework in Embed Libraries */ = {isa = PBXBuildFile; fileRef = CE2D640822653C7500FC7E63 /* qemu-mips64el-softmmu.framework */; settings = {ATTRIBUTES = (CodeSignOnCopy, ); }; };
		CE2D937824AD46670059923A /* gstcontroller-1.0.0.framework in Embed Libraries */ = {isa = PBXBuildFile; fileRef = CE2D63EE22653C7400FC7E63 /* gstcontroller-1.0.0.framework */; settings = {ATTRIBUTES = (CodeSignOnCopy, ); }; };
		CE2D937924AD46670059923A /* gstallocators-1.0.0.framework in Embed Libraries */ = {isa = PBXBuildFile; fileRef = CE2D641122653C7500FC7E63 /* gstallocators-1.0.0.framework */; settings = {ATTRIBUTES = (CodeSignOnCopy, ); }; };
		CE2D937A24AD46670059923A /* gstbase-1.0.0.framework in Embed Libraries */ = {isa = PBXBuildFile; fileRef = CE2D63E822653C7400FC7E63 /* gstbase-1.0.0.framework */; settings = {ATTRIBUTES = (CodeSignOnCopy, ); }; };
		CE2D937B24AD46670059923A /* ffi.7.framework in Embed Libraries */ = {isa = PBXBuildFile; fileRef = CE2D63E322653C7400FC7E63 /* ffi.7.framework */; settings = {ATTRIBUTES = (CodeSignOnCopy, ); }; };
		CE2D937C24AD46670059923A /* ssl.1.1.framework in Embed Libraries */ = {isa = PBXBuildFile; fileRef = CE2D641722653C7500FC7E63 /* ssl.1.1.framework */; settings = {ATTRIBUTES = (CodeSignOnCopy, ); }; };
		CE2D937D24AD46670059923A /* gio-2.0.0.framework in Embed Libraries */ = {isa = PBXBuildFile; fileRef = CE2D63F822653C7400FC7E63 /* gio-2.0.0.framework */; settings = {ATTRIBUTES = (CodeSignOnCopy, ); }; };
		CE2D937E24AD46670059923A /* png16.16.framework in Embed Libraries */ = {isa = PBXBuildFile; fileRef = CE2D640522653C7500FC7E63 /* png16.16.framework */; settings = {ATTRIBUTES = (CodeSignOnCopy, ); }; };
		CE2D937F24AD46670059923A /* gstnet-1.0.0.framework in Embed Libraries */ = {isa = PBXBuildFile; fileRef = CE2D63E522653C7400FC7E63 /* gstnet-1.0.0.framework */; settings = {ATTRIBUTES = (CodeSignOnCopy, ); }; };
		CE2D938024AD46670059923A /* qemu-cris-softmmu.framework in Embed Libraries */ = {isa = PBXBuildFile; fileRef = CE2D63E622653C7400FC7E63 /* qemu-cris-softmmu.framework */; settings = {ATTRIBUTES = (CodeSignOnCopy, ); }; };
		CE2D938124AD46670059923A /* crypto.1.1.framework in Embed Libraries */ = {isa = PBXBuildFile; fileRef = CE2D640A22653C7500FC7E63 /* crypto.1.1.framework */; settings = {ATTRIBUTES = (CodeSignOnCopy, ); }; };
		CE2D938224AD46670059923A /* qemu-riscv64-softmmu.framework in Embed Libraries */ = {isa = PBXBuildFile; fileRef = CE2D63FB22653C7500FC7E63 /* qemu-riscv64-softmmu.framework */; settings = {ATTRIBUTES = (CodeSignOnCopy, ); }; };
		CE2D938324AD46670059923A /* gstapp-1.0.0.framework in Embed Libraries */ = {isa = PBXBuildFile; fileRef = CE2D63DB22653C7300FC7E63 /* gstapp-1.0.0.framework */; settings = {ATTRIBUTES = (CodeSignOnCopy, ); }; };
		CE2D938424AD46670059923A /* qemu-moxie-softmmu.framework in Embed Libraries */ = {isa = PBXBuildFile; fileRef = CE2D63EA22653C7400FC7E63 /* qemu-moxie-softmmu.framework */; settings = {ATTRIBUTES = (CodeSignOnCopy, ); }; };
		CE2D938524AD46670059923A /* qemu-microblaze-softmmu.framework in Embed Libraries */ = {isa = PBXBuildFile; fileRef = CE2D63E422653C7400FC7E63 /* qemu-microblaze-softmmu.framework */; settings = {ATTRIBUTES = (CodeSignOnCopy, ); }; };
		CE2D938624AD46670059923A /* qemu-sh4-softmmu.framework in Embed Libraries */ = {isa = PBXBuildFile; fileRef = CE2D640222653C7500FC7E63 /* qemu-sh4-softmmu.framework */; settings = {ATTRIBUTES = (CodeSignOnCopy, ); }; };
		CE2D938824AD46670059923A /* gsttag-1.0.0.framework in Embed Libraries */ = {isa = PBXBuildFile; fileRef = CE2D63F622653C7400FC7E63 /* gsttag-1.0.0.framework */; settings = {ATTRIBUTES = (CodeSignOnCopy, ); }; };
		CE2D938924AD46670059923A /* qemu-or1k-softmmu.framework in Embed Libraries */ = {isa = PBXBuildFile; fileRef = CE2D640B22653C7500FC7E63 /* qemu-or1k-softmmu.framework */; settings = {ATTRIBUTES = (CodeSignOnCopy, ); }; };
		CE2D938A24AD46670059923A /* gstrtp-1.0.0.framework in Embed Libraries */ = {isa = PBXBuildFile; fileRef = CE2D63DD22653C7400FC7E63 /* gstrtp-1.0.0.framework */; settings = {ATTRIBUTES = (CodeSignOnCopy, ); }; };
		CE2D938B24AD46670059923A /* gstriff-1.0.0.framework in Embed Libraries */ = {isa = PBXBuildFile; fileRef = CE2D63DE22653C7400FC7E63 /* gstriff-1.0.0.framework */; settings = {ATTRIBUTES = (CodeSignOnCopy, ); }; };
		CE2D938C24AD46670059923A /* qemu-ppc-softmmu.framework in Embed Libraries */ = {isa = PBXBuildFile; fileRef = CE2D63E722653C7400FC7E63 /* qemu-ppc-softmmu.framework */; settings = {ATTRIBUTES = (CodeSignOnCopy, ); }; };
		CE2D938D24AD46670059923A /* phodav-2.0.0.framework in Embed Libraries */ = {isa = PBXBuildFile; fileRef = CE059DC0243BD67100338317 /* phodav-2.0.0.framework */; settings = {ATTRIBUTES = (CodeSignOnCopy, ); }; };
		CE2D938E24AD46670059923A /* gthread-2.0.0.framework in Embed Libraries */ = {isa = PBXBuildFile; fileRef = CE2D63DC22653C7300FC7E63 /* gthread-2.0.0.framework */; settings = {ATTRIBUTES = (CodeSignOnCopy, ); }; };
		CE2D938F24AD46670059923A /* qemu-aarch64-softmmu.framework in Embed Libraries */ = {isa = PBXBuildFile; fileRef = CE2D63FD22653C7500FC7E63 /* qemu-aarch64-softmmu.framework */; settings = {ATTRIBUTES = (CodeSignOnCopy, ); }; };
		CE2D939024AD46670059923A /* qemu-mips-softmmu.framework in Embed Libraries */ = {isa = PBXBuildFile; fileRef = CE2D63FF22653C7500FC7E63 /* qemu-mips-softmmu.framework */; settings = {ATTRIBUTES = (CodeSignOnCopy, ); }; };
		CE2D939124AD46670059923A /* qemu-s390x-softmmu.framework in Embed Libraries */ = {isa = PBXBuildFile; fileRef = CE2D63FC22653C7500FC7E63 /* qemu-s390x-softmmu.framework */; settings = {ATTRIBUTES = (CodeSignOnCopy, ); }; };
		CE2D939224AD46670059923A /* gobject-2.0.0.framework in Embed Libraries */ = {isa = PBXBuildFile; fileRef = CE2D63F522653C7400FC7E63 /* gobject-2.0.0.framework */; settings = {ATTRIBUTES = (CodeSignOnCopy, ); }; };
		CE2D939324AD46670059923A /* gmodule-2.0.0.framework in Embed Libraries */ = {isa = PBXBuildFile; fileRef = CE2D63D822653C7300FC7E63 /* gmodule-2.0.0.framework */; settings = {ATTRIBUTES = (CodeSignOnCopy, ); }; };
		CE2D939424AD46670059923A /* qemu-tricore-softmmu.framework in Embed Libraries */ = {isa = PBXBuildFile; fileRef = CE2D63EC22653C7400FC7E63 /* qemu-tricore-softmmu.framework */; settings = {ATTRIBUTES = (CodeSignOnCopy, ); }; };
		CE2D939524AD46670059923A /* qemu-sparc64-softmmu.framework in Embed Libraries */ = {isa = PBXBuildFile; fileRef = CE2D640F22653C7500FC7E63 /* qemu-sparc64-softmmu.framework */; settings = {ATTRIBUTES = (CodeSignOnCopy, ); }; };
		CE2D939624AD46670059923A /* qemu-riscv32-softmmu.framework in Embed Libraries */ = {isa = PBXBuildFile; fileRef = CE2D63FA22653C7400FC7E63 /* qemu-riscv32-softmmu.framework */; settings = {ATTRIBUTES = (CodeSignOnCopy, ); }; };
		CE2D939724AD46670059923A /* qemu-mips64-softmmu.framework in Embed Libraries */ = {isa = PBXBuildFile; fileRef = CE2D63F422653C7400FC7E63 /* qemu-mips64-softmmu.framework */; settings = {ATTRIBUTES = (CodeSignOnCopy, ); }; };
		CE2D939824AD46670059923A /* qemu-m68k-softmmu.framework in Embed Libraries */ = {isa = PBXBuildFile; fileRef = CE2D63EB22653C7400FC7E63 /* qemu-m68k-softmmu.framework */; settings = {ATTRIBUTES = (CodeSignOnCopy, ); }; };
		CE2D939924AD46670059923A /* qemu-sparc-softmmu.framework in Embed Libraries */ = {isa = PBXBuildFile; fileRef = CE2D640D22653C7500FC7E63 /* qemu-sparc-softmmu.framework */; settings = {ATTRIBUTES = (CodeSignOnCopy, ); }; };
		CE2D939A24AD46670059923A /* qemu-ppc64-softmmu.framework in Embed Libraries */ = {isa = PBXBuildFile; fileRef = CE2D640C22653C7500FC7E63 /* qemu-ppc64-softmmu.framework */; settings = {ATTRIBUTES = (CodeSignOnCopy, ); }; };
		CE2D939B24AD46670059923A /* qemu-alpha-softmmu.framework in Embed Libraries */ = {isa = PBXBuildFile; fileRef = CE2D641322653C7500FC7E63 /* qemu-alpha-softmmu.framework */; settings = {ATTRIBUTES = (CodeSignOnCopy, ); }; };
		CE2D939C24AD46670059923A /* qemu-sh4eb-softmmu.framework in Embed Libraries */ = {isa = PBXBuildFile; fileRef = CE2D63E122653C7400FC7E63 /* qemu-sh4eb-softmmu.framework */; settings = {ATTRIBUTES = (CodeSignOnCopy, ); }; };
		CE2D939D24AD46670059923A /* glib-2.0.0.framework in Embed Libraries */ = {isa = PBXBuildFile; fileRef = CE2D640422653C7500FC7E63 /* glib-2.0.0.framework */; settings = {ATTRIBUTES = (CodeSignOnCopy, ); }; };
		CE2D939E24AD46670059923A /* qemu-x86_64-softmmu.framework in Embed Libraries */ = {isa = PBXBuildFile; fileRef = CE2D640022653C7500FC7E63 /* qemu-x86_64-softmmu.framework */; settings = {ATTRIBUTES = (CodeSignOnCopy, ); }; };
		CE2D939F24AD46670059923A /* qemu-xtensaeb-softmmu.framework in Embed Libraries */ = {isa = PBXBuildFile; fileRef = CE2D641222653C7500FC7E63 /* qemu-xtensaeb-softmmu.framework */; settings = {ATTRIBUTES = (CodeSignOnCopy, ); }; };
		CE2D93A024AD46670059923A /* qemu-arm-softmmu.framework in Embed Libraries */ = {isa = PBXBuildFile; fileRef = CE2D640722653C7500FC7E63 /* qemu-arm-softmmu.framework */; settings = {ATTRIBUTES = (CodeSignOnCopy, ); }; };
		CE2D93A124AD46670059923A /* intl.8.framework in Embed Libraries */ = {isa = PBXBuildFile; fileRef = CE2D63DA22653C7300FC7E63 /* intl.8.framework */; settings = {ATTRIBUTES = (CodeSignOnCopy, ); }; };
		CE2D93A224AD46670059923A /* gstreamer-1.0.0.framework in Embed Libraries */ = {isa = PBXBuildFile; fileRef = CE2D63E022653C7400FC7E63 /* gstreamer-1.0.0.framework */; settings = {ATTRIBUTES = (CodeSignOnCopy, ); }; };
		CE2D93A324AD46670059923A /* gstvideo-1.0.0.framework in Embed Libraries */ = {isa = PBXBuildFile; fileRef = CE2D63F922653C7400FC7E63 /* gstvideo-1.0.0.framework */; settings = {ATTRIBUTES = (CodeSignOnCopy, ); }; };
		CE2D93A424AD46670059923A /* json-glib-1.0.0.framework in Embed Libraries */ = {isa = PBXBuildFile; fileRef = CE2D63E222653C7400FC7E63 /* json-glib-1.0.0.framework */; settings = {ATTRIBUTES = (CodeSignOnCopy, ); }; };
		CE2D93A524AD46670059923A /* pixman-1.0.framework in Embed Libraries */ = {isa = PBXBuildFile; fileRef = CE2D641922653C7600FC7E63 /* pixman-1.0.framework */; settings = {ATTRIBUTES = (CodeSignOnCopy, ); }; };
		CE2D93A624AD46670059923A /* jpeg.62.framework in Embed Libraries */ = {isa = PBXBuildFile; fileRef = CE2D63D922653C7300FC7E63 /* jpeg.62.framework */; settings = {ATTRIBUTES = (CodeSignOnCopy, ); }; };
		CE2D93A724AD46670059923A /* qemu-microblazeel-softmmu.framework in Embed Libraries */ = {isa = PBXBuildFile; fileRef = CE2D63F022653C7400FC7E63 /* qemu-microblazeel-softmmu.framework */; settings = {ATTRIBUTES = (CodeSignOnCopy, ); }; };
		CE2D93A824AD46670059923A /* qemu-hppa-softmmu.framework in Embed Libraries */ = {isa = PBXBuildFile; fileRef = CE2D63F222653C7400FC7E63 /* qemu-hppa-softmmu.framework */; settings = {ATTRIBUTES = (CodeSignOnCopy, ); }; };
		CE2D93A924AD46670059923A /* qemu-i386-softmmu.framework in Embed Libraries */ = {isa = PBXBuildFile; fileRef = CE2D63D722653C7300FC7E63 /* qemu-i386-softmmu.framework */; settings = {ATTRIBUTES = (CodeSignOnCopy, ); }; };
		CE2D93AA24AD46670059923A /* spice-client-glib-2.0.8.framework in Embed Libraries */ = {isa = PBXBuildFile; fileRef = CE2D63FE22653C7500FC7E63 /* spice-client-glib-2.0.8.framework */; settings = {ATTRIBUTES = (CodeSignOnCopy, ); }; };
		CE2D93AB24AD46670059923A /* opus.0.framework in Embed Libraries */ = {isa = PBXBuildFile; fileRef = CE2D640322653C7500FC7E63 /* opus.0.framework */; settings = {ATTRIBUTES = (CodeSignOnCopy, ); }; };
		CE2D93AD24AD46670059923A /* gstsdp-1.0.0.framework in Embed Libraries */ = {isa = PBXBuildFile; fileRef = CE2D641622653C7500FC7E63 /* gstsdp-1.0.0.framework */; settings = {ATTRIBUTES = (CodeSignOnCopy, ); }; };
		CE2D93AE24AD46670059923A /* qemu-nios2-softmmu.framework in Embed Libraries */ = {isa = PBXBuildFile; fileRef = CE2D63DF22653C7400FC7E63 /* qemu-nios2-softmmu.framework */; settings = {ATTRIBUTES = (CodeSignOnCopy, ); }; };
		CE2D93B024AD46670059923A /* gstaudio-1.0.0.framework in Embed Libraries */ = {isa = PBXBuildFile; fileRef = CE2D63EF22653C7400FC7E63 /* gstaudio-1.0.0.framework */; settings = {ATTRIBUTES = (CodeSignOnCopy, ); }; };
		CE2D93B124AD46670059923A /* gstcheck-1.0.0.framework in Embed Libraries */ = {isa = PBXBuildFile; fileRef = CE2D641422653C7500FC7E63 /* gstcheck-1.0.0.framework */; settings = {ATTRIBUTES = (CodeSignOnCopy, ); }; };
		CE2D93B224AD46670059923A /* qemu-xtensa-softmmu.framework in Embed Libraries */ = {isa = PBXBuildFile; fileRef = CE2D63ED22653C7400FC7E63 /* qemu-xtensa-softmmu.framework */; settings = {ATTRIBUTES = (CodeSignOnCopy, ); }; };
		CE2D93B324AD46670059923A /* iconv.2.framework in Embed Libraries */ = {isa = PBXBuildFile; fileRef = CE2D641522653C7500FC7E63 /* iconv.2.framework */; settings = {ATTRIBUTES = (CodeSignOnCopy, ); }; };
		CE2D93B424AD46670059923A /* qemu-mipsel-softmmu.framework in Embed Libraries */ = {isa = PBXBuildFile; fileRef = CE2D640622653C7500FC7E63 /* qemu-mipsel-softmmu.framework */; settings = {ATTRIBUTES = (CodeSignOnCopy, ); }; };
		CE2D93B524AD46670059923A /* gstrtsp-1.0.0.framework in Embed Libraries */ = {isa = PBXBuildFile; fileRef = CE2D640122653C7500FC7E63 /* gstrtsp-1.0.0.framework */; settings = {ATTRIBUTES = (CodeSignOnCopy, ); }; };
		CE2D93B624AD46670059923A /* spice-server.1.framework in Embed Libraries */ = {isa = PBXBuildFile; fileRef = CE2D641822653C7500FC7E63 /* spice-server.1.framework */; settings = {ATTRIBUTES = (CodeSignOnCopy, ); }; };
		CE2D93B824AD46670059923A /* gcrypt.20.framework in Embed Libraries */ = {isa = PBXBuildFile; fileRef = CE2D63F322653C7400FC7E63 /* gcrypt.20.framework */; settings = {ATTRIBUTES = (CodeSignOnCopy, ); }; };
		CE2D93B924AD46670059923A /* gstfft-1.0.0.framework in Embed Libraries */ = {isa = PBXBuildFile; fileRef = CE2D640922653C7500FC7E63 /* gstfft-1.0.0.framework */; settings = {ATTRIBUTES = (CodeSignOnCopy, ); }; };
		CE2D93BA24AD46670059923A /* gstpbutils-1.0.0.framework in Embed Libraries */ = {isa = PBXBuildFile; fileRef = CE2D640E22653C7500FC7E63 /* gstpbutils-1.0.0.framework */; settings = {ATTRIBUTES = (CodeSignOnCopy, ); }; };
		CE2D953224AD4F040059923A /* UTMConfigurationExtension.swift in Sources */ = {isa = PBXBuildFile; fileRef = CE2D953124AD4F040059923A /* UTMConfigurationExtension.swift */; };
		CE2D953324AD4F040059923A /* UTMConfigurationExtension.swift in Sources */ = {isa = PBXBuildFile; fileRef = CE2D953124AD4F040059923A /* UTMConfigurationExtension.swift */; };
		CE2D955724AD4F980059923A /* VMConfigDisplayView.swift in Sources */ = {isa = PBXBuildFile; fileRef = CE2D953724AD4F980059923A /* VMConfigDisplayView.swift */; };
		CE2D955824AD4F980059923A /* VMConfigDisplayView.swift in Sources */ = {isa = PBXBuildFile; fileRef = CE2D953724AD4F980059923A /* VMConfigDisplayView.swift */; };
		CE2D955924AD4F980059923A /* VMToolbarModifier.swift in Sources */ = {isa = PBXBuildFile; fileRef = CE2D953824AD4F980059923A /* VMToolbarModifier.swift */; };
		CE2D955A24AD4F980059923A /* VMToolbarModifier.swift in Sources */ = {isa = PBXBuildFile; fileRef = CE2D953824AD4F980059923A /* VMToolbarModifier.swift */; };
		CE2D955B24AD4F980059923A /* VMConfigQEMUView.swift in Sources */ = {isa = PBXBuildFile; fileRef = CE2D953924AD4F980059923A /* VMConfigQEMUView.swift */; };
		CE2D955C24AD4F980059923A /* VMConfigQEMUView.swift in Sources */ = {isa = PBXBuildFile; fileRef = CE2D953924AD4F980059923A /* VMConfigQEMUView.swift */; };
		CE2D955D24AD4F990059923A /* VMConfigSoundView.swift in Sources */ = {isa = PBXBuildFile; fileRef = CE2D953A24AD4F980059923A /* VMConfigSoundView.swift */; };
		CE2D955E24AD4F990059923A /* VMConfigSoundView.swift in Sources */ = {isa = PBXBuildFile; fileRef = CE2D953A24AD4F980059923A /* VMConfigSoundView.swift */; };
		CE2D956224AD4F990059923A /* VMSettingsView.swift in Sources */ = {isa = PBXBuildFile; fileRef = CE2D953D24AD4F980059923A /* VMSettingsView.swift */; };
		CE2D956424AD4F990059923A /* VMConfigNetworkPortForwardView.swift in Sources */ = {isa = PBXBuildFile; fileRef = CE2D953E24AD4F980059923A /* VMConfigNetworkPortForwardView.swift */; };
		CE2D956924AD4F990059923A /* VMPlaceholderView.swift in Sources */ = {isa = PBXBuildFile; fileRef = CE2D954224AD4F980059923A /* VMPlaceholderView.swift */; };
		CE2D956A24AD4F990059923A /* VMPlaceholderView.swift in Sources */ = {isa = PBXBuildFile; fileRef = CE2D954224AD4F980059923A /* VMPlaceholderView.swift */; };
		CE2D956C24AD4F990059923A /* VMCardView.swift in Sources */ = {isa = PBXBuildFile; fileRef = CE2D954324AD4F980059923A /* VMCardView.swift */; };
		CE2D956F24AD4F990059923A /* VMRemovableDrivesView.swift in Sources */ = {isa = PBXBuildFile; fileRef = CE2D954524AD4F980059923A /* VMRemovableDrivesView.swift */; };
		CE2D957024AD4F990059923A /* VMRemovableDrivesView.swift in Sources */ = {isa = PBXBuildFile; fileRef = CE2D954524AD4F980059923A /* VMRemovableDrivesView.swift */; };
		CE2D957124AD4F990059923A /* UTMExtensions.swift in Sources */ = {isa = PBXBuildFile; fileRef = CE2D954624AD4F980059923A /* UTMExtensions.swift */; };
		CE2D957224AD4F990059923A /* UTMExtensions.swift in Sources */ = {isa = PBXBuildFile; fileRef = CE2D954624AD4F980059923A /* UTMExtensions.swift */; };
		CE2D957324AD4F990059923A /* VMConfigSharingView.swift in Sources */ = {isa = PBXBuildFile; fileRef = CE2D954724AD4F980059923A /* VMConfigSharingView.swift */; };
		CE2D957424AD4F990059923A /* VMConfigSharingView.swift in Sources */ = {isa = PBXBuildFile; fileRef = CE2D954724AD4F980059923A /* VMConfigSharingView.swift */; };
		CE2D957524AD4F990059923A /* VMConfigInputView.swift in Sources */ = {isa = PBXBuildFile; fileRef = CE2D954824AD4F980059923A /* VMConfigInputView.swift */; };
		CE2D957624AD4F990059923A /* VMConfigInputView.swift in Sources */ = {isa = PBXBuildFile; fileRef = CE2D954824AD4F980059923A /* VMConfigInputView.swift */; };
		CE2D957724AD4F990059923A /* VMConfigStringPicker.swift in Sources */ = {isa = PBXBuildFile; fileRef = CE2D954924AD4F980059923A /* VMConfigStringPicker.swift */; };
		CE2D957824AD4F990059923A /* VMConfigStringPicker.swift in Sources */ = {isa = PBXBuildFile; fileRef = CE2D954924AD4F980059923A /* VMConfigStringPicker.swift */; };
		CE2D957924AD4F990059923A /* VMDetailsView.swift in Sources */ = {isa = PBXBuildFile; fileRef = CE2D954B24AD4F980059923A /* VMDetailsView.swift */; };
		CE2D957B24AD4F990059923A /* VMSettingsView.swift in Sources */ = {isa = PBXBuildFile; fileRef = CE2D954C24AD4F980059923A /* VMSettingsView.swift */; };
		CE2D957D24AD4F990059923A /* VMConfigNetworkPortForwardView.swift in Sources */ = {isa = PBXBuildFile; fileRef = CE2D954D24AD4F980059923A /* VMConfigNetworkPortForwardView.swift */; };
		CE2D958324AD4F990059923A /* VMConfigNetworkView.swift in Sources */ = {isa = PBXBuildFile; fileRef = CE2D955024AD4F980059923A /* VMConfigNetworkView.swift */; };
		CE2D958424AD4F990059923A /* VMConfigNetworkView.swift in Sources */ = {isa = PBXBuildFile; fileRef = CE2D955024AD4F980059923A /* VMConfigNetworkView.swift */; };
		CE2D958524AD4F990059923A /* VMConfigDrivesView.swift in Sources */ = {isa = PBXBuildFile; fileRef = CE2D955124AD4F980059923A /* VMConfigDrivesView.swift */; };
		CE2D958724AD4F990059923A /* VMConfigPortForwardForm.swift in Sources */ = {isa = PBXBuildFile; fileRef = CE2D955224AD4F980059923A /* VMConfigPortForwardForm.swift */; };
		CE2D958824AD4F990059923A /* VMConfigPortForwardForm.swift in Sources */ = {isa = PBXBuildFile; fileRef = CE2D955224AD4F980059923A /* VMConfigPortForwardForm.swift */; };
		CE2D958924AD4F990059923A /* VMConfigSystemView.swift in Sources */ = {isa = PBXBuildFile; fileRef = CE2D955324AD4F980059923A /* VMConfigSystemView.swift */; };
		CE2D958A24AD4F990059923A /* VMConfigSystemView.swift in Sources */ = {isa = PBXBuildFile; fileRef = CE2D955324AD4F980059923A /* VMConfigSystemView.swift */; };
		CE2D958D24AD4F990059923A /* UTMApp.swift in Sources */ = {isa = PBXBuildFile; fileRef = CE2D955524AD4F980059923A /* UTMApp.swift */; };
		CE2D958E24AD4F990059923A /* UTMApp.swift in Sources */ = {isa = PBXBuildFile; fileRef = CE2D955524AD4F980059923A /* UTMApp.swift */; };
		CE2D958F24AD4FF00059923A /* VMCardView.swift in Sources */ = {isa = PBXBuildFile; fileRef = CE2D954324AD4F980059923A /* VMCardView.swift */; };
		CE2D959024AD50D50059923A /* Localizable.strings in Resources */ = {isa = PBXBuildFile; fileRef = 521F3EFB2414F73800130500 /* Localizable.strings */; };
		CE4698F924C8FBD9008C1BD6 /* Icons in Resources */ = {isa = PBXBuildFile; fileRef = CE4698F824C8FBD9008C1BD6 /* Icons */; };
		CE4698FA24C8FBD9008C1BD6 /* Icons in Resources */ = {isa = PBXBuildFile; fileRef = CE4698F824C8FBD9008C1BD6 /* Icons */; };
		CE4EF2702506DBFD00E9D33B /* VMRemovableDrivesViewController.swift in Sources */ = {isa = PBXBuildFile; fileRef = CE4EF26F2506DBFD00E9D33B /* VMRemovableDrivesViewController.swift */; };
		CE4EF2722506DD7900E9D33B /* VMRemovableDrivesView.xib in Resources */ = {isa = PBXBuildFile; fileRef = CE4EF2712506DD7900E9D33B /* VMRemovableDrivesView.xib */; };
		CE5076DB250AB55D00C26C19 /* VMDisplayMetalViewController+Pencil.m in Sources */ = {isa = PBXBuildFile; fileRef = CE5076DA250AB55D00C26C19 /* VMDisplayMetalViewController+Pencil.m */; };
		CE612AC624D3B50700FA6300 /* VMDisplayWindowController.swift in Sources */ = {isa = PBXBuildFile; fileRef = CE612AC524D3B50700FA6300 /* VMDisplayWindowController.swift */; };
		CE6B240B25F1F3CE0020D43E /* main.c in Sources */ = {isa = PBXBuildFile; fileRef = CE6B240A25F1F3CE0020D43E /* main.c */; };
		CE6B241125F1F53E0020D43E /* Bootstrap.c in Sources */ = {isa = PBXBuildFile; fileRef = CE0DF17125A80B6300A51894 /* Bootstrap.c */; };
		CE6B241525F1F5780020D43E /* QEMULauncher in CopyFiles */ = {isa = PBXBuildFile; fileRef = CE6B240825F1F3CE0020D43E /* QEMULauncher */; settings = {ATTRIBUTES = (CodeSignOnCopy, ); }; };
		CE6D21DC2553A6ED001D29C5 /* VMConfirmActionModifier.swift in Sources */ = {isa = PBXBuildFile; fileRef = CE6D21DB2553A6ED001D29C5 /* VMConfirmActionModifier.swift */; };
		CE6D21DD2553A6ED001D29C5 /* VMConfirmActionModifier.swift in Sources */ = {isa = PBXBuildFile; fileRef = CE6D21DB2553A6ED001D29C5 /* VMConfirmActionModifier.swift */; };
		CE772AAC25C8B0F600E4E379 /* ContentView.swift in Sources */ = {isa = PBXBuildFile; fileRef = CE772AAB25C8B0F600E4E379 /* ContentView.swift */; };
		CE772AAD25C8B0F600E4E379 /* ContentView.swift in Sources */ = {isa = PBXBuildFile; fileRef = CE772AAB25C8B0F600E4E379 /* ContentView.swift */; };
		CE772AB325C8B7B500E4E379 /* VMCommands.swift in Sources */ = {isa = PBXBuildFile; fileRef = CE772AB225C8B7B500E4E379 /* VMCommands.swift */; };
		CE772AB425C8B7B500E4E379 /* VMCommands.swift in Sources */ = {isa = PBXBuildFile; fileRef = CE772AB225C8B7B500E4E379 /* VMCommands.swift */; };
		CE7D972C24B2B17D0080CB69 /* BusyOverlay.swift in Sources */ = {isa = PBXBuildFile; fileRef = CE7D972B24B2B17D0080CB69 /* BusyOverlay.swift */; };
		CE8813D324CD230300532628 /* ActivityView.swift in Sources */ = {isa = PBXBuildFile; fileRef = CE8813D224CD230300532628 /* ActivityView.swift */; };
		CE8813D524CD265700532628 /* VMShareFileModifier.swift in Sources */ = {isa = PBXBuildFile; fileRef = CE8813D424CD265700532628 /* VMShareFileModifier.swift */; };
		CE8813D624CD265700532628 /* VMShareFileModifier.swift in Sources */ = {isa = PBXBuildFile; fileRef = CE8813D424CD265700532628 /* VMShareFileModifier.swift */; };
		CE8813D824CD2A8B00532628 /* SharingServicePicker.swift in Sources */ = {isa = PBXBuildFile; fileRef = CE8813D724CD2A8B00532628 /* SharingServicePicker.swift */; };
		CE8813DB24D1290600532628 /* UTMConfiguration+ConstantsGenerated.m in Sources */ = {isa = PBXBuildFile; fileRef = CE8813D924D1290600532628 /* UTMConfiguration+ConstantsGenerated.m */; };
		CE8813DC24D1290600532628 /* UTMConfiguration+ConstantsGenerated.m in Sources */ = {isa = PBXBuildFile; fileRef = CE8813D924D1290600532628 /* UTMConfiguration+ConstantsGenerated.m */; };
		CE900B9E25FC2869007533FD /* CSUSBManager.m in Sources */ = {isa = PBXBuildFile; fileRef = CE900B9D25FC2869007533FD /* CSUSBManager.m */; };
		CE900B9F25FC2869007533FD /* CSUSBManager.m in Sources */ = {isa = PBXBuildFile; fileRef = CE900B9D25FC2869007533FD /* CSUSBManager.m */; };
		CE900BAF25FC3E65007533FD /* CSUSBDevice.m in Sources */ = {isa = PBXBuildFile; fileRef = CE900BAE25FC3E65007533FD /* CSUSBDevice.m */; };
		CE900BB025FC3E65007533FD /* CSUSBDevice.m in Sources */ = {isa = PBXBuildFile; fileRef = CE900BAE25FC3E65007533FD /* CSUSBDevice.m */; };
		CE93758924B930270074066F /* BusyOverlay.swift in Sources */ = {isa = PBXBuildFile; fileRef = CE7D972B24B2B17D0080CB69 /* BusyOverlay.swift */; };
		CE93759024BA74510074066F /* ToolbarTabViewController.swift in Sources */ = {isa = PBXBuildFile; fileRef = CE93758F24BA74510074066F /* ToolbarTabViewController.swift */; };
		CE93759224BA775C0074066F /* ToolbarTabView.swift in Sources */ = {isa = PBXBuildFile; fileRef = CE93759124BA775C0074066F /* ToolbarTabView.swift */; };
		CE93759624BB7EA00074066F /* UTMTabViewController.swift in Sources */ = {isa = PBXBuildFile; fileRef = CE93759524BB7E9F0074066F /* UTMTabViewController.swift */; };
		CE93759924BB821F0074066F /* IQKeyboardManagerSwift in Frameworks */ = {isa = PBXBuildFile; productRef = CE93759824BB821F0074066F /* IQKeyboardManagerSwift */; };
		CE9375A124BBDDD10074066F /* VMConfigDriveDetailsView.swift in Sources */ = {isa = PBXBuildFile; fileRef = CE9375A024BBDDD10074066F /* VMConfigDriveDetailsView.swift */; };
		CE9375A224BBDDD10074066F /* VMConfigDriveDetailsView.swift in Sources */ = {isa = PBXBuildFile; fileRef = CE9375A024BBDDD10074066F /* VMConfigDriveDetailsView.swift */; };
		CE9375A324BBDE770074066F /* VMConfigDrivesView.swift in Sources */ = {isa = PBXBuildFile; fileRef = CE93759E24BBDD6A0074066F /* VMConfigDrivesView.swift */; };
		CEA45E25263519B5002FA97D /* VMDisplayMetalViewController+Pointer.h in Sources */ = {isa = PBXBuildFile; fileRef = 83FBDD53242FA71900D2C5D7 /* VMDisplayMetalViewController+Pointer.h */; };
		CEA45E26263519B5002FA97D /* qapi-types-rocker.c in Sources */ = {isa = PBXBuildFile; fileRef = CE23C14D23FCEC09001177D6 /* qapi-types-rocker.c */; };
		CEA45E27263519B5002FA97D /* VMRemovableDrivesView.swift in Sources */ = {isa = PBXBuildFile; fileRef = CE2D954524AD4F980059923A /* VMRemovableDrivesView.swift */; };
		CEA45E28263519B5002FA97D /* qapi-commands-crypto.c in Sources */ = {isa = PBXBuildFile; fileRef = CE23C0AE23FCEC01001177D6 /* qapi-commands-crypto.c */; };
		CEA45E29263519B5002FA97D /* qapi-visit-block-export.c in Sources */ = {isa = PBXBuildFile; fileRef = 2CE8EB082572E173000E2EBB /* qapi-visit-block-export.c */; };
		CEA45E2A263519B5002FA97D /* qapi-events-char.c in Sources */ = {isa = PBXBuildFile; fileRef = CE23C12723FCEC07001177D6 /* qapi-events-char.c */; };
		CEA45E2B263519B5002FA97D /* qapi-events-error.c in Sources */ = {isa = PBXBuildFile; fileRef = CE23C0F023FCEC04001177D6 /* qapi-events-error.c */; };
		CEA45E2C263519B5002FA97D /* qapi-visit-block.c in Sources */ = {isa = PBXBuildFile; fileRef = CE23C0A723FCEC01001177D6 /* qapi-visit-block.c */; };
		CEA45E2D263519B5002FA97D /* StaticDataTableViewController.m in Sources */ = {isa = PBXBuildFile; fileRef = CEDC1DF12260EE4B008D9A6D /* StaticDataTableViewController.m */; };
		CEA45E2E263519B5002FA97D /* qapi-events-misc.c in Sources */ = {isa = PBXBuildFile; fileRef = CE23C11B23FCEC07001177D6 /* qapi-events-misc.c */; };
		CEA45E2F263519B5002FA97D /* VMConfigSystemArgumentsViewController.m in Sources */ = {isa = PBXBuildFile; fileRef = 423BCE65240F6A80001989AC /* VMConfigSystemArgumentsViewController.m */; };
		CEA45E30263519B5002FA97D /* WKWebView+Workarounds.m in Sources */ = {isa = PBXBuildFile; fileRef = E2B0F9D12426E5510065DFBE /* WKWebView+Workarounds.m */; };
		CEA45E31263519B5002FA97D /* qapi-visit-crypto.c in Sources */ = {isa = PBXBuildFile; fileRef = CE23C0C223FCEC02001177D6 /* qapi-visit-crypto.c */; };
		CEA45E32263519B5002FA97D /* qapi-visit-tpm.c in Sources */ = {isa = PBXBuildFile; fileRef = CE23C07F23FCEBFF001177D6 /* qapi-visit-tpm.c */; };
		CEA45E34263519B5002FA97D /* UTMConfiguration+Defaults.m in Sources */ = {isa = PBXBuildFile; fileRef = 2CE8EB40257811E8000E2EBB /* UTMConfiguration+Defaults.m */; };
		CEA45E35263519B5002FA97D /* qapi-visit-trace.c in Sources */ = {isa = PBXBuildFile; fileRef = CE23C0E523FCEC04001177D6 /* qapi-visit-trace.c */; };
		CEA45E36263519B5002FA97D /* qapi-events-rocker.c in Sources */ = {isa = PBXBuildFile; fileRef = CE23C15923FCEC0A001177D6 /* qapi-events-rocker.c */; };
		CEA45E37263519B5002FA97D /* ContentView.swift in Sources */ = {isa = PBXBuildFile; fileRef = CE772AAB25C8B0F600E4E379 /* ContentView.swift */; };
		CEA45E38263519B5002FA97D /* VMConfigSoundViewController.m in Sources */ = {isa = PBXBuildFile; fileRef = CE74C284225D88ED004E4FF1 /* VMConfigSoundViewController.m */; };
		CEA45E39263519B5002FA97D /* qapi-visit-qom.c in Sources */ = {isa = PBXBuildFile; fileRef = CE23C0E423FCEC04001177D6 /* qapi-visit-qom.c */; };
		CEA45E3A263519B5002FA97D /* UTMConfiguration+System.m in Sources */ = {isa = PBXBuildFile; fileRef = CE5425332437C22A00E520F7 /* UTMConfiguration+System.m */; };
		CEA45E3C263519B5002FA97D /* qapi-types-job.c in Sources */ = {isa = PBXBuildFile; fileRef = CE23C13123FCEC08001177D6 /* qapi-types-job.c */; };
		CEA45E3D263519B5002FA97D /* VMConfigNetworkingViewController.m in Sources */ = {isa = PBXBuildFile; fileRef = CE74C276225D88EC004E4FF1 /* VMConfigNetworkingViewController.m */; };
		CEA45E3E263519B5002FA97D /* UTMPortAllocator.m in Sources */ = {isa = PBXBuildFile; fileRef = CEF83ED224FDEA9400557D15 /* UTMPortAllocator.m */; };
		CEA45E3F263519B5002FA97D /* UTMQemu.m in Sources */ = {isa = PBXBuildFile; fileRef = CE9D197B226542FE00355E14 /* UTMQemu.m */; };
		CEA45E40263519B5002FA97D /* qapi-visit-machine.c in Sources */ = {isa = PBXBuildFile; fileRef = CE23C10D23FCEC06001177D6 /* qapi-visit-machine.c */; };
		CEA45E41263519B5002FA97D /* CSSession.m in Sources */ = {isa = PBXBuildFile; fileRef = CE5425392439334400E520F7 /* CSSession.m */; };
		CEA45E42263519B5002FA97D /* qapi-commands-machine-target.c in Sources */ = {isa = PBXBuildFile; fileRef = CE23C0DB23FCEC03001177D6 /* qapi-commands-machine-target.c */; };
		CEA45E43263519B5002FA97D /* UTMConfigurationPortForward.m in Sources */ = {isa = PBXBuildFile; fileRef = CE54252D2436E48D00E520F7 /* UTMConfigurationPortForward.m */; };
		CEA45E44263519B5002FA97D /* qapi-events.c in Sources */ = {isa = PBXBuildFile; fileRef = CE23C14023FCEC09001177D6 /* qapi-events.c */; };
		CEA45E45263519B5002FA97D /* qapi-events-introspect.c in Sources */ = {isa = PBXBuildFile; fileRef = CE23C0B423FCEC01001177D6 /* qapi-events-introspect.c */; };
		CEA45E46263519B5002FA97D /* qapi-events-audio.c in Sources */ = {isa = PBXBuildFile; fileRef = CE23C13E23FCEC08001177D6 /* qapi-events-audio.c */; };
		CEA45E47263519B5002FA97D /* qapi-events-ui.c in Sources */ = {isa = PBXBuildFile; fileRef = CE23C12623FCEC07001177D6 /* qapi-events-ui.c */; };
		CEA45E48263519B5002FA97D /* qapi-visit-misc.c in Sources */ = {isa = PBXBuildFile; fileRef = CE23C10423FCEC05001177D6 /* qapi-visit-misc.c */; };
		CEA45E49263519B5002FA97D /* VMConfigDisplayViewController.m in Sources */ = {isa = PBXBuildFile; fileRef = CE74C27D225D88EC004E4FF1 /* VMConfigDisplayViewController.m */; };
		CEA45E4A263519B5002FA97D /* qapi-commands-block.c in Sources */ = {isa = PBXBuildFile; fileRef = CE23C0E723FCEC04001177D6 /* qapi-commands-block.c */; };
		CEA45E4B263519B5002FA97D /* BusyOverlay.swift in Sources */ = {isa = PBXBuildFile; fileRef = CE7D972B24B2B17D0080CB69 /* BusyOverlay.swift */; };
		CEA45E4C263519B5002FA97D /* qapi-visit-machine-target.c in Sources */ = {isa = PBXBuildFile; fileRef = CE23C11123FCEC06001177D6 /* qapi-visit-machine-target.c */; };
		CEA45E4D263519B5002FA97D /* qapi-visit-qdev.c in Sources */ = {isa = PBXBuildFile; fileRef = CE23C10923FCEC06001177D6 /* qapi-visit-qdev.c */; };
		CEA45E4E263519B5002FA97D /* VMConfigDisplayView.swift in Sources */ = {isa = PBXBuildFile; fileRef = CE2D953724AD4F980059923A /* VMConfigDisplayView.swift */; };
		CEA45E4F263519B5002FA97D /* qapi-visit-core.c in Sources */ = {isa = PBXBuildFile; fileRef = CECC764F2273A7D50059B955 /* qapi-visit-core.c */; };
		CEA45E50263519B5002FA97D /* qapi-visit-rdma.c in Sources */ = {isa = PBXBuildFile; fileRef = CE23C13623FCEC08001177D6 /* qapi-visit-rdma.c */; };
		CEA45E51263519B5002FA97D /* qapi-types-trace.c in Sources */ = {isa = PBXBuildFile; fileRef = CE23C11523FCEC06001177D6 /* qapi-types-trace.c */; };
		CEA45E52263519B5002FA97D /* UTMConfiguration+Miscellaneous.m in Sources */ = {isa = PBXBuildFile; fileRef = CEE0421124418F2E0001680F /* UTMConfiguration+Miscellaneous.m */; };
		CEA45E53263519B5002FA97D /* UTMDataExtension.swift in Sources */ = {isa = PBXBuildFile; fileRef = CEBBF1A424B56A2900C15049 /* UTMDataExtension.swift */; };
		CEA45E54263519B5002FA97D /* qapi-types-migration.c in Sources */ = {isa = PBXBuildFile; fileRef = CE23C0CB23FCEC02001177D6 /* qapi-types-migration.c */; };
		CEA45E55263519B5002FA97D /* qapi-types-net.c in Sources */ = {isa = PBXBuildFile; fileRef = CE23C0B523FCEC02001177D6 /* qapi-types-net.c */; };
		CEA45E56263519B5002FA97D /* qapi-types-rdma.c in Sources */ = {isa = PBXBuildFile; fileRef = CE23C13023FCEC08001177D6 /* qapi-types-rdma.c */; };
		CEA45E57263519B5002FA97D /* ImagePicker.swift in Sources */ = {isa = PBXBuildFile; fileRef = CED814EE24C7EB760042F0F1 /* ImagePicker.swift */; };
		CEA45E58263519B5002FA97D /* qapi-commands-rocker.c in Sources */ = {isa = PBXBuildFile; fileRef = CE23C08123FCEBFF001177D6 /* qapi-commands-rocker.c */; };
		CEA45E59263519B5002FA97D /* gst_ios_init.m in Sources */ = {isa = PBXBuildFile; fileRef = CEFE75D9228933DE0050ABCC /* gst_ios_init.m */; };
		CEA45E5A263519B5002FA97D /* VMConfigSystemView.swift in Sources */ = {isa = PBXBuildFile; fileRef = CE2D955324AD4F980059923A /* VMConfigSystemView.swift */; };
		CEA45E5B263519B5002FA97D /* VMShareFileModifier.swift in Sources */ = {isa = PBXBuildFile; fileRef = CE8813D424CD265700532628 /* VMShareFileModifier.swift */; };
		CEA45E5C263519B5002FA97D /* cf-input-visitor.c in Sources */ = {isa = PBXBuildFile; fileRef = CECC764C2273A7D50059B955 /* cf-input-visitor.c */; };
		CEA45E5D263519B5002FA97D /* qapi-commands-char.c in Sources */ = {isa = PBXBuildFile; fileRef = CE23C08623FCEBFF001177D6 /* qapi-commands-char.c */; };
		CEA45E5E263519B5002FA97D /* qapi-visit-migration.c in Sources */ = {isa = PBXBuildFile; fileRef = CE23C0CE23FCEC03001177D6 /* qapi-visit-migration.c */; };
		CEA45E5F263519B5002FA97D /* qapi-commands-error.c in Sources */ = {isa = PBXBuildFile; fileRef = CE23C0FC23FCEC05001177D6 /* qapi-commands-error.c */; };
		CEA45E60263519B5002FA97D /* UTMJSONStream.m in Sources */ = {isa = PBXBuildFile; fileRef = CE36B26922763F28004A1435 /* UTMJSONStream.m */; };
		CEA45E61263519B5002FA97D /* VMConfigNetworkView.swift in Sources */ = {isa = PBXBuildFile; fileRef = CE2D955024AD4F980059923A /* VMConfigNetworkView.swift */; };
		CEA45E62263519B5002FA97D /* qapi-commands-sockets.c in Sources */ = {isa = PBXBuildFile; fileRef = CE23C0BD23FCEC02001177D6 /* qapi-commands-sockets.c */; };
		CEA45E63263519B5002FA97D /* UTMViewState.m in Sources */ = {isa = PBXBuildFile; fileRef = CE6EDCDE241C4A6800A719DC /* UTMViewState.m */; };
		CEA45E64263519B5002FA97D /* UTMLoggingSwift.swift in Sources */ = {isa = PBXBuildFile; fileRef = CE020BAA24AEE00000B44AB6 /* UTMLoggingSwift.swift */; };
		CEA45E65263519B5002FA97D /* UTMApp.swift in Sources */ = {isa = PBXBuildFile; fileRef = CE2D955524AD4F980059923A /* UTMApp.swift */; };
		CEA45E66263519B5002FA97D /* qapi-visit-acpi.c in Sources */ = {isa = PBXBuildFile; fileRef = 2CE8EB032572E166000E2EBB /* qapi-visit-acpi.c */; };
		CEA45E67263519B5002FA97D /* CSMain.m in Sources */ = {isa = PBXBuildFile; fileRef = CE26FC24226EBC5A0090BE9B /* CSMain.m */; };
		CEA45E68263519B5002FA97D /* UTMConfiguration+Constants.m in Sources */ = {isa = PBXBuildFile; fileRef = CE5425362437DDE900E520F7 /* UTMConfiguration+Constants.m */; };
		CEA45E69263519B5002FA97D /* VMConfigQEMUView.swift in Sources */ = {isa = PBXBuildFile; fileRef = CE2D953924AD4F980059923A /* VMConfigQEMUView.swift */; };
		CEA45E6A263519B5002FA97D /* VMDisplayMetalViewController+Touch.m in Sources */ = {isa = PBXBuildFile; fileRef = CE056CA5242454100004B68A /* VMDisplayMetalViewController+Touch.m */; };
		CEA45E6B263519B5002FA97D /* UTMConfiguration+Display.m in Sources */ = {isa = PBXBuildFile; fileRef = CEE0420B244117040001680F /* UTMConfiguration+Display.m */; };
		CEA45E6C263519B5002FA97D /* UTMVirtualMachineExtension.swift in Sources */ = {isa = PBXBuildFile; fileRef = CE020BB524B14F8400B44AB6 /* UTMVirtualMachineExtension.swift */; };
		CEA45E6D263519B5002FA97D /* qapi-visit-block-core.c in Sources */ = {isa = PBXBuildFile; fileRef = CE23C0E023FCEC04001177D6 /* qapi-visit-block-core.c */; };
		CEA45E6E263519B5002FA97D /* VMConfigTogglePickerCell.m in Sources */ = {isa = PBXBuildFile; fileRef = CEBCAF592435468600C2B423 /* VMConfigTogglePickerCell.m */; };
		CEA45E6F263519B5002FA97D /* VMConfigInfoView.swift in Sources */ = {isa = PBXBuildFile; fileRef = CED814EB24C7C2850042F0F1 /* VMConfigInfoView.swift */; };
		CEA45E70263519B5002FA97D /* qapi-util.c in Sources */ = {isa = PBXBuildFile; fileRef = CECC764E2273A7D50059B955 /* qapi-util.c */; };
		CEA45E71263519B5002FA97D /* qapi-commands-job.c in Sources */ = {isa = PBXBuildFile; fileRef = CE23C15723FCEC0A001177D6 /* qapi-commands-job.c */; };
		CEA45E72263519B5002FA97D /* VMKeyboardView.m in Sources */ = {isa = PBXBuildFile; fileRef = CE4507D1226A5BE200A28D22 /* VMKeyboardView.m */; };
		CEA45E73263519B5002FA97D /* qapi-commands-net.c in Sources */ = {isa = PBXBuildFile; fileRef = CE23C08F23FCEC00001177D6 /* qapi-commands-net.c */; };
		CEA45E74263519B5002FA97D /* qapi-types-common.c in Sources */ = {isa = PBXBuildFile; fileRef = CE23C0C623FCEC02001177D6 /* qapi-types-common.c */; };
		CEA45E75263519B5002FA97D /* qapi-types-transaction.c in Sources */ = {isa = PBXBuildFile; fileRef = CE23C13423FCEC08001177D6 /* qapi-types-transaction.c */; };
		CEA45E76263519B5002FA97D /* VMConfigViewController.m in Sources */ = {isa = PBXBuildFile; fileRef = CE31C24A225EA37400A965DD /* VMConfigViewController.m */; };
		CEA45E77263519B5002FA97D /* UTMVirtualMachine+Terminal.m in Sources */ = {isa = PBXBuildFile; fileRef = CEF83ECB24FB382B00557D15 /* UTMVirtualMachine+Terminal.m */; };
		CEA45E78263519B5002FA97D /* VMConfigInputViewController.m in Sources */ = {isa = PBXBuildFile; fileRef = CE74C27F225D88EC004E4FF1 /* VMConfigInputViewController.m */; };
		CEA45E79263519B5002FA97D /* VMRemovableDrivesViewController.swift in Sources */ = {isa = PBXBuildFile; fileRef = CE4EF26F2506DBFD00E9D33B /* VMRemovableDrivesViewController.swift */; };
		CEA45E7A263519B5002FA97D /* UTMSpiceIO.m in Sources */ = {isa = PBXBuildFile; fileRef = E2D64BC8241DB24B0034E0C6 /* UTMSpiceIO.m */; };
		CEA45E7B263519B5002FA97D /* qapi-events-machine-target.c in Sources */ = {isa = PBXBuildFile; fileRef = CE23C13D23FCEC08001177D6 /* qapi-events-machine-target.c */; };
		CEA45E7C263519B5002FA97D /* qapi-types-misc.c in Sources */ = {isa = PBXBuildFile; fileRef = CE23C12823FCEC07001177D6 /* qapi-types-misc.c */; };
		CEA45E7D263519B5002FA97D /* qapi-commands-qom.c in Sources */ = {isa = PBXBuildFile; fileRef = CE23C15523FCEC0A001177D6 /* qapi-commands-qom.c */; };
		CEA45E7E263519B5002FA97D /* VMConfigDrivesView.swift in Sources */ = {isa = PBXBuildFile; fileRef = CE2D955124AD4F980059923A /* VMConfigDrivesView.swift */; };
		CEA45E7F263519B5002FA97D /* qapi-visit-rocker.c in Sources */ = {isa = PBXBuildFile; fileRef = CE23C0F723FCEC05001177D6 /* qapi-visit-rocker.c */; };
		CEA45E80263519B5002FA97D /* qapi-visit-net.c in Sources */ = {isa = PBXBuildFile; fileRef = CE23C08A23FCEC00001177D6 /* qapi-visit-net.c */; };
		CEA45E81263519B5002FA97D /* VMDriveImage.swift in Sources */ = {isa = PBXBuildFile; fileRef = CEFC6CDC24C25697003F6962 /* VMDriveImage.swift */; };
		CEA45E82263519B5002FA97D /* VMConfigDirectoryPickerViewController.m in Sources */ = {isa = PBXBuildFile; fileRef = CE20FAE42444FC6E0059AE11 /* VMConfigDirectoryPickerViewController.m */; };
		CEA45E83263519B5002FA97D /* UTMConfiguration+ConstantsGenerated.m in Sources */ = {isa = PBXBuildFile; fileRef = CE8813D924D1290600532628 /* UTMConfiguration+ConstantsGenerated.m */; };
		CEA45E84263519B5002FA97D /* qapi-events-net.c in Sources */ = {isa = PBXBuildFile; fileRef = CE23C10123FCEC05001177D6 /* qapi-events-net.c */; };
		CEA45E85263519B5002FA97D /* qapi-visit-run-state.c in Sources */ = {isa = PBXBuildFile; fileRef = CE23C0F523FCEC05001177D6 /* qapi-visit-run-state.c */; };
		CEA45E86263519B5002FA97D /* VMConfigDriveCreateView.swift in Sources */ = {isa = PBXBuildFile; fileRef = CED814E824C79F070042F0F1 /* VMConfigDriveCreateView.swift */; };
		CEA45E87263519B5002FA97D /* qapi-commands-tpm.c in Sources */ = {isa = PBXBuildFile; fileRef = CE23C0BF23FCEC02001177D6 /* qapi-commands-tpm.c */; };
		CEA45E88263519B5002FA97D /* qapi-visit-common.c in Sources */ = {isa = PBXBuildFile; fileRef = CE23C10223FCEC05001177D6 /* qapi-visit-common.c */; };
		CEA45E89263519B5002FA97D /* UTMVirtualMachine+Drives.m in Sources */ = {isa = PBXBuildFile; fileRef = CEF83EBD24F9C3BF00557D15 /* UTMVirtualMachine+Drives.m */; };
		CEA45E8A263519B5002FA97D /* qapi-events-trace.c in Sources */ = {isa = PBXBuildFile; fileRef = CE23C08923FCEBFF001177D6 /* qapi-events-trace.c */; };
		CEA45E8B263519B5002FA97D /* UTMQcow2.c in Sources */ = {isa = PBXBuildFile; fileRef = 2C6D9E132571AFE5003298E6 /* UTMQcow2.c */; };
		CEA45E8C263519B5002FA97D /* qapi-types-block-export.c in Sources */ = {isa = PBXBuildFile; fileRef = 2CE8EAFC2572E14C000E2EBB /* qapi-types-block-export.c */; };
		CEA45E8D263519B5002FA97D /* qapi-events-qdev.c in Sources */ = {isa = PBXBuildFile; fileRef = CE23C09E23FCEC00001177D6 /* qapi-events-qdev.c */; };
		CEA45E8E263519B5002FA97D /* CSSession+Sharing.m in Sources */ = {isa = PBXBuildFile; fileRef = CEBE02632588494100B9BCA8 /* CSSession+Sharing.m */; };
		CEA45E8F263519B5002FA97D /* VMContextMenuModifier.swift in Sources */ = {isa = PBXBuildFile; fileRef = 2C33B3A82566C9B100A954A6 /* VMContextMenuModifier.swift */; };
		CEA45E90263519B5002FA97D /* VMListViewController.m in Sources */ = {isa = PBXBuildFile; fileRef = CE550BD0225947990063E575 /* VMListViewController.m */; };
		CEA45E91263519B5002FA97D /* VMDisplayMetalViewController+Pencil.m in Sources */ = {isa = PBXBuildFile; fileRef = CE5076DA250AB55D00C26C19 /* VMDisplayMetalViewController+Pencil.m */; };
		CEA45E92263519B5002FA97D /* qapi-events-dump.c in Sources */ = {isa = PBXBuildFile; fileRef = CE23C0D323FCEC03001177D6 /* qapi-events-dump.c */; };
		CEA45E93263519B5002FA97D /* qapi-types-tpm.c in Sources */ = {isa = PBXBuildFile; fileRef = CE23C0DC23FCEC03001177D6 /* qapi-types-tpm.c */; };
		CEA45E94263519B5002FA97D /* UTMConfiguration+Drives.m in Sources */ = {isa = PBXBuildFile; fileRef = CE5425302437C09C00E520F7 /* UTMConfiguration+Drives.m */; };
		CEA45E95263519B5002FA97D /* qapi-visit-char.c in Sources */ = {isa = PBXBuildFile; fileRef = CE23C0E923FCEC04001177D6 /* qapi-visit-char.c */; };
		CEA45E96263519B5002FA97D /* qapi-types-error.c in Sources */ = {isa = PBXBuildFile; fileRef = CE23C11223FCEC06001177D6 /* qapi-types-error.c */; };
		CEA45E97263519B5002FA97D /* qapi-commands-authz.c in Sources */ = {isa = PBXBuildFile; fileRef = CE23C0A423FCEC01001177D6 /* qapi-commands-authz.c */; };
		CEA45E98263519B5002FA97D /* VMDisplayTerminalViewController+Keyboard.m in Sources */ = {isa = PBXBuildFile; fileRef = CEC05DF82464B93900DA82B2 /* VMDisplayTerminalViewController+Keyboard.m */; };
		CEA45E99263519B5002FA97D /* UIViewController+Extensions.m in Sources */ = {isa = PBXBuildFile; fileRef = E2151A58241451120008E6AC /* UIViewController+Extensions.m */; };
		CEA45E9A263519B5002FA97D /* VMConfigDriveDetailViewController.m in Sources */ = {isa = PBXBuildFile; fileRef = CE74C27E225D88EC004E4FF1 /* VMConfigDriveDetailViewController.m */; };
		CEA45E9B263519B5002FA97D /* qapi-types.c in Sources */ = {isa = PBXBuildFile; fileRef = CE23C0B623FCEC02001177D6 /* qapi-types.c */; };
		CEA45E9C263519B5002FA97D /* VMConfigExistingViewController.m in Sources */ = {isa = PBXBuildFile; fileRef = CE5E4957225C5A4400148CEF /* VMConfigExistingViewController.m */; };
		CEA45E9D263519B5002FA97D /* qapi-events-sockets.c in Sources */ = {isa = PBXBuildFile; fileRef = CE23C0AF23FCEC01001177D6 /* qapi-events-sockets.c */; };
		CEA45E9E263519B5002FA97D /* qapi-visit-sockets.c in Sources */ = {isa = PBXBuildFile; fileRef = CE23C10623FCEC05001177D6 /* qapi-visit-sockets.c */; };
		CEA45E9F263519B5002FA97D /* qapi-events-misc-target.c in Sources */ = {isa = PBXBuildFile; fileRef = CE23C0C723FCEC02001177D6 /* qapi-events-misc-target.c */; };
		CEA45EA0263519B5002FA97D /* qapi-commands-common.c in Sources */ = {isa = PBXBuildFile; fileRef = CE23C10823FCEC06001177D6 /* qapi-commands-common.c */; };
		CEA45EA1263519B5002FA97D /* qapi-types-run-state.c in Sources */ = {isa = PBXBuildFile; fileRef = CE23C08523FCEBFF001177D6 /* qapi-types-run-state.c */; };
		CEA45EA2263519B5002FA97D /* qapi-commands-machine.c in Sources */ = {isa = PBXBuildFile; fileRef = CE23C13223FCEC08001177D6 /* qapi-commands-machine.c */; };
		CEA45EA3263519B5002FA97D /* VMConfigSharingView.swift in Sources */ = {isa = PBXBuildFile; fileRef = CE2D954724AD4F980059923A /* VMConfigSharingView.swift */; };
		CEA45EA4263519B5002FA97D /* qapi-commands-misc-target.c in Sources */ = {isa = PBXBuildFile; fileRef = CE23C13C23FCEC08001177D6 /* qapi-commands-misc-target.c */; };
		CEA45EA5263519B5002FA97D /* VMConfigInputView.swift in Sources */ = {isa = PBXBuildFile; fileRef = CE2D954824AD4F980059923A /* VMConfigInputView.swift */; };
		CEA45EA6263519B5002FA97D /* UTMDrive.m in Sources */ = {isa = PBXBuildFile; fileRef = CEF83EC124F9C9E100557D15 /* UTMDrive.m */; };
		CEA45EA7263519B5002FA97D /* qapi-events-block-export.c in Sources */ = {isa = PBXBuildFile; fileRef = 2CE8EAEC2572E0C2000E2EBB /* qapi-events-block-export.c */; };
		CEA45EA8263519B5002FA97D /* VMDisplayMetalViewController+Gamepad.m in Sources */ = {isa = PBXBuildFile; fileRef = 5286EC8F2437488E007E6CBC /* VMDisplayMetalViewController+Gamepad.m */; };
		CEA45EA9263519B5002FA97D /* qapi-visit-introspect.c in Sources */ = {isa = PBXBuildFile; fileRef = CE23C0E223FCEC04001177D6 /* qapi-visit-introspect.c */; };
		CEA45EAA263519B5002FA97D /* qapi-commands-qdev.c in Sources */ = {isa = PBXBuildFile; fileRef = CE23C11F23FCEC07001177D6 /* qapi-commands-qdev.c */; };
		CEA45EAB263519B5002FA97D /* qapi-types-introspect.c in Sources */ = {isa = PBXBuildFile; fileRef = CE23C0F923FCEC05001177D6 /* qapi-types-introspect.c */; };
		CEA45EAC263519B5002FA97D /* qapi-types-machine.c in Sources */ = {isa = PBXBuildFile; fileRef = CE23C15823FCEC0A001177D6 /* qapi-types-machine.c */; };
		CEA45EAD263519B5002FA97D /* qapi-commands-transaction.c in Sources */ = {isa = PBXBuildFile; fileRef = CE23C10B23FCEC06001177D6 /* qapi-commands-transaction.c */; };
		CEA45EAE263519B5002FA97D /* UTMVirtualMachine.m in Sources */ = {isa = PBXBuildFile; fileRef = CE5F165B2261395000F3D56B /* UTMVirtualMachine.m */; };
		CEA45EAF263519B5002FA97D /* qapi-events-qom.c in Sources */ = {isa = PBXBuildFile; fileRef = CE23C0A823FCEC01001177D6 /* qapi-events-qom.c */; };
		CEA45EB0263519B5002FA97D /* qapi-commands-migration.c in Sources */ = {isa = PBXBuildFile; fileRef = CE23C09B23FCEC00001177D6 /* qapi-commands-migration.c */; };
		CEA45EB1263519B5002FA97D /* qapi-visit-misc-target.c in Sources */ = {isa = PBXBuildFile; fileRef = CE23C14223FCEC09001177D6 /* qapi-visit-misc-target.c */; };
		CEA45EB2263519B5002FA97D /* qapi-visit-ui.c in Sources */ = {isa = PBXBuildFile; fileRef = CE23C0B723FCEC02001177D6 /* qapi-visit-ui.c */; };
		CEA45EB3263519B5002FA97D /* UTMLogging.m in Sources */ = {isa = PBXBuildFile; fileRef = CE6EDCE1241DA0E900A719DC /* UTMLogging.m */; };
		CEA45EB4263519B5002FA97D /* qapi-commands-trace.c in Sources */ = {isa = PBXBuildFile; fileRef = CE23C11023FCEC06001177D6 /* qapi-commands-trace.c */; };
		CEA45EB5263519B5002FA97D /* qapi-types-acpi.c in Sources */ = {isa = PBXBuildFile; fileRef = 2CE8EAF72572E130000E2EBB /* qapi-types-acpi.c */; };
		CEA45EB6263519B5002FA97D /* VMConfigDrivePickerViewController.m in Sources */ = {isa = PBXBuildFile; fileRef = CE2C67D7227F6F1200AEF1D0 /* VMConfigDrivePickerViewController.m */; };
		CEA45EB7263519B5002FA97D /* VMToolbarModifier.swift in Sources */ = {isa = PBXBuildFile; fileRef = CE2D953824AD4F980059923A /* VMToolbarModifier.swift */; };
		CEA45EB8263519B5002FA97D /* qapi-visit.c in Sources */ = {isa = PBXBuildFile; fileRef = CE23C13523FCEC08001177D6 /* qapi-visit.c */; };
		CEA45EB9263519B5002FA97D /* VMCursor.m in Sources */ = {isa = PBXBuildFile; fileRef = CE3ADD692411C661002D6A5F /* VMCursor.m */; };
		CEA45EBA263519B5002FA97D /* VMConfigDriveDetailsView.swift in Sources */ = {isa = PBXBuildFile; fileRef = CE9375A024BBDDD10074066F /* VMConfigDriveDetailsView.swift */; };
		CEA45EBB263519B5002FA97D /* CSDisplayMetal.m in Sources */ = {isa = PBXBuildFile; fileRef = CE4AA1482263B24F002E4A54 /* CSDisplayMetal.m */; };
		CEA45EBC263519B5002FA97D /* qapi-events-tpm.c in Sources */ = {isa = PBXBuildFile; fileRef = CE23C13923FCEC08001177D6 /* qapi-events-tpm.c */; };
		CEA45EBD263519B5002FA97D /* UTMQemuSystem.m in Sources */ = {isa = PBXBuildFile; fileRef = CE03D05024D90B4E00F76B84 /* UTMQemuSystem.m */; };
		CEA45EBE263519B5002FA97D /* NumberTextField.swift in Sources */ = {isa = PBXBuildFile; fileRef = CED234EC254796E500ED0A57 /* NumberTextField.swift */; };
		CEA45EBF263519B5002FA97D /* VMConfigPortForwardingViewController.m in Sources */ = {isa = PBXBuildFile; fileRef = CEA02A952436C6480087E45F /* VMConfigPortForwardingViewController.m */; };
		CEA45EC0263519B5002FA97D /* qapi-events-job.c in Sources */ = {isa = PBXBuildFile; fileRef = CE23C14523FCEC09001177D6 /* qapi-events-job.c */; };
		CEA45EC1263519B5002FA97D /* UTMConfigurationExtension.swift in Sources */ = {isa = PBXBuildFile; fileRef = CE2D953124AD4F040059923A /* UTMConfigurationExtension.swift */; };
		CEA45EC2263519B5002FA97D /* qapi-dealloc-visitor.c in Sources */ = {isa = PBXBuildFile; fileRef = CECC764D2273A7D50059B955 /* qapi-dealloc-visitor.c */; };
		CEA45EC3263519B5002FA97D /* VMCommands.swift in Sources */ = {isa = PBXBuildFile; fileRef = CE772AB225C8B7B500E4E379 /* VMCommands.swift */; };
		CEA45EC4263519B5002FA97D /* qapi-visit-job.c in Sources */ = {isa = PBXBuildFile; fileRef = CE23C09523FCEC00001177D6 /* qapi-visit-job.c */; };
		CEA45EC5263519B5002FA97D /* AppDelegate.m in Sources */ = {isa = PBXBuildFile; fileRef = CE550BCD225947990063E575 /* AppDelegate.m */; };
		CEA45EC6263519B5002FA97D /* CSInput.m in Sources */ = {isa = PBXBuildFile; fileRef = CE664510226935F000B0849A /* CSInput.m */; };
		CEA45EC7263519B5002FA97D /* qapi-types-block.c in Sources */ = {isa = PBXBuildFile; fileRef = CE23C08723FCEBFF001177D6 /* qapi-types-block.c */; };
		CEA45EC8263519B5002FA97D /* qapi-events-machine.c in Sources */ = {isa = PBXBuildFile; fileRef = CE23C0B923FCEC02001177D6 /* qapi-events-machine.c */; };
		CEA45EC9263519B5002FA97D /* VMConfigDriveCreateViewController.m in Sources */ = {isa = PBXBuildFile; fileRef = CE2C67DA227F769300AEF1D0 /* VMConfigDriveCreateViewController.m */; };
		CEA45ECA263519B5002FA97D /* UTMConfiguration+Networking.m in Sources */ = {isa = PBXBuildFile; fileRef = CEA02A982436C7A30087E45F /* UTMConfiguration+Networking.m */; };
		CEA45ECB263519B5002FA97D /* qapi-types-ui.c in Sources */ = {isa = PBXBuildFile; fileRef = CE23C10023FCEC05001177D6 /* qapi-types-ui.c */; };
		CEA45ECC263519B5002FA97D /* qapi-types-dump.c in Sources */ = {isa = PBXBuildFile; fileRef = CE23C12123FCEC07001177D6 /* qapi-types-dump.c */; };
		CEA45ECD263519B5002FA97D /* VMConfirmActionModifier.swift in Sources */ = {isa = PBXBuildFile; fileRef = CE6D21DB2553A6ED001D29C5 /* VMConfirmActionModifier.swift */; };
		CEA45ECE263519B5002FA97D /* VMDisplayView.m in Sources */ = {isa = PBXBuildFile; fileRef = CEC05DF52463E3D300DA82B2 /* VMDisplayView.m */; };
		CEA45ECF263519B5002FA97D /* VMConfigPortForwardForm.swift in Sources */ = {isa = PBXBuildFile; fileRef = CE2D955224AD4F980059923A /* VMConfigPortForwardForm.swift */; };
		CEA45ED0263519B5002FA97D /* qapi-types-machine-target.c in Sources */ = {isa = PBXBuildFile; fileRef = CE23C15223FCEC09001177D6 /* qapi-types-machine-target.c */; };
		CEA45ED1263519B5002FA97D /* UTMLocationManager.m in Sources */ = {isa = PBXBuildFile; fileRef = CE059DC7243E9E3400338317 /* UTMLocationManager.m */; };
		CEA45ED2263519B5002FA97D /* qapi-events-block.c in Sources */ = {isa = PBXBuildFile; fileRef = CE23C11623FCEC06001177D6 /* qapi-events-block.c */; };
		CEA45ED3263519B5002FA97D /* VMSettingsView.swift in Sources */ = {isa = PBXBuildFile; fileRef = CE2D954C24AD4F980059923A /* VMSettingsView.swift */; };
		CEA45ED4263519B5002FA97D /* qapi-types-block-core.c in Sources */ = {isa = PBXBuildFile; fileRef = CE23C09923FCEC00001177D6 /* qapi-types-block-core.c */; };
		CEA45ED5263519B5002FA97D /* qapi-events-transaction.c in Sources */ = {isa = PBXBuildFile; fileRef = CE23C0AC23FCEC01001177D6 /* qapi-events-transaction.c */; };
		CEA45ED6263519B5002FA97D /* VMConfigStringPicker.swift in Sources */ = {isa = PBXBuildFile; fileRef = CE2D954924AD4F980059923A /* VMConfigStringPicker.swift */; };
		CEA45ED7263519B5002FA97D /* qapi-commands-dump.c in Sources */ = {isa = PBXBuildFile; fileRef = CE23C0DD23FCEC03001177D6 /* qapi-commands-dump.c */; };
		CEA45ED8263519B5002FA97D /* VMKeyboardButton.m in Sources */ = {isa = PBXBuildFile; fileRef = CEEB66452284B942002737B2 /* VMKeyboardButton.m */; };
		CEA45ED9263519B5002FA97D /* qapi-commands-introspect.c in Sources */ = {isa = PBXBuildFile; fileRef = CE23C10523FCEC05001177D6 /* qapi-commands-introspect.c */; };
		CEA45EDA263519B5002FA97D /* qapi-types-sockets.c in Sources */ = {isa = PBXBuildFile; fileRef = CE23C10E23FCEC06001177D6 /* qapi-types-sockets.c */; };
		CEA45EDB263519B5002FA97D /* VMDisplayTerminalViewController.m in Sources */ = {isa = PBXBuildFile; fileRef = E28394C0240C268A006742E2 /* VMDisplayTerminalViewController.m */; };
		CEA45EDC263519B5002FA97D /* UTMScreenshot.m in Sources */ = {isa = PBXBuildFile; fileRef = CE0B6D8424AD5ADE00FE012D /* UTMScreenshot.m */; };
		CEA45EDD263519B5002FA97D /* qapi-events-block-core.c in Sources */ = {isa = PBXBuildFile; fileRef = CE23C0EF23FCEC04001177D6 /* qapi-events-block-core.c */; };
		CEA45EDF263519B5002FA97D /* UTMJailbreak.m in Sources */ = {isa = PBXBuildFile; fileRef = CEB63A7924F469E300CAF323 /* UTMJailbreak.m */; };
		CEA45EE0263519B5002FA97D /* UTMQemuManager.m in Sources */ = {isa = PBXBuildFile; fileRef = CE36B280227668D1004A1435 /* UTMQemuManager.m */; };
		CEA45EE1263519B5002FA97D /* VMConfigPickerView.m in Sources */ = {isa = PBXBuildFile; fileRef = CEBCAF5624353B9F00C2B423 /* VMConfigPickerView.m */; };
		CEA45EE2263519B5002FA97D /* VMConfigStepper.m in Sources */ = {isa = PBXBuildFile; fileRef = CEE0420E24412C520001680F /* VMConfigStepper.m */; };
		CEA45EE3263519B5002FA97D /* qapi-types-crypto.c in Sources */ = {isa = PBXBuildFile; fileRef = CE23C0E323FCEC04001177D6 /* qapi-types-crypto.c */; };
		CEA45EE4263519B5002FA97D /* qapi-types-qom.c in Sources */ = {isa = PBXBuildFile; fileRef = CE23C13823FCEC08001177D6 /* qapi-types-qom.c */; };
		CEA45EE5263519B5002FA97D /* VMConfigCell.m in Sources */ = {isa = PBXBuildFile; fileRef = CE059DCA243FBA3C00338317 /* VMConfigCell.m */; };
		CEA45EE6263519B5002FA97D /* VMConfigSharingViewController.m in Sources */ = {isa = PBXBuildFile; fileRef = CE74C280225D88EC004E4FF1 /* VMConfigSharingViewController.m */; };
		CEA45EE7263519B5002FA97D /* qapi-commands-rdma.c in Sources */ = {isa = PBXBuildFile; fileRef = CE23C0FB23FCEC05001177D6 /* qapi-commands-rdma.c */; };
		CEA45EE8263519B5002FA97D /* VMDisplayMetalViewController+Keyboard.m in Sources */ = {isa = PBXBuildFile; fileRef = CE3ADD66240EFBCA002D6A5F /* VMDisplayMetalViewController+Keyboard.m */; };
		CEA45EE9263519B5002FA97D /* qapi-builtin-types.c in Sources */ = {isa = PBXBuildFile; fileRef = CE23C0D523FCEC03001177D6 /* qapi-builtin-types.c */; };
		CEA45EEA263519B5002FA97D /* UTMExtensions.swift in Sources */ = {isa = PBXBuildFile; fileRef = CE2D954624AD4F980059923A /* UTMExtensions.swift */; };
		CEA45EEB263519B5002FA97D /* VMConfigDrivesViewController.m in Sources */ = {isa = PBXBuildFile; fileRef = CE7BED4B225FBB8600A1E1B6 /* VMConfigDrivesViewController.m */; };
		CEA45EEC263519B5002FA97D /* UTMData.swift in Sources */ = {isa = PBXBuildFile; fileRef = CE020BA224AEDC7C00B44AB6 /* UTMData.swift */; };
		CEA45EED263519B5002FA97D /* qapi-events-migration.c in Sources */ = {isa = PBXBuildFile; fileRef = CE23C0EE23FCEC04001177D6 /* qapi-events-migration.c */; };
		CEA45EEE263519B5002FA97D /* qapi-commands.c in Sources */ = {isa = PBXBuildFile; fileRef = CE23C0D223FCEC03001177D6 /* qapi-commands.c */; };
		CEA45EEF263519B5002FA97D /* qapi-commands-audio.c in Sources */ = {isa = PBXBuildFile; fileRef = CE23C09D23FCEC00001177D6 /* qapi-commands-audio.c */; };
		CEA45EF0263519B5002FA97D /* VMConfigTextField.m in Sources */ = {isa = PBXBuildFile; fileRef = CEBCAF4D243525DB00C2B423 /* VMConfigTextField.m */; };
		CEA45EF1263519B5002FA97D /* VMListViewCell.m in Sources */ = {isa = PBXBuildFile; fileRef = CE550BE322596E790063E575 /* VMListViewCell.m */; };
		CEA45EF2263519B5002FA97D /* qapi-events-common.c in Sources */ = {isa = PBXBuildFile; fileRef = CE23C0D723FCEC03001177D6 /* qapi-events-common.c */; };
		CEA45EF3263519B5002FA97D /* UTMTerminalIO.m in Sources */ = {isa = PBXBuildFile; fileRef = E2D64BCB241DB62A0034E0C6 /* UTMTerminalIO.m */; };
		CEA45EF4263519B5002FA97D /* VMConfigSoundView.swift in Sources */ = {isa = PBXBuildFile; fileRef = CE2D953A24AD4F980059923A /* VMConfigSoundView.swift */; };
		CEA45EF5263519B5002FA97D /* qapi-events-crypto.c in Sources */ = {isa = PBXBuildFile; fileRef = CE23C11D23FCEC07001177D6 /* qapi-events-crypto.c */; };
		CEA45EF6263519B5002FA97D /* UTMConfiguration.m in Sources */ = {isa = PBXBuildFile; fileRef = CE31C244225E555600A965DD /* UTMConfiguration.m */; };
		CEA45EF7263519B5002FA97D /* UTMVirtualMachine+SPICE.m in Sources */ = {isa = PBXBuildFile; fileRef = CEF83EC624FB1B9300557D15 /* UTMVirtualMachine+SPICE.m */; };
		CEA45EF8263519B5002FA97D /* VMDetailsView.swift in Sources */ = {isa = PBXBuildFile; fileRef = CE2D954B24AD4F980059923A /* VMDetailsView.swift */; };
		CEA45EF9263519B5002FA97D /* VMDisplayMetalViewController.m in Sources */ = {isa = PBXBuildFile; fileRef = 5286EC94243748C3007E6CBC /* VMDisplayMetalViewController.m */; };
		CEA45EFA263519B5002FA97D /* qapi-commands-misc.c in Sources */ = {isa = PBXBuildFile; fileRef = CE23C15123FCEC09001177D6 /* qapi-commands-misc.c */; };
		CEA45EFB263519B5002FA97D /* qapi-events-acpi.c in Sources */ = {isa = PBXBuildFile; fileRef = 2CE8EAF22572E0D0000E2EBB /* qapi-events-acpi.c */; };
		CEA45EFC263519B5002FA97D /* Main.swift in Sources */ = {isa = PBXBuildFile; fileRef = CEB63A7524F4654400CAF323 /* Main.swift */; };
		CEA45EFD263519B5002FA97D /* qapi-events-run-state.c in Sources */ = {isa = PBXBuildFile; fileRef = CE23C0FD23FCEC05001177D6 /* qapi-events-run-state.c */; };
		CEA45EFE263519B5002FA97D /* VMDisplayViewController.m in Sources */ = {isa = PBXBuildFile; fileRef = CE72B4AC2463579D00716A11 /* VMDisplayViewController.m */; };
		CEA45EFF263519B5002FA97D /* qapi-visit-transaction.c in Sources */ = {isa = PBXBuildFile; fileRef = CE23C0A623FCEC01001177D6 /* qapi-visit-transaction.c */; };
		CEA45F00263519B5002FA97D /* VMCardView.swift in Sources */ = {isa = PBXBuildFile; fileRef = CE2D954324AD4F980059923A /* VMCardView.swift */; };
		CEA45F01263519B5002FA97D /* UTMConfiguration+Sharing.m in Sources */ = {isa = PBXBuildFile; fileRef = CE059DC4243BFA3200338317 /* UTMConfiguration+Sharing.m */; };
		CEA45F02263519B5002FA97D /* qapi-commands-ui.c in Sources */ = {isa = PBXBuildFile; fileRef = CE23C08223FCEBFF001177D6 /* qapi-commands-ui.c */; };
		CEA45F03263519B5002FA97D /* qapi-events-authz.c in Sources */ = {isa = PBXBuildFile; fileRef = CE23C0CC23FCEC03001177D6 /* qapi-events-authz.c */; };
		CEA45F04263519B5002FA97D /* qapi-commands-block-core.c in Sources */ = {isa = PBXBuildFile; fileRef = CE23C0DF23FCEC04001177D6 /* qapi-commands-block-core.c */; };
		CEA45F05263519B5002FA97D /* qapi-types-authz.c in Sources */ = {isa = PBXBuildFile; fileRef = CE23C0DA23FCEC03001177D6 /* qapi-types-authz.c */; };
		CEA45F06263519B5002FA97D /* qapi-types-qdev.c in Sources */ = {isa = PBXBuildFile; fileRef = CE23C15B23FCEC0A001177D6 /* qapi-types-qdev.c */; };
		CEA45F07263519B5002FA97D /* VMConfigSystemViewController.m in Sources */ = {isa = PBXBuildFile; fileRef = CE74C285225D88ED004E4FF1 /* VMConfigSystemViewController.m */; };
		CEA45F08263519B5002FA97D /* ActivityView.swift in Sources */ = {isa = PBXBuildFile; fileRef = CE8813D224CD230300532628 /* ActivityView.swift */; };
		CEA45F09263519B5002FA97D /* qapi-emit-events.c in Sources */ = {isa = PBXBuildFile; fileRef = CE23C09223FCEC00001177D6 /* qapi-emit-events.c */; };
		CEA45F0A263519B5002FA97D /* UTMPasteboard.swift in Sources */ = {isa = PBXBuildFile; fileRef = CEDF83F8258AE24E0030E4AC /* UTMPasteboard.swift */; };
		CEA45F0B263519B5002FA97D /* qapi-visit-authz.c in Sources */ = {isa = PBXBuildFile; fileRef = CE23C0B823FCEC02001177D6 /* qapi-visit-authz.c */; };
		CEA45F0C263519B5002FA97D /* VMPlaceholderView.swift in Sources */ = {isa = PBXBuildFile; fileRef = CE2D954224AD4F980059923A /* VMPlaceholderView.swift */; };
		CEA45F0D263519B5002FA97D /* VMDisplayMetalViewController+Pointer.m in Sources */ = {isa = PBXBuildFile; fileRef = 83FBDD55242FA7BC00D2C5D7 /* VMDisplayMetalViewController+Pointer.m */; };
		CEA45F0E263519B5002FA97D /* qapi-commands-run-state.c in Sources */ = {isa = PBXBuildFile; fileRef = CE23C07E23FCEBFF001177D6 /* qapi-commands-run-state.c */; };
		CEA45F0F263519B5002FA97D /* qapi-types-misc-target.c in Sources */ = {isa = PBXBuildFile; fileRef = CE23C16023FCEC0A001177D6 /* qapi-types-misc-target.c */; };
		CEA45F10263519B5002FA97D /* qapi-events-rdma.c in Sources */ = {isa = PBXBuildFile; fileRef = CE23C12923FCEC07001177D6 /* qapi-events-rdma.c */; };
		CEA45F11263519B5002FA97D /* UTMShaders.metal in Sources */ = {isa = PBXBuildFile; fileRef = CE2D63D02265154700FC7E63 /* UTMShaders.metal */; };
		CEA45F12263519B5002FA97D /* qapi-visit-dump.c in Sources */ = {isa = PBXBuildFile; fileRef = CE23C0B323FCEC01001177D6 /* qapi-visit-dump.c */; };
		CEA45F13263519B5002FA97D /* qapi-visit-error.c in Sources */ = {isa = PBXBuildFile; fileRef = CE23C15D23FCEC0A001177D6 /* qapi-visit-error.c */; };
		CEA45F14263519B5002FA97D /* error.c in Sources */ = {isa = PBXBuildFile; fileRef = CE36B1542275061B004A1435 /* error.c */; };
		CEA45F15263519B5002FA97D /* UTMQemuManager+BlockDevices.m in Sources */ = {isa = PBXBuildFile; fileRef = CEF83EB924F9ABEA00557D15 /* UTMQemuManager+BlockDevices.m */; };
		CEA45F16263519B5002FA97D /* cf-output-visitor.c in Sources */ = {isa = PBXBuildFile; fileRef = CECC76502273A7D50059B955 /* cf-output-visitor.c */; };
		CEA45F17263519B5002FA97D /* qapi-types-audio.c in Sources */ = {isa = PBXBuildFile; fileRef = CE23C11423FCEC06001177D6 /* qapi-types-audio.c */; };
		CEA45F18263519B5002FA97D /* VMConfigCreateViewController.m in Sources */ = {isa = PBXBuildFile; fileRef = CE31C24C225EA4A200A965DD /* VMConfigCreateViewController.m */; };
		CEA45F19263519B5002FA97D /* VMScroll.m in Sources */ = {isa = PBXBuildFile; fileRef = CE20FAE72448D2BE0059AE11 /* VMScroll.m */; };
		CEA45F1A263519B5002FA97D /* VMConfigNetworkPortForwardView.swift in Sources */ = {isa = PBXBuildFile; fileRef = CE2D954D24AD4F980059923A /* VMConfigNetworkPortForwardView.swift */; };
		CEA45F1B263519B5002FA97D /* UTMTerminal.m in Sources */ = {isa = PBXBuildFile; fileRef = E28394B3240C20E0006742E2 /* UTMTerminal.m */; };
		CEA45F1D263519B5002FA97D /* VMConfigSwitch.m in Sources */ = {isa = PBXBuildFile; fileRef = CEBCAF5324353B3700C2B423 /* VMConfigSwitch.m */; };
		CEA45F1E263519B5002FA97D /* qapi-types-char.c in Sources */ = {isa = PBXBuildFile; fileRef = CE23C12023FCEC07001177D6 /* qapi-types-char.c */; };
		CEA45F1F263519B5002FA97D /* CSConnection.m in Sources */ = {isa = PBXBuildFile; fileRef = CE4AA14B2264004F002E4A54 /* CSConnection.m */; };
		CEA45F20263519B5002FA97D /* qapi-visit-audio.c in Sources */ = {isa = PBXBuildFile; fileRef = CE23C0BE23FCEC02001177D6 /* qapi-visit-audio.c */; };
		CEA45F21263519B5002FA97D /* qapi-builtin-visit.c in Sources */ = {isa = PBXBuildFile; fileRef = CE23C09623FCEC00001177D6 /* qapi-builtin-visit.c */; };
		CEA45F22263519B5002FA97D /* UTMRenderer.m in Sources */ = {isa = PBXBuildFile; fileRef = CE2D63CF2265154700FC7E63 /* UTMRenderer.m */; };
		CEA45F24263519B5002FA97D /* libgstautodetect.a in Frameworks */ = {isa = PBXBuildFile; fileRef = CE9D19522265425900355E14 /* libgstautodetect.a */; };
		CEA45F25263519B5002FA97D /* libgstaudiotestsrc.a in Frameworks */ = {isa = PBXBuildFile; fileRef = CE9D19532265425900355E14 /* libgstaudiotestsrc.a */; };
		CEA45F26263519B5002FA97D /* libgstvideoconvert.a in Frameworks */ = {isa = PBXBuildFile; fileRef = CE9D19542265425900355E14 /* libgstvideoconvert.a */; };
		CEA45F27263519B5002FA97D /* libgstaudioconvert.a in Frameworks */ = {isa = PBXBuildFile; fileRef = CE9D19552265425900355E14 /* libgstaudioconvert.a */; };
		CEA45F28263519B5002FA97D /* libgstvideoscale.a in Frameworks */ = {isa = PBXBuildFile; fileRef = CE9D19562265425900355E14 /* libgstvideoscale.a */; };
		CEA45F29263519B5002FA97D /* IQKeyboardManagerSwift in Frameworks */ = {isa = PBXBuildFile; productRef = CEA45E22263519B5002FA97D /* IQKeyboardManagerSwift */; };
		CEA45F2A263519B5002FA97D /* MetalKit.framework in Frameworks */ = {isa = PBXBuildFile; fileRef = CE66450C2269313200B0849A /* MetalKit.framework */; };
		CEA45F2B263519B5002FA97D /* libgstvolume.a in Frameworks */ = {isa = PBXBuildFile; fileRef = CE9D19572265425900355E14 /* libgstvolume.a */; };
		CEA45F2C263519B5002FA97D /* libgstcoreelements.a in Frameworks */ = {isa = PBXBuildFile; fileRef = CE9D19582265425900355E14 /* libgstcoreelements.a */; };
		CEA45F2D263519B5002FA97D /* libgstvideorate.a in Frameworks */ = {isa = PBXBuildFile; fileRef = CE9D19592265425900355E14 /* libgstvideorate.a */; };
		CEA45F2E263519B5002FA97D /* libgstjpeg.a in Frameworks */ = {isa = PBXBuildFile; fileRef = CE9D195A2265425900355E14 /* libgstjpeg.a */; };
		CEA45F2F263519B5002FA97D /* libgstaudioresample.a in Frameworks */ = {isa = PBXBuildFile; fileRef = CE9D195B2265425900355E14 /* libgstaudioresample.a */; };
		CEA45F30263519B5002FA97D /* libgstplayback.a in Frameworks */ = {isa = PBXBuildFile; fileRef = CE9D195C2265425900355E14 /* libgstplayback.a */; };
		CEA45F31263519B5002FA97D /* libgstadder.a in Frameworks */ = {isa = PBXBuildFile; fileRef = CE9D195D2265425900355E14 /* libgstadder.a */; };
		CEA45F32263519B5002FA97D /* libgstaudiorate.a in Frameworks */ = {isa = PBXBuildFile; fileRef = CE9D195F2265425900355E14 /* libgstaudiorate.a */; };
		CEA45F33263519B5002FA97D /* libgstvideofilter.a in Frameworks */ = {isa = PBXBuildFile; fileRef = CE9D19602265425900355E14 /* libgstvideofilter.a */; };
		CEA45F34263519B5002FA97D /* libgstapp.a in Frameworks */ = {isa = PBXBuildFile; fileRef = CE9D19612265425900355E14 /* libgstapp.a */; };
		CEA45F35263519B5002FA97D /* libgstgio.a in Frameworks */ = {isa = PBXBuildFile; fileRef = CE9D19622265425A00355E14 /* libgstgio.a */; };
		CEA45F36263519B5002FA97D /* libgsttypefindfunctions.a in Frameworks */ = {isa = PBXBuildFile; fileRef = CE9D19632265425A00355E14 /* libgsttypefindfunctions.a */; };
		CEA45F37263519B5002FA97D /* libgstvideotestsrc.a in Frameworks */ = {isa = PBXBuildFile; fileRef = CE9D19642265425A00355E14 /* libgstvideotestsrc.a */; };
		CEA45F38263519B5002FA97D /* libgstosxaudio.a in Frameworks */ = {isa = PBXBuildFile; fileRef = CE9D19652265425A00355E14 /* libgstosxaudio.a */; };
		CEA45F39263519B5002FA97D /* gmodule-2.0.0.framework in Frameworks */ = {isa = PBXBuildFile; fileRef = CE2D63D822653C7300FC7E63 /* gmodule-2.0.0.framework */; };
		CEA45F3A263519B5002FA97D /* jpeg.62.framework in Frameworks */ = {isa = PBXBuildFile; fileRef = CE2D63D922653C7300FC7E63 /* jpeg.62.framework */; };
		CEA45F3B263519B5002FA97D /* intl.8.framework in Frameworks */ = {isa = PBXBuildFile; fileRef = CE2D63DA22653C7300FC7E63 /* intl.8.framework */; };
		CEA45F3C263519B5002FA97D /* gstapp-1.0.0.framework in Frameworks */ = {isa = PBXBuildFile; fileRef = CE2D63DB22653C7300FC7E63 /* gstapp-1.0.0.framework */; };
		CEA45F3D263519B5002FA97D /* gthread-2.0.0.framework in Frameworks */ = {isa = PBXBuildFile; fileRef = CE2D63DC22653C7300FC7E63 /* gthread-2.0.0.framework */; };
		CEA45F3E263519B5002FA97D /* gstrtp-1.0.0.framework in Frameworks */ = {isa = PBXBuildFile; fileRef = CE2D63DD22653C7400FC7E63 /* gstrtp-1.0.0.framework */; };
		CEA45F3F263519B5002FA97D /* gstriff-1.0.0.framework in Frameworks */ = {isa = PBXBuildFile; fileRef = CE2D63DE22653C7400FC7E63 /* gstriff-1.0.0.framework */; };
		CEA45F41263519B5002FA97D /* gstreamer-1.0.0.framework in Frameworks */ = {isa = PBXBuildFile; fileRef = CE2D63E022653C7400FC7E63 /* gstreamer-1.0.0.framework */; };
		CEA45F42263519B5002FA97D /* json-glib-1.0.0.framework in Frameworks */ = {isa = PBXBuildFile; fileRef = CE2D63E222653C7400FC7E63 /* json-glib-1.0.0.framework */; };
		CEA45F43263519B5002FA97D /* ffi.7.framework in Frameworks */ = {isa = PBXBuildFile; fileRef = CE2D63E322653C7400FC7E63 /* ffi.7.framework */; };
		CEA45F44263519B5002FA97D /* gstnet-1.0.0.framework in Frameworks */ = {isa = PBXBuildFile; fileRef = CE2D63E522653C7400FC7E63 /* gstnet-1.0.0.framework */; };
		CEA45F45263519B5002FA97D /* gstbase-1.0.0.framework in Frameworks */ = {isa = PBXBuildFile; fileRef = CE2D63E822653C7400FC7E63 /* gstbase-1.0.0.framework */; };
		CEA45F46263519B5002FA97D /* Logging in Frameworks */ = {isa = PBXBuildFile; productRef = CEA45E20263519B5002FA97D /* Logging */; };
		CEA45F47263519B5002FA97D /* phodav-2.0.0.framework in Frameworks */ = {isa = PBXBuildFile; fileRef = CE059DC0243BD67100338317 /* phodav-2.0.0.framework */; };
		CEA45F49263519B5002FA97D /* SwiftUI.framework in Frameworks */ = {isa = PBXBuildFile; fileRef = CE0E9B86252FD06B0026E02B /* SwiftUI.framework */; settings = {ATTRIBUTES = (Weak, ); }; };
		CEA45F4A263519B5002FA97D /* gstcontroller-1.0.0.framework in Frameworks */ = {isa = PBXBuildFile; fileRef = CE2D63EE22653C7400FC7E63 /* gstcontroller-1.0.0.framework */; };
		CEA45F4B263519B5002FA97D /* gstaudio-1.0.0.framework in Frameworks */ = {isa = PBXBuildFile; fileRef = CE2D63EF22653C7400FC7E63 /* gstaudio-1.0.0.framework */; };
		CEA45F4C263519B5002FA97D /* gpg-error.0.framework in Frameworks */ = {isa = PBXBuildFile; fileRef = CE2D63F122653C7400FC7E63 /* gpg-error.0.framework */; };
		CEA45F4D263519B5002FA97D /* gcrypt.20.framework in Frameworks */ = {isa = PBXBuildFile; fileRef = CE2D63F322653C7400FC7E63 /* gcrypt.20.framework */; };
		CEA45F4E263519B5002FA97D /* gobject-2.0.0.framework in Frameworks */ = {isa = PBXBuildFile; fileRef = CE2D63F522653C7400FC7E63 /* gobject-2.0.0.framework */; };
		CEA45F4F263519B5002FA97D /* gsttag-1.0.0.framework in Frameworks */ = {isa = PBXBuildFile; fileRef = CE2D63F622653C7400FC7E63 /* gsttag-1.0.0.framework */; };
		CEA45F50263519B5002FA97D /* gio-2.0.0.framework in Frameworks */ = {isa = PBXBuildFile; fileRef = CE2D63F822653C7400FC7E63 /* gio-2.0.0.framework */; };
		CEA45F51263519B5002FA97D /* gstvideo-1.0.0.framework in Frameworks */ = {isa = PBXBuildFile; fileRef = CE2D63F922653C7400FC7E63 /* gstvideo-1.0.0.framework */; };
		CEA45F52263519B5002FA97D /* spice-client-glib-2.0.8.framework in Frameworks */ = {isa = PBXBuildFile; fileRef = CE2D63FE22653C7500FC7E63 /* spice-client-glib-2.0.8.framework */; };
		CEA45F53263519B5002FA97D /* gstrtsp-1.0.0.framework in Frameworks */ = {isa = PBXBuildFile; fileRef = CE2D640122653C7500FC7E63 /* gstrtsp-1.0.0.framework */; };
		CEA45F54263519B5002FA97D /* opus.0.framework in Frameworks */ = {isa = PBXBuildFile; fileRef = CE2D640322653C7500FC7E63 /* opus.0.framework */; };
		CEA45F55263519B5002FA97D /* glib-2.0.0.framework in Frameworks */ = {isa = PBXBuildFile; fileRef = CE2D640422653C7500FC7E63 /* glib-2.0.0.framework */; };
		CEA45F56263519B5002FA97D /* png16.16.framework in Frameworks */ = {isa = PBXBuildFile; fileRef = CE2D640522653C7500FC7E63 /* png16.16.framework */; };
		CEA45F57263519B5002FA97D /* gstfft-1.0.0.framework in Frameworks */ = {isa = PBXBuildFile; fileRef = CE2D640922653C7500FC7E63 /* gstfft-1.0.0.framework */; };
		CEA45F58263519B5002FA97D /* crypto.1.1.framework in Frameworks */ = {isa = PBXBuildFile; fileRef = CE2D640A22653C7500FC7E63 /* crypto.1.1.framework */; };
		CEA45F59263519B5002FA97D /* gstpbutils-1.0.0.framework in Frameworks */ = {isa = PBXBuildFile; fileRef = CE2D640E22653C7500FC7E63 /* gstpbutils-1.0.0.framework */; };
		CEA45F5A263519B5002FA97D /* gstallocators-1.0.0.framework in Frameworks */ = {isa = PBXBuildFile; fileRef = CE2D641122653C7500FC7E63 /* gstallocators-1.0.0.framework */; };
		CEA45F5B263519B5002FA97D /* gstcheck-1.0.0.framework in Frameworks */ = {isa = PBXBuildFile; fileRef = CE2D641422653C7500FC7E63 /* gstcheck-1.0.0.framework */; };
		CEA45F5C263519B5002FA97D /* iconv.2.framework in Frameworks */ = {isa = PBXBuildFile; fileRef = CE2D641522653C7500FC7E63 /* iconv.2.framework */; };
		CEA45F5D263519B5002FA97D /* gstsdp-1.0.0.framework in Frameworks */ = {isa = PBXBuildFile; fileRef = CE2D641622653C7500FC7E63 /* gstsdp-1.0.0.framework */; };
		CEA45F5E263519B5002FA97D /* ssl.1.1.framework in Frameworks */ = {isa = PBXBuildFile; fileRef = CE2D641722653C7500FC7E63 /* ssl.1.1.framework */; };
		CEA45F5F263519B5002FA97D /* spice-server.1.framework in Frameworks */ = {isa = PBXBuildFile; fileRef = CE2D641822653C7500FC7E63 /* spice-server.1.framework */; };
		CEA45F60263519B5002FA97D /* pixman-1.0.framework in Frameworks */ = {isa = PBXBuildFile; fileRef = CE2D641922653C7600FC7E63 /* pixman-1.0.framework */; };
		CEA45F64263519B5002FA97D /* Icons in Resources */ = {isa = PBXBuildFile; fileRef = CE4698F824C8FBD9008C1BD6 /* Icons */; };
		CEA45F65263519B5002FA97D /* Main.storyboard in Resources */ = {isa = PBXBuildFile; fileRef = CE550BD2225947990063E575 /* Main.storyboard */; };
		CEA45F66263519B5002FA97D /* terminal.js in Resources */ = {isa = PBXBuildFile; fileRef = E28394B9240C219F006742E2 /* terminal.js */; };
		CEA45F67263519B5002FA97D /* Localizable.strings in Resources */ = {isa = PBXBuildFile; fileRef = 521F3EFB2414F73800130500 /* Localizable.strings */; };
		CEA45F69263519B5002FA97D /* qemu in Resources */ = {isa = PBXBuildFile; fileRef = CE9D18F72265410E00355E14 /* qemu */; };
		CEA45F6A263519B5002FA97D /* VMDisplayView.xib in Resources */ = {isa = PBXBuildFile; fileRef = CE72B4A92463532B00716A11 /* VMDisplayView.xib */; };
		CEA45F6B263519B5002FA97D /* VMRemovableDrivesView.xib in Resources */ = {isa = PBXBuildFile; fileRef = CE4EF2712506DD7900E9D33B /* VMRemovableDrivesView.xib */; };
		CEA45F6C263519B5002FA97D /* terminal.html in Resources */ = {isa = PBXBuildFile; fileRef = E28394B8240C219F006742E2 /* terminal.html */; };
		CEA45F6D263519B5002FA97D /* Settings.bundle in Resources */ = {isa = PBXBuildFile; fileRef = 5286EC91243748AC007E6CBC /* Settings.bundle */; };
		CEA45F6E263519B5002FA97D /* LaunchScreen.storyboard in Resources */ = {isa = PBXBuildFile; fileRef = CE550BD72259479D0063E575 /* LaunchScreen.storyboard */; };
		CEA45F6F263519B5002FA97D /* Assets.xcassets in Resources */ = {isa = PBXBuildFile; fileRef = CE550BD52259479D0063E575 /* Assets.xcassets */; };
		CEA45F70263519B5002FA97D /* hterm_all.js in Resources */ = {isa = PBXBuildFile; fileRef = E28394BD240C22F1006742E2 /* hterm_all.js */; };
		CEA45F72263519B5002FA97D /* gpg-error.0.framework in Embed Libraries */ = {isa = PBXBuildFile; fileRef = CE2D63F122653C7400FC7E63 /* gpg-error.0.framework */; settings = {ATTRIBUTES = (CodeSignOnCopy, ); }; };
		CEA45F74263519B5002FA97D /* gstcontroller-1.0.0.framework in Embed Libraries */ = {isa = PBXBuildFile; fileRef = CE2D63EE22653C7400FC7E63 /* gstcontroller-1.0.0.framework */; settings = {ATTRIBUTES = (CodeSignOnCopy, ); }; };
		CEA45F75263519B5002FA97D /* gstallocators-1.0.0.framework in Embed Libraries */ = {isa = PBXBuildFile; fileRef = CE2D641122653C7500FC7E63 /* gstallocators-1.0.0.framework */; settings = {ATTRIBUTES = (CodeSignOnCopy, ); }; };
		CEA45F76263519B5002FA97D /* gstbase-1.0.0.framework in Embed Libraries */ = {isa = PBXBuildFile; fileRef = CE2D63E822653C7400FC7E63 /* gstbase-1.0.0.framework */; settings = {ATTRIBUTES = (CodeSignOnCopy, ); }; };
		CEA45F77263519B5002FA97D /* ffi.7.framework in Embed Libraries */ = {isa = PBXBuildFile; fileRef = CE2D63E322653C7400FC7E63 /* ffi.7.framework */; settings = {ATTRIBUTES = (CodeSignOnCopy, ); }; };
		CEA45F78263519B5002FA97D /* ssl.1.1.framework in Embed Libraries */ = {isa = PBXBuildFile; fileRef = CE2D641722653C7500FC7E63 /* ssl.1.1.framework */; settings = {ATTRIBUTES = (CodeSignOnCopy, ); }; };
		CEA45F7A263519B5002FA97D /* gio-2.0.0.framework in Embed Libraries */ = {isa = PBXBuildFile; fileRef = CE2D63F822653C7400FC7E63 /* gio-2.0.0.framework */; settings = {ATTRIBUTES = (CodeSignOnCopy, ); }; };
		CEA45F7B263519B5002FA97D /* png16.16.framework in Embed Libraries */ = {isa = PBXBuildFile; fileRef = CE2D640522653C7500FC7E63 /* png16.16.framework */; settings = {ATTRIBUTES = (CodeSignOnCopy, ); }; };
		CEA45F7C263519B5002FA97D /* gstnet-1.0.0.framework in Embed Libraries */ = {isa = PBXBuildFile; fileRef = CE2D63E522653C7400FC7E63 /* gstnet-1.0.0.framework */; settings = {ATTRIBUTES = (CodeSignOnCopy, ); }; };
		CEA45F7E263519B5002FA97D /* crypto.1.1.framework in Embed Libraries */ = {isa = PBXBuildFile; fileRef = CE2D640A22653C7500FC7E63 /* crypto.1.1.framework */; settings = {ATTRIBUTES = (CodeSignOnCopy, ); }; };
		CEA45F7F263519B5002FA97D /* qemu-riscv64-softmmu.framework in Embed Libraries */ = {isa = PBXBuildFile; fileRef = CE2D63FB22653C7500FC7E63 /* qemu-riscv64-softmmu.framework */; settings = {ATTRIBUTES = (CodeSignOnCopy, ); }; };
		CEA45F80263519B5002FA97D /* gstapp-1.0.0.framework in Embed Libraries */ = {isa = PBXBuildFile; fileRef = CE2D63DB22653C7300FC7E63 /* gstapp-1.0.0.framework */; settings = {ATTRIBUTES = (CodeSignOnCopy, ); }; };
		CEA45F84263519B5002FA97D /* gsttag-1.0.0.framework in Embed Libraries */ = {isa = PBXBuildFile; fileRef = CE2D63F622653C7400FC7E63 /* gsttag-1.0.0.framework */; settings = {ATTRIBUTES = (CodeSignOnCopy, ); }; };
		CEA45F86263519B5002FA97D /* gstrtp-1.0.0.framework in Embed Libraries */ = {isa = PBXBuildFile; fileRef = CE2D63DD22653C7400FC7E63 /* gstrtp-1.0.0.framework */; settings = {ATTRIBUTES = (CodeSignOnCopy, ); }; };
		CEA45F87263519B5002FA97D /* gstriff-1.0.0.framework in Embed Libraries */ = {isa = PBXBuildFile; fileRef = CE2D63DE22653C7400FC7E63 /* gstriff-1.0.0.framework */; settings = {ATTRIBUTES = (CodeSignOnCopy, ); }; };
		CEA45F88263519B5002FA97D /* qemu-ppc-softmmu.framework in Embed Libraries */ = {isa = PBXBuildFile; fileRef = CE2D63E722653C7400FC7E63 /* qemu-ppc-softmmu.framework */; settings = {ATTRIBUTES = (CodeSignOnCopy, ); }; };
		CEA45F89263519B5002FA97D /* phodav-2.0.0.framework in Embed Libraries */ = {isa = PBXBuildFile; fileRef = CE059DC0243BD67100338317 /* phodav-2.0.0.framework */; settings = {ATTRIBUTES = (CodeSignOnCopy, ); }; };
		CEA45F8A263519B5002FA97D /* gthread-2.0.0.framework in Embed Libraries */ = {isa = PBXBuildFile; fileRef = CE2D63DC22653C7300FC7E63 /* gthread-2.0.0.framework */; settings = {ATTRIBUTES = (CodeSignOnCopy, ); }; };
		CEA45F8B263519B5002FA97D /* qemu-aarch64-softmmu.framework in Embed Libraries */ = {isa = PBXBuildFile; fileRef = CE2D63FD22653C7500FC7E63 /* qemu-aarch64-softmmu.framework */; settings = {ATTRIBUTES = (CodeSignOnCopy, ); }; };
		CEA45F8F263519B5002FA97D /* gobject-2.0.0.framework in Embed Libraries */ = {isa = PBXBuildFile; fileRef = CE2D63F522653C7400FC7E63 /* gobject-2.0.0.framework */; settings = {ATTRIBUTES = (CodeSignOnCopy, ); }; };
		CEA45F90263519B5002FA97D /* gmodule-2.0.0.framework in Embed Libraries */ = {isa = PBXBuildFile; fileRef = CE2D63D822653C7300FC7E63 /* gmodule-2.0.0.framework */; settings = {ATTRIBUTES = (CodeSignOnCopy, ); }; };
		CEA45F93263519B5002FA97D /* qemu-riscv32-softmmu.framework in Embed Libraries */ = {isa = PBXBuildFile; fileRef = CE2D63FA22653C7400FC7E63 /* qemu-riscv32-softmmu.framework */; settings = {ATTRIBUTES = (CodeSignOnCopy, ); }; };
		CEA45F97263519B5002FA97D /* qemu-ppc64-softmmu.framework in Embed Libraries */ = {isa = PBXBuildFile; fileRef = CE2D640C22653C7500FC7E63 /* qemu-ppc64-softmmu.framework */; settings = {ATTRIBUTES = (CodeSignOnCopy, ); }; };
		CEA45F9A263519B5002FA97D /* glib-2.0.0.framework in Embed Libraries */ = {isa = PBXBuildFile; fileRef = CE2D640422653C7500FC7E63 /* glib-2.0.0.framework */; settings = {ATTRIBUTES = (CodeSignOnCopy, ); }; };
		CEA45F9B263519B5002FA97D /* qemu-x86_64-softmmu.framework in Embed Libraries */ = {isa = PBXBuildFile; fileRef = CE2D640022653C7500FC7E63 /* qemu-x86_64-softmmu.framework */; settings = {ATTRIBUTES = (CodeSignOnCopy, ); }; };
		CEA45F9E263519B5002FA97D /* qemu-arm-softmmu.framework in Embed Libraries */ = {isa = PBXBuildFile; fileRef = CE2D640722653C7500FC7E63 /* qemu-arm-softmmu.framework */; settings = {ATTRIBUTES = (CodeSignOnCopy, ); }; };
		CEA45F9F263519B5002FA97D /* intl.8.framework in Embed Libraries */ = {isa = PBXBuildFile; fileRef = CE2D63DA22653C7300FC7E63 /* intl.8.framework */; settings = {ATTRIBUTES = (CodeSignOnCopy, ); }; };
		CEA45FA0263519B5002FA97D /* gstreamer-1.0.0.framework in Embed Libraries */ = {isa = PBXBuildFile; fileRef = CE2D63E022653C7400FC7E63 /* gstreamer-1.0.0.framework */; settings = {ATTRIBUTES = (CodeSignOnCopy, ); }; };
		CEA45FA1263519B5002FA97D /* gstvideo-1.0.0.framework in Embed Libraries */ = {isa = PBXBuildFile; fileRef = CE2D63F922653C7400FC7E63 /* gstvideo-1.0.0.framework */; settings = {ATTRIBUTES = (CodeSignOnCopy, ); }; };
		CEA45FA2263519B5002FA97D /* json-glib-1.0.0.framework in Embed Libraries */ = {isa = PBXBuildFile; fileRef = CE2D63E222653C7400FC7E63 /* json-glib-1.0.0.framework */; settings = {ATTRIBUTES = (CodeSignOnCopy, ); }; };
		CEA45FA3263519B5002FA97D /* pixman-1.0.framework in Embed Libraries */ = {isa = PBXBuildFile; fileRef = CE2D641922653C7600FC7E63 /* pixman-1.0.framework */; settings = {ATTRIBUTES = (CodeSignOnCopy, ); }; };
		CEA45FA4263519B5002FA97D /* jpeg.62.framework in Embed Libraries */ = {isa = PBXBuildFile; fileRef = CE2D63D922653C7300FC7E63 /* jpeg.62.framework */; settings = {ATTRIBUTES = (CodeSignOnCopy, ); }; };
		CEA45FA7263519B5002FA97D /* qemu-i386-softmmu.framework in Embed Libraries */ = {isa = PBXBuildFile; fileRef = CE2D63D722653C7300FC7E63 /* qemu-i386-softmmu.framework */; settings = {ATTRIBUTES = (CodeSignOnCopy, ); }; };
		CEA45FA8263519B5002FA97D /* spice-client-glib-2.0.8.framework in Embed Libraries */ = {isa = PBXBuildFile; fileRef = CE2D63FE22653C7500FC7E63 /* spice-client-glib-2.0.8.framework */; settings = {ATTRIBUTES = (CodeSignOnCopy, ); }; };
		CEA45FA9263519B5002FA97D /* opus.0.framework in Embed Libraries */ = {isa = PBXBuildFile; fileRef = CE2D640322653C7500FC7E63 /* opus.0.framework */; settings = {ATTRIBUTES = (CodeSignOnCopy, ); }; };
		CEA45FAA263519B5002FA97D /* gstsdp-1.0.0.framework in Embed Libraries */ = {isa = PBXBuildFile; fileRef = CE2D641622653C7500FC7E63 /* gstsdp-1.0.0.framework */; settings = {ATTRIBUTES = (CodeSignOnCopy, ); }; };
		CEA45FAC263519B5002FA97D /* gstaudio-1.0.0.framework in Embed Libraries */ = {isa = PBXBuildFile; fileRef = CE2D63EF22653C7400FC7E63 /* gstaudio-1.0.0.framework */; settings = {ATTRIBUTES = (CodeSignOnCopy, ); }; };
		CEA45FAD263519B5002FA97D /* gstcheck-1.0.0.framework in Embed Libraries */ = {isa = PBXBuildFile; fileRef = CE2D641422653C7500FC7E63 /* gstcheck-1.0.0.framework */; settings = {ATTRIBUTES = (CodeSignOnCopy, ); }; };
		CEA45FAF263519B5002FA97D /* iconv.2.framework in Embed Libraries */ = {isa = PBXBuildFile; fileRef = CE2D641522653C7500FC7E63 /* iconv.2.framework */; settings = {ATTRIBUTES = (CodeSignOnCopy, ); }; };
		CEA45FB1263519B5002FA97D /* gstrtsp-1.0.0.framework in Embed Libraries */ = {isa = PBXBuildFile; fileRef = CE2D640122653C7500FC7E63 /* gstrtsp-1.0.0.framework */; settings = {ATTRIBUTES = (CodeSignOnCopy, ); }; };
		CEA45FB2263519B5002FA97D /* spice-server.1.framework in Embed Libraries */ = {isa = PBXBuildFile; fileRef = CE2D641822653C7500FC7E63 /* spice-server.1.framework */; settings = {ATTRIBUTES = (CodeSignOnCopy, ); }; };
		CEA45FB3263519B5002FA97D /* gcrypt.20.framework in Embed Libraries */ = {isa = PBXBuildFile; fileRef = CE2D63F322653C7400FC7E63 /* gcrypt.20.framework */; settings = {ATTRIBUTES = (CodeSignOnCopy, ); }; };
		CEA45FB4263519B5002FA97D /* gstfft-1.0.0.framework in Embed Libraries */ = {isa = PBXBuildFile; fileRef = CE2D640922653C7500FC7E63 /* gstfft-1.0.0.framework */; settings = {ATTRIBUTES = (CodeSignOnCopy, ); }; };
		CEA45FB5263519B5002FA97D /* gstpbutils-1.0.0.framework in Embed Libraries */ = {isa = PBXBuildFile; fileRef = CE2D640E22653C7500FC7E63 /* gstpbutils-1.0.0.framework */; settings = {ATTRIBUTES = (CodeSignOnCopy, ); }; };
		CEA9053825F981E900801E7C /* usb-1.0.0.framework in Frameworks */ = {isa = PBXBuildFile; fileRef = CEA9053725F981E900801E7C /* usb-1.0.0.framework */; };
		CEA9053D25F9824700801E7C /* usb-1.0.0.framework in Frameworks */ = {isa = PBXBuildFile; fileRef = CEA9053725F981E900801E7C /* usb-1.0.0.framework */; };
		CEA9054225F982C400801E7C /* usb-1.0.0.framework in Embed Libraries */ = {isa = PBXBuildFile; fileRef = CEA9053725F981E900801E7C /* usb-1.0.0.framework */; settings = {ATTRIBUTES = (CodeSignOnCopy, ); }; };
		CEA9054525F982CA00801E7C /* usb-1.0.0.framework in Embed Libraries */ = {isa = PBXBuildFile; fileRef = CEA9053725F981E900801E7C /* usb-1.0.0.framework */; settings = {ATTRIBUTES = (CodeSignOnCopy, ); }; };
		CEA9058925FC69D100801E7C /* usbredirhost.1.framework in Frameworks */ = {isa = PBXBuildFile; fileRef = CEA9058725FC69D100801E7C /* usbredirhost.1.framework */; };
		CEA9058A25FC69D100801E7C /* usbredirparser.1.framework in Frameworks */ = {isa = PBXBuildFile; fileRef = CEA9058825FC69D100801E7C /* usbredirparser.1.framework */; };
		CEA9058F25FC6A1400801E7C /* usbredirhost.1.framework in Frameworks */ = {isa = PBXBuildFile; fileRef = CEA9058725FC69D100801E7C /* usbredirhost.1.framework */; };
		CEA9059025FC6A1700801E7C /* usbredirparser.1.framework in Frameworks */ = {isa = PBXBuildFile; fileRef = CEA9058825FC69D100801E7C /* usbredirparser.1.framework */; };
		CEA9059125FC6A3300801E7C /* usbredirhost.1.framework in Embed Libraries */ = {isa = PBXBuildFile; fileRef = CEA9058725FC69D100801E7C /* usbredirhost.1.framework */; settings = {ATTRIBUTES = (CodeSignOnCopy, ); }; };
		CEA9059225FC6A3500801E7C /* usbredirparser.1.framework in Embed Libraries */ = {isa = PBXBuildFile; fileRef = CEA9058825FC69D100801E7C /* usbredirparser.1.framework */; settings = {ATTRIBUTES = (CodeSignOnCopy, ); }; };
		CEA9059525FC6A3A00801E7C /* usbredirhost.1.framework in Embed Libraries */ = {isa = PBXBuildFile; fileRef = CEA9058725FC69D100801E7C /* usbredirhost.1.framework */; settings = {ATTRIBUTES = (CodeSignOnCopy, ); }; };
		CEA9059625FC6A3B00801E7C /* usbredirparser.1.framework in Embed Libraries */ = {isa = PBXBuildFile; fileRef = CEA9058825FC69D100801E7C /* usbredirparser.1.framework */; settings = {ATTRIBUTES = (CodeSignOnCopy, ); }; };
		CEA905C92603DA0D00801E7C /* VMDisplayMetalViewController+USB.m in Sources */ = {isa = PBXBuildFile; fileRef = CEA905C82603DA0D00801E7C /* VMDisplayMetalViewController+USB.m */; };
		CEA905CD2603DBFB00801E7C /* VMUSBDevicesView.xib in Resources */ = {isa = PBXBuildFile; fileRef = CEA905CC2603DBFB00801E7C /* VMUSBDevicesView.xib */; };
		CEA905D82603DC5300801E7C /* VMUSBDevicesViewController.swift in Sources */ = {isa = PBXBuildFile; fileRef = CEA905D72603DC5300801E7C /* VMUSBDevicesViewController.swift */; };
		CEB63A7624F4654400CAF323 /* Main.swift in Sources */ = {isa = PBXBuildFile; fileRef = CEB63A7524F4654400CAF323 /* Main.swift */; };
		CEB63A7724F4654400CAF323 /* Main.swift in Sources */ = {isa = PBXBuildFile; fileRef = CEB63A7524F4654400CAF323 /* Main.swift */; };
		CEB63A7A24F469E300CAF323 /* UTMJailbreak.m in Sources */ = {isa = PBXBuildFile; fileRef = CEB63A7924F469E300CAF323 /* UTMJailbreak.m */; };
		CEB63A7B24F469E300CAF323 /* UTMJailbreak.m in Sources */ = {isa = PBXBuildFile; fileRef = CEB63A7924F469E300CAF323 /* UTMJailbreak.m */; };
		CEB63A7C24F46E5700CAF323 /* VMConfigStepper.m in Sources */ = {isa = PBXBuildFile; fileRef = CEE0420E24412C520001680F /* VMConfigStepper.m */; };
		CEB63A7D24F46E5700CAF323 /* VMConfigSwitch.m in Sources */ = {isa = PBXBuildFile; fileRef = CEBCAF5324353B3700C2B423 /* VMConfigSwitch.m */; };
		CEB63A7E24F46E5700CAF323 /* VMConfigTogglePickerCell.m in Sources */ = {isa = PBXBuildFile; fileRef = CEBCAF592435468600C2B423 /* VMConfigTogglePickerCell.m */; };
		CEB63A7F24F46E5700CAF323 /* VMConfigCell.m in Sources */ = {isa = PBXBuildFile; fileRef = CE059DCA243FBA3C00338317 /* VMConfigCell.m */; };
		CEB63A8024F46E5700CAF323 /* VMConfigPickerView.m in Sources */ = {isa = PBXBuildFile; fileRef = CEBCAF5624353B9F00C2B423 /* VMConfigPickerView.m */; };
		CEB63A8124F46E5700CAF323 /* VMConfigTextField.m in Sources */ = {isa = PBXBuildFile; fileRef = CEBCAF4D243525DB00C2B423 /* VMConfigTextField.m */; };
		CEB63A8224F46E5D00CAF323 /* StaticDataTableViewController.m in Sources */ = {isa = PBXBuildFile; fileRef = CEDC1DF12260EE4B008D9A6D /* StaticDataTableViewController.m */; };
		CEB63A8324F46E6E00CAF323 /* VMConfigDirectoryPickerViewController.m in Sources */ = {isa = PBXBuildFile; fileRef = CE20FAE42444FC6E0059AE11 /* VMConfigDirectoryPickerViewController.m */; };
		CEB63A8424F46E6E00CAF323 /* VMConfigDisplayViewController.m in Sources */ = {isa = PBXBuildFile; fileRef = CE74C27D225D88EC004E4FF1 /* VMConfigDisplayViewController.m */; };
		CEB63A8524F46E6E00CAF323 /* VMConfigSystemArgumentsViewController.m in Sources */ = {isa = PBXBuildFile; fileRef = 423BCE65240F6A80001989AC /* VMConfigSystemArgumentsViewController.m */; };
		CEB63A8624F46E6E00CAF323 /* VMConfigSystemViewController.m in Sources */ = {isa = PBXBuildFile; fileRef = CE74C285225D88ED004E4FF1 /* VMConfigSystemViewController.m */; };
		CEB63A8724F46E6E00CAF323 /* VMConfigDrivesViewController.m in Sources */ = {isa = PBXBuildFile; fileRef = CE7BED4B225FBB8600A1E1B6 /* VMConfigDrivesViewController.m */; };
		CEB63A8824F46E6E00CAF323 /* VMConfigSharingViewController.m in Sources */ = {isa = PBXBuildFile; fileRef = CE74C280225D88EC004E4FF1 /* VMConfigSharingViewController.m */; };
		CEB63A8924F46E6E00CAF323 /* VMConfigNetworkingViewController.m in Sources */ = {isa = PBXBuildFile; fileRef = CE74C276225D88EC004E4FF1 /* VMConfigNetworkingViewController.m */; };
		CEB63A8A24F46E6E00CAF323 /* VMConfigCreateViewController.m in Sources */ = {isa = PBXBuildFile; fileRef = CE31C24C225EA4A200A965DD /* VMConfigCreateViewController.m */; };
		CEB63A8B24F46E6E00CAF323 /* VMConfigSoundViewController.m in Sources */ = {isa = PBXBuildFile; fileRef = CE74C284225D88ED004E4FF1 /* VMConfigSoundViewController.m */; };
		CEB63A8C24F46E6E00CAF323 /* VMConfigDriveCreateViewController.m in Sources */ = {isa = PBXBuildFile; fileRef = CE2C67DA227F769300AEF1D0 /* VMConfigDriveCreateViewController.m */; };
		CEB63A8D24F46E6E00CAF323 /* VMConfigDrivePickerViewController.m in Sources */ = {isa = PBXBuildFile; fileRef = CE2C67D7227F6F1200AEF1D0 /* VMConfigDrivePickerViewController.m */; };
		CEB63A8E24F46E6E00CAF323 /* VMConfigViewController.m in Sources */ = {isa = PBXBuildFile; fileRef = CE31C24A225EA37400A965DD /* VMConfigViewController.m */; };
		CEB63A8F24F46E6E00CAF323 /* VMConfigExistingViewController.m in Sources */ = {isa = PBXBuildFile; fileRef = CE5E4957225C5A4400148CEF /* VMConfigExistingViewController.m */; };
		CEB63A9024F46E6E00CAF323 /* VMConfigPortForwardingViewController.m in Sources */ = {isa = PBXBuildFile; fileRef = CEA02A952436C6480087E45F /* VMConfigPortForwardingViewController.m */; };
		CEB63A9124F46E6E00CAF323 /* VMConfigDriveDetailViewController.m in Sources */ = {isa = PBXBuildFile; fileRef = CE74C27E225D88EC004E4FF1 /* VMConfigDriveDetailViewController.m */; };
		CEB63A9224F46E6E00CAF323 /* VMConfigInputViewController.m in Sources */ = {isa = PBXBuildFile; fileRef = CE74C27F225D88EC004E4FF1 /* VMConfigInputViewController.m */; };
		CEB63A9324F4722900CAF323 /* Main.storyboard in Resources */ = {isa = PBXBuildFile; fileRef = CE550BD2225947990063E575 /* Main.storyboard */; };
		CEB63A9424F4747900CAF323 /* VMListViewController.m in Sources */ = {isa = PBXBuildFile; fileRef = CE550BD0225947990063E575 /* VMListViewController.m */; };
		CEB63A9524F4747900CAF323 /* VMListViewCell.m in Sources */ = {isa = PBXBuildFile; fileRef = CE550BE322596E790063E575 /* VMListViewCell.m */; };
		CEBBF1A524B56A2900C15049 /* UTMDataExtension.swift in Sources */ = {isa = PBXBuildFile; fileRef = CEBBF1A424B56A2900C15049 /* UTMDataExtension.swift */; };
		CEBBF1A724B5730F00C15049 /* UTMDataExtension.swift in Sources */ = {isa = PBXBuildFile; fileRef = CEBBF1A624B5730F00C15049 /* UTMDataExtension.swift */; };
		CEBBF1A824B921F000C15049 /* VMDetailsView.swift in Sources */ = {isa = PBXBuildFile; fileRef = CE2D954B24AD4F980059923A /* VMDetailsView.swift */; };
		CEBDA1D524D69DB20010B5EC /* VMDisplayMetalWindowController.swift in Sources */ = {isa = PBXBuildFile; fileRef = CEBDA1D424D69DB20010B5EC /* VMDisplayMetalWindowController.swift */; };
		CEBDA1DF24D8BDDB0010B5EC /* QEMUHelper.m in Sources */ = {isa = PBXBuildFile; fileRef = CEBDA1DE24D8BDDB0010B5EC /* QEMUHelper.m */; };
		CEBDA1E124D8BDDB0010B5EC /* main.m in Sources */ = {isa = PBXBuildFile; fileRef = CEBDA1E024D8BDDB0010B5EC /* main.m */; };
		CEBDA1E524D8BDDB0010B5EC /* QEMUHelper.xpc in Embed XPC Services */ = {isa = PBXBuildFile; fileRef = CEBDA1DA24D8BDDA0010B5EC /* QEMUHelper.xpc */; settings = {ATTRIBUTES = (RemoveHeadersOnCopy, ); }; };
		CEBE02642588494100B9BCA8 /* CSSession+Sharing.m in Sources */ = {isa = PBXBuildFile; fileRef = CEBE02632588494100B9BCA8 /* CSSession+Sharing.m */; };
		CEBE02652588494100B9BCA8 /* CSSession+Sharing.m in Sources */ = {isa = PBXBuildFile; fileRef = CEBE02632588494100B9BCA8 /* CSSession+Sharing.m */; };
		CED234ED254796E500ED0A57 /* NumberTextField.swift in Sources */ = {isa = PBXBuildFile; fileRef = CED234EC254796E500ED0A57 /* NumberTextField.swift */; };
		CED234EE254796E500ED0A57 /* NumberTextField.swift in Sources */ = {isa = PBXBuildFile; fileRef = CED234EC254796E500ED0A57 /* NumberTextField.swift */; };
		CED814E924C79F070042F0F1 /* VMConfigDriveCreateView.swift in Sources */ = {isa = PBXBuildFile; fileRef = CED814E824C79F070042F0F1 /* VMConfigDriveCreateView.swift */; };
		CED814EA24C79F070042F0F1 /* VMConfigDriveCreateView.swift in Sources */ = {isa = PBXBuildFile; fileRef = CED814E824C79F070042F0F1 /* VMConfigDriveCreateView.swift */; };
		CED814EC24C7C2850042F0F1 /* VMConfigInfoView.swift in Sources */ = {isa = PBXBuildFile; fileRef = CED814EB24C7C2850042F0F1 /* VMConfigInfoView.swift */; };
		CED814ED24C7C2850042F0F1 /* VMConfigInfoView.swift in Sources */ = {isa = PBXBuildFile; fileRef = CED814EB24C7C2850042F0F1 /* VMConfigInfoView.swift */; };
		CED814EF24C7EB760042F0F1 /* ImagePicker.swift in Sources */ = {isa = PBXBuildFile; fileRef = CED814EE24C7EB760042F0F1 /* ImagePicker.swift */; };
		CEDF83F6258ADE130030E4AC /* CSSession.m in Sources */ = {isa = PBXBuildFile; fileRef = CE5425392439334400E520F7 /* CSSession.m */; };
		CEDF83F9258AE24E0030E4AC /* UTMPasteboard.swift in Sources */ = {isa = PBXBuildFile; fileRef = CEDF83F8258AE24E0030E4AC /* UTMPasteboard.swift */; };
		CEDF83FA258AE24E0030E4AC /* UTMPasteboard.swift in Sources */ = {isa = PBXBuildFile; fileRef = CEDF83F8258AE24E0030E4AC /* UTMPasteboard.swift */; };
		CEEC811B24E48EC700ACB0B3 /* SettingsView.swift in Sources */ = {isa = PBXBuildFile; fileRef = CEEC811A24E48EC600ACB0B3 /* SettingsView.swift */; };
		CEECE13C25E47D9500A2AAB8 /* AppDelegate.swift in Sources */ = {isa = PBXBuildFile; fileRef = CEECE13B25E47D9500A2AAB8 /* AppDelegate.swift */; };
		CEF83EBA24F9ABEA00557D15 /* UTMQemuManager+BlockDevices.m in Sources */ = {isa = PBXBuildFile; fileRef = CEF83EB924F9ABEA00557D15 /* UTMQemuManager+BlockDevices.m */; };
		CEF83EBB24F9ABEA00557D15 /* UTMQemuManager+BlockDevices.m in Sources */ = {isa = PBXBuildFile; fileRef = CEF83EB924F9ABEA00557D15 /* UTMQemuManager+BlockDevices.m */; };
		CEF83EBE24F9C3BF00557D15 /* UTMVirtualMachine+Drives.m in Sources */ = {isa = PBXBuildFile; fileRef = CEF83EBD24F9C3BF00557D15 /* UTMVirtualMachine+Drives.m */; };
		CEF83EBF24F9C3BF00557D15 /* UTMVirtualMachine+Drives.m in Sources */ = {isa = PBXBuildFile; fileRef = CEF83EBD24F9C3BF00557D15 /* UTMVirtualMachine+Drives.m */; };
		CEF83EC224F9C9E100557D15 /* UTMDrive.m in Sources */ = {isa = PBXBuildFile; fileRef = CEF83EC124F9C9E100557D15 /* UTMDrive.m */; };
		CEF83EC324F9C9E100557D15 /* UTMDrive.m in Sources */ = {isa = PBXBuildFile; fileRef = CEF83EC124F9C9E100557D15 /* UTMDrive.m */; };
		CEF83EC724FB1B9300557D15 /* UTMVirtualMachine+SPICE.m in Sources */ = {isa = PBXBuildFile; fileRef = CEF83EC624FB1B9300557D15 /* UTMVirtualMachine+SPICE.m */; };
		CEF83EC824FB1B9300557D15 /* UTMVirtualMachine+SPICE.m in Sources */ = {isa = PBXBuildFile; fileRef = CEF83EC624FB1B9300557D15 /* UTMVirtualMachine+SPICE.m */; };
		CEF83ECC24FB382B00557D15 /* UTMVirtualMachine+Terminal.m in Sources */ = {isa = PBXBuildFile; fileRef = CEF83ECB24FB382B00557D15 /* UTMVirtualMachine+Terminal.m */; };
		CEF83ECD24FB382B00557D15 /* UTMVirtualMachine+Terminal.m in Sources */ = {isa = PBXBuildFile; fileRef = CEF83ECB24FB382B00557D15 /* UTMVirtualMachine+Terminal.m */; };
		CEF83ED324FDEA9400557D15 /* UTMPortAllocator.m in Sources */ = {isa = PBXBuildFile; fileRef = CEF83ED224FDEA9400557D15 /* UTMPortAllocator.m */; };
		CEF83ED424FDEA9400557D15 /* UTMPortAllocator.m in Sources */ = {isa = PBXBuildFile; fileRef = CEF83ED224FDEA9400557D15 /* UTMPortAllocator.m */; };
		CEF83F262500901300557D15 /* qemu in Resources */ = {isa = PBXBuildFile; fileRef = CE9D18F72265410E00355E14 /* qemu */; };
		CEF83F862500947D00557D15 /* gcrypt.20.framework in Frameworks */ = {isa = PBXBuildFile; fileRef = CE2D63F322653C7400FC7E63 /* gcrypt.20.framework */; };
		CEF83F872500948800557D15 /* gpg-error.0.framework in Frameworks */ = {isa = PBXBuildFile; fileRef = CE2D63F122653C7400FC7E63 /* gpg-error.0.framework */; };
		CEF83F882500949D00557D15 /* gthread-2.0.0.framework in Frameworks */ = {isa = PBXBuildFile; fileRef = CE2D63DC22653C7300FC7E63 /* gthread-2.0.0.framework */; };
		CEF83F89250094A400557D15 /* png16.16.framework in Frameworks */ = {isa = PBXBuildFile; fileRef = CE2D640522653C7500FC7E63 /* png16.16.framework */; };
		CEF83F8A250094B200557D15 /* spice-server.1.framework in Frameworks */ = {isa = PBXBuildFile; fileRef = CE2D641822653C7500FC7E63 /* spice-server.1.framework */; };
		CEF83F8B250094D700557D15 /* spice-server.1.framework in Embed Libraries */ = {isa = PBXBuildFile; fileRef = CE2D641822653C7500FC7E63 /* spice-server.1.framework */; settings = {ATTRIBUTES = (CodeSignOnCopy, ); }; };
		CEF83F8C250094E300557D15 /* png16.16.framework in Embed Libraries */ = {isa = PBXBuildFile; fileRef = CE2D640522653C7500FC7E63 /* png16.16.framework */; settings = {ATTRIBUTES = (CodeSignOnCopy, ); }; };
		CEF83F8D250094E700557D15 /* gthread-2.0.0.framework in Embed Libraries */ = {isa = PBXBuildFile; fileRef = CE2D63DC22653C7300FC7E63 /* gthread-2.0.0.framework */; settings = {ATTRIBUTES = (CodeSignOnCopy, ); }; };
		CEF83F8E250094EC00557D15 /* gpg-error.0.framework in Embed Libraries */ = {isa = PBXBuildFile; fileRef = CE2D63F122653C7400FC7E63 /* gpg-error.0.framework */; settings = {ATTRIBUTES = (CodeSignOnCopy, ); }; };
		CEF83F8F250094EE00557D15 /* gcrypt.20.framework in Embed Libraries */ = {isa = PBXBuildFile; fileRef = CE2D63F322653C7400FC7E63 /* gcrypt.20.framework */; settings = {ATTRIBUTES = (CodeSignOnCopy, ); }; };
		CEFC6CDD24C25697003F6962 /* VMDriveImage.swift in Sources */ = {isa = PBXBuildFile; fileRef = CEFC6CDC24C25697003F6962 /* VMDriveImage.swift */; };
		CEFC6CDE24C25697003F6962 /* VMDriveImage.swift in Sources */ = {isa = PBXBuildFile; fileRef = CEFC6CDC24C25697003F6962 /* VMDriveImage.swift */; };
/* End PBXBuildFile section */

/* Begin PBXContainerItemProxy section */
		CE6B241225F1F55C0020D43E /* PBXContainerItemProxy */ = {
			isa = PBXContainerItemProxy;
			containerPortal = CE550BC1225947990063E575 /* Project object */;
			proxyType = 1;
			remoteGlobalIDString = CE6B240725F1F3CE0020D43E;
			remoteInfo = QEMULauncher;
		};
		CEBDA1E324D8BDDB0010B5EC /* PBXContainerItemProxy */ = {
			isa = PBXContainerItemProxy;
			containerPortal = CE550BC1225947990063E575 /* Project object */;
			proxyType = 1;
			remoteGlobalIDString = CEBDA1D924D8BDDA0010B5EC;
			remoteInfo = QEMUHelper;
		};
/* End PBXContainerItemProxy section */

/* Begin PBXCopyFilesBuildPhase section */
		CE0B6E6D24AD66CE00FE012D /* Embed Libraries */ = {
			isa = PBXCopyFilesBuildPhase;
			buildActionMask = 2147483647;
			dstPath = "";
			dstSubfolderSpec = 10;
			files = (
				CE0B6F1F24AD679E00FE012D /* gstcontroller-1.0.0.framework in Embed Libraries */,
				CEF83F8E250094EC00557D15 /* gpg-error.0.framework in Embed Libraries */,
				CE0B6F1A24AD679500FE012D /* gstallocators-1.0.0.framework in Embed Libraries */,
				CE03D08F24D9124200F76B84 /* gobject-2.0.0.framework in Embed Libraries */,
				CE0B6F1D24AD679B00FE012D /* gstbase-1.0.0.framework in Embed Libraries */,
				CE0B6F2224AD67A200FE012D /* gstnet-1.0.0.framework in Embed Libraries */,
				CE03D09124D9124900F76B84 /* jpeg.62.framework in Embed Libraries */,
				CEA9059525FC6A3A00801E7C /* usbredirhost.1.framework in Embed Libraries */,
				CEF83F8C250094E300557D15 /* png16.16.framework in Embed Libraries */,
				CEF83F8F250094EE00557D15 /* gcrypt.20.framework in Embed Libraries */,
				CE0B6F5424AD67FA00FE012D /* spice-client-glib-2.0.8.framework in Embed Libraries */,
				CEF83F8B250094D700557D15 /* spice-server.1.framework in Embed Libraries */,
				CE0B6F1B24AD679700FE012D /* gstapp-1.0.0.framework in Embed Libraries */,
				CE0B6F2924AD67AD00FE012D /* gsttag-1.0.0.framework in Embed Libraries */,
				CE0B6F3124AD67C100FE012D /* phodav-2.0.0.framework in Embed Libraries */,
				CE0B6F2624AD67A900FE012D /* gstrtp-1.0.0.framework in Embed Libraries */,
				CE0B6F2524AD67A700FE012D /* gstriff-1.0.0.framework in Embed Libraries */,
				CE0B6F2424AD67A600FE012D /* gstreamer-1.0.0.framework in Embed Libraries */,
				CE0B6F2A24AD67AF00FE012D /* gstvideo-1.0.0.framework in Embed Libraries */,
				CE0B6F2F24AD67BE00FE012D /* json-glib-1.0.0.framework in Embed Libraries */,
				CE03D0C724D913E600F76B84 /* opus.0.framework in Embed Libraries */,
				CE03D08C24D9123E00F76B84 /* gio-2.0.0.framework in Embed Libraries */,
				CE0B6F2824AD67AC00FE012D /* gstsdp-1.0.0.framework in Embed Libraries */,
				CE0B6F1C24AD679800FE012D /* gstaudio-1.0.0.framework in Embed Libraries */,
				CE0B6F1E24AD679C00FE012D /* gstcheck-1.0.0.framework in Embed Libraries */,
				CE03D08D24D9123F00F76B84 /* glib-2.0.0.framework in Embed Libraries */,
				CEA9059625FC6A3B00801E7C /* usbredirparser.1.framework in Embed Libraries */,
				CE0B6F2724AD67AA00FE012D /* gstrtsp-1.0.0.framework in Embed Libraries */,
				CE03D0CB24D9142500F76B84 /* ssl.1.1.framework in Embed Libraries */,
				CE03D0CF24D9A33000F76B84 /* iconv.2.framework in Embed Libraries */,
				CE03D0CD24D9144500F76B84 /* crypto.1.1.framework in Embed Libraries */,
				CE03D08E24D9124100F76B84 /* gmodule-2.0.0.framework in Embed Libraries */,
				CE03D0C524D913AF00F76B84 /* ffi.7.framework in Embed Libraries */,
				CEF83F8D250094E700557D15 /* gthread-2.0.0.framework in Embed Libraries */,
				CE03D09024D9124800F76B84 /* intl.8.framework in Embed Libraries */,
				CE03D0C924D9140A00F76B84 /* pixman-1.0.framework in Embed Libraries */,
				CE0B6F2024AD679F00FE012D /* gstfft-1.0.0.framework in Embed Libraries */,
				CE0B6F2324AD67A400FE012D /* gstpbutils-1.0.0.framework in Embed Libraries */,
				CE0DF19425A83C1700A51894 /* qemu-aarch64-softmmu.framework in Embed Libraries */,
				CE0DF19525A83C1700A51894 /* qemu-alpha-softmmu.framework in Embed Libraries */,
				CE0DF19625A83C1700A51894 /* qemu-arm-softmmu.framework in Embed Libraries */,
				CE0DF19725A83C1700A51894 /* qemu-cris-softmmu.framework in Embed Libraries */,
				CE0DF19825A83C1700A51894 /* qemu-hppa-softmmu.framework in Embed Libraries */,
				CEA9054225F982C400801E7C /* usb-1.0.0.framework in Embed Libraries */,
				CE0DF19925A83C1700A51894 /* qemu-i386-softmmu.framework in Embed Libraries */,
				CE0DF19A25A83C1700A51894 /* qemu-m68k-softmmu.framework in Embed Libraries */,
				CE0DF19B25A83C1700A51894 /* qemu-microblaze-softmmu.framework in Embed Libraries */,
				CE0DF19C25A83C1700A51894 /* qemu-microblazeel-softmmu.framework in Embed Libraries */,
				CE0DF19D25A83C1700A51894 /* qemu-mips-softmmu.framework in Embed Libraries */,
				CE0DF19E25A83C1700A51894 /* qemu-mips64-softmmu.framework in Embed Libraries */,
				CE0DF19F25A83C1700A51894 /* qemu-mips64el-softmmu.framework in Embed Libraries */,
				CE0DF1A025A83C1700A51894 /* qemu-mipsel-softmmu.framework in Embed Libraries */,
				CE0DF1A125A83C1700A51894 /* qemu-moxie-softmmu.framework in Embed Libraries */,
				CE0DF1A225A83C1700A51894 /* qemu-nios2-softmmu.framework in Embed Libraries */,
				CE0DF1A325A83C1700A51894 /* qemu-or1k-softmmu.framework in Embed Libraries */,
				CE0DF1A425A83C1700A51894 /* qemu-ppc-softmmu.framework in Embed Libraries */,
				CE0DF1A525A83C1700A51894 /* qemu-ppc64-softmmu.framework in Embed Libraries */,
				CE0DF1A625A83C1700A51894 /* qemu-riscv32-softmmu.framework in Embed Libraries */,
				CE0DF1A725A83C1700A51894 /* qemu-riscv64-softmmu.framework in Embed Libraries */,
				CE0DF1A825A83C1700A51894 /* qemu-s390x-softmmu.framework in Embed Libraries */,
				CE0DF1A925A83C1700A51894 /* qemu-sh4-softmmu.framework in Embed Libraries */,
				CE0DF1AA25A83C1700A51894 /* qemu-sh4eb-softmmu.framework in Embed Libraries */,
				CE0DF1AB25A83C1700A51894 /* qemu-sparc-softmmu.framework in Embed Libraries */,
				CE0DF1AC25A83C1700A51894 /* qemu-sparc64-softmmu.framework in Embed Libraries */,
				CE0DF1AD25A83C1700A51894 /* qemu-tricore-softmmu.framework in Embed Libraries */,
				CE0DF1AE25A83C1700A51894 /* qemu-x86_64-softmmu.framework in Embed Libraries */,
				CE0DF1AF25A83C1700A51894 /* qemu-xtensa-softmmu.framework in Embed Libraries */,
				CE0DF1B025A83C1700A51894 /* qemu-xtensaeb-softmmu.framework in Embed Libraries */,
			);
			name = "Embed Libraries";
			runOnlyForDeploymentPostprocessing = 0;
		};
		CE2D937524AD46670059923A /* Embed Libraries */ = {
			isa = PBXCopyFilesBuildPhase;
			buildActionMask = 2147483647;
			dstPath = "";
			dstSubfolderSpec = 10;
			files = (
				CE2D937624AD46670059923A /* gpg-error.0.framework in Embed Libraries */,
				CE2D937724AD46670059923A /* qemu-mips64el-softmmu.framework in Embed Libraries */,
				CE2D937824AD46670059923A /* gstcontroller-1.0.0.framework in Embed Libraries */,
				CE2D937924AD46670059923A /* gstallocators-1.0.0.framework in Embed Libraries */,
				CE2D937A24AD46670059923A /* gstbase-1.0.0.framework in Embed Libraries */,
				CE2D937B24AD46670059923A /* ffi.7.framework in Embed Libraries */,
				CE2D937C24AD46670059923A /* ssl.1.1.framework in Embed Libraries */,
				CEA9059125FC6A3300801E7C /* usbredirhost.1.framework in Embed Libraries */,
				CE2D937D24AD46670059923A /* gio-2.0.0.framework in Embed Libraries */,
				CE2D937E24AD46670059923A /* png16.16.framework in Embed Libraries */,
				CE2D937F24AD46670059923A /* gstnet-1.0.0.framework in Embed Libraries */,
				CE2D938024AD46670059923A /* qemu-cris-softmmu.framework in Embed Libraries */,
				CE2D938124AD46670059923A /* crypto.1.1.framework in Embed Libraries */,
				CE2D938224AD46670059923A /* qemu-riscv64-softmmu.framework in Embed Libraries */,
				CE2D938324AD46670059923A /* gstapp-1.0.0.framework in Embed Libraries */,
				CE2D938424AD46670059923A /* qemu-moxie-softmmu.framework in Embed Libraries */,
				CE2D938524AD46670059923A /* qemu-microblaze-softmmu.framework in Embed Libraries */,
				CE2D938624AD46670059923A /* qemu-sh4-softmmu.framework in Embed Libraries */,
				CE2D938824AD46670059923A /* gsttag-1.0.0.framework in Embed Libraries */,
				CE2D938924AD46670059923A /* qemu-or1k-softmmu.framework in Embed Libraries */,
				CE2D938A24AD46670059923A /* gstrtp-1.0.0.framework in Embed Libraries */,
				CE2D938B24AD46670059923A /* gstriff-1.0.0.framework in Embed Libraries */,
				CE2D938C24AD46670059923A /* qemu-ppc-softmmu.framework in Embed Libraries */,
				CE2D938D24AD46670059923A /* phodav-2.0.0.framework in Embed Libraries */,
				CE2D938E24AD46670059923A /* gthread-2.0.0.framework in Embed Libraries */,
				CE2D938F24AD46670059923A /* qemu-aarch64-softmmu.framework in Embed Libraries */,
				CEA9059225FC6A3500801E7C /* usbredirparser.1.framework in Embed Libraries */,
				CE2D939024AD46670059923A /* qemu-mips-softmmu.framework in Embed Libraries */,
				CE2D939124AD46670059923A /* qemu-s390x-softmmu.framework in Embed Libraries */,
				CE2D939224AD46670059923A /* gobject-2.0.0.framework in Embed Libraries */,
				CE2D939324AD46670059923A /* gmodule-2.0.0.framework in Embed Libraries */,
				CE2D939424AD46670059923A /* qemu-tricore-softmmu.framework in Embed Libraries */,
				CE2D939524AD46670059923A /* qemu-sparc64-softmmu.framework in Embed Libraries */,
				CE2D939624AD46670059923A /* qemu-riscv32-softmmu.framework in Embed Libraries */,
				CE2D939724AD46670059923A /* qemu-mips64-softmmu.framework in Embed Libraries */,
				CE2D939824AD46670059923A /* qemu-m68k-softmmu.framework in Embed Libraries */,
				CE2D939924AD46670059923A /* qemu-sparc-softmmu.framework in Embed Libraries */,
				CE2D939A24AD46670059923A /* qemu-ppc64-softmmu.framework in Embed Libraries */,
				CE2D939B24AD46670059923A /* qemu-alpha-softmmu.framework in Embed Libraries */,
				CE2D939C24AD46670059923A /* qemu-sh4eb-softmmu.framework in Embed Libraries */,
				CE2D939D24AD46670059923A /* glib-2.0.0.framework in Embed Libraries */,
				CE2D939E24AD46670059923A /* qemu-x86_64-softmmu.framework in Embed Libraries */,
				CE2D939F24AD46670059923A /* qemu-xtensaeb-softmmu.framework in Embed Libraries */,
				CEA9054525F982CA00801E7C /* usb-1.0.0.framework in Embed Libraries */,
				CE2D93A024AD46670059923A /* qemu-arm-softmmu.framework in Embed Libraries */,
				CE2D93A124AD46670059923A /* intl.8.framework in Embed Libraries */,
				CE2D93A224AD46670059923A /* gstreamer-1.0.0.framework in Embed Libraries */,
				CE2D93A324AD46670059923A /* gstvideo-1.0.0.framework in Embed Libraries */,
				CE2D93A424AD46670059923A /* json-glib-1.0.0.framework in Embed Libraries */,
				CE2D93A524AD46670059923A /* pixman-1.0.framework in Embed Libraries */,
				CE2D93A624AD46670059923A /* jpeg.62.framework in Embed Libraries */,
				CE2D93A724AD46670059923A /* qemu-microblazeel-softmmu.framework in Embed Libraries */,
				CE2D93A824AD46670059923A /* qemu-hppa-softmmu.framework in Embed Libraries */,
				CE2D93A924AD46670059923A /* qemu-i386-softmmu.framework in Embed Libraries */,
				CE2D93AA24AD46670059923A /* spice-client-glib-2.0.8.framework in Embed Libraries */,
				CE2D93AB24AD46670059923A /* opus.0.framework in Embed Libraries */,
				CE2D93AD24AD46670059923A /* gstsdp-1.0.0.framework in Embed Libraries */,
				CE2D93AE24AD46670059923A /* qemu-nios2-softmmu.framework in Embed Libraries */,
				CE2D93B024AD46670059923A /* gstaudio-1.0.0.framework in Embed Libraries */,
				CE2D93B124AD46670059923A /* gstcheck-1.0.0.framework in Embed Libraries */,
				CE2D93B224AD46670059923A /* qemu-xtensa-softmmu.framework in Embed Libraries */,
				CE2D93B324AD46670059923A /* iconv.2.framework in Embed Libraries */,
				CE2D93B424AD46670059923A /* qemu-mipsel-softmmu.framework in Embed Libraries */,
				CE2D93B524AD46670059923A /* gstrtsp-1.0.0.framework in Embed Libraries */,
				CE2D93B624AD46670059923A /* spice-server.1.framework in Embed Libraries */,
				CE2D93B824AD46670059923A /* gcrypt.20.framework in Embed Libraries */,
				CE2D93B924AD46670059923A /* gstfft-1.0.0.framework in Embed Libraries */,
				CE2D93BA24AD46670059923A /* gstpbutils-1.0.0.framework in Embed Libraries */,
			);
			name = "Embed Libraries";
			runOnlyForDeploymentPostprocessing = 0;
		};
		CE6B241425F1F5630020D43E /* CopyFiles */ = {
			isa = PBXCopyFilesBuildPhase;
			buildActionMask = 2147483647;
			dstPath = "";
			dstSubfolderSpec = 6;
			files = (
				CE6B241525F1F5780020D43E /* QEMULauncher in CopyFiles */,
			);
			runOnlyForDeploymentPostprocessing = 0;
		};
		CEA45F71263519B5002FA97D /* Embed Libraries */ = {
			isa = PBXCopyFilesBuildPhase;
			buildActionMask = 2147483647;
			dstPath = "";
			dstSubfolderSpec = 10;
			files = (
				CEA45F72263519B5002FA97D /* gpg-error.0.framework in Embed Libraries */,
				CEA45F74263519B5002FA97D /* gstcontroller-1.0.0.framework in Embed Libraries */,
				CEA45F75263519B5002FA97D /* gstallocators-1.0.0.framework in Embed Libraries */,
				CEA45F76263519B5002FA97D /* gstbase-1.0.0.framework in Embed Libraries */,
				CEA45F77263519B5002FA97D /* ffi.7.framework in Embed Libraries */,
				CEA45F78263519B5002FA97D /* ssl.1.1.framework in Embed Libraries */,
				CEA45F7A263519B5002FA97D /* gio-2.0.0.framework in Embed Libraries */,
				CEA45F7B263519B5002FA97D /* png16.16.framework in Embed Libraries */,
				CEA45F7C263519B5002FA97D /* gstnet-1.0.0.framework in Embed Libraries */,
				CEA45F7E263519B5002FA97D /* crypto.1.1.framework in Embed Libraries */,
				CEA45F7F263519B5002FA97D /* qemu-riscv64-softmmu.framework in Embed Libraries */,
				CEA45F80263519B5002FA97D /* gstapp-1.0.0.framework in Embed Libraries */,
				CEA45F84263519B5002FA97D /* gsttag-1.0.0.framework in Embed Libraries */,
				CEA45F86263519B5002FA97D /* gstrtp-1.0.0.framework in Embed Libraries */,
				CEA45F87263519B5002FA97D /* gstriff-1.0.0.framework in Embed Libraries */,
				CEA45F88263519B5002FA97D /* qemu-ppc-softmmu.framework in Embed Libraries */,
				CEA45F89263519B5002FA97D /* phodav-2.0.0.framework in Embed Libraries */,
				CEA45F8A263519B5002FA97D /* gthread-2.0.0.framework in Embed Libraries */,
				CEA45F8B263519B5002FA97D /* qemu-aarch64-softmmu.framework in Embed Libraries */,
				CEA45F8F263519B5002FA97D /* gobject-2.0.0.framework in Embed Libraries */,
				CEA45F90263519B5002FA97D /* gmodule-2.0.0.framework in Embed Libraries */,
				CEA45F93263519B5002FA97D /* qemu-riscv32-softmmu.framework in Embed Libraries */,
				CEA45F97263519B5002FA97D /* qemu-ppc64-softmmu.framework in Embed Libraries */,
				CEA45F9A263519B5002FA97D /* glib-2.0.0.framework in Embed Libraries */,
				CEA45F9B263519B5002FA97D /* qemu-x86_64-softmmu.framework in Embed Libraries */,
				CEA45F9E263519B5002FA97D /* qemu-arm-softmmu.framework in Embed Libraries */,
				CEA45F9F263519B5002FA97D /* intl.8.framework in Embed Libraries */,
				CEA45FA0263519B5002FA97D /* gstreamer-1.0.0.framework in Embed Libraries */,
				CEA45FA1263519B5002FA97D /* gstvideo-1.0.0.framework in Embed Libraries */,
				CEA45FA2263519B5002FA97D /* json-glib-1.0.0.framework in Embed Libraries */,
				CEA45FA3263519B5002FA97D /* pixman-1.0.framework in Embed Libraries */,
				CEA45FA4263519B5002FA97D /* jpeg.62.framework in Embed Libraries */,
				CEA45FA7263519B5002FA97D /* qemu-i386-softmmu.framework in Embed Libraries */,
				CEA45FA8263519B5002FA97D /* spice-client-glib-2.0.8.framework in Embed Libraries */,
				CEA45FA9263519B5002FA97D /* opus.0.framework in Embed Libraries */,
				CEA45FAA263519B5002FA97D /* gstsdp-1.0.0.framework in Embed Libraries */,
				CEA45FAC263519B5002FA97D /* gstaudio-1.0.0.framework in Embed Libraries */,
				CEA45FAD263519B5002FA97D /* gstcheck-1.0.0.framework in Embed Libraries */,
				CEA45FAF263519B5002FA97D /* iconv.2.framework in Embed Libraries */,
				CEA45FB1263519B5002FA97D /* gstrtsp-1.0.0.framework in Embed Libraries */,
				CEA45FB2263519B5002FA97D /* spice-server.1.framework in Embed Libraries */,
				CEA45FB3263519B5002FA97D /* gcrypt.20.framework in Embed Libraries */,
				CEA45FB4263519B5002FA97D /* gstfft-1.0.0.framework in Embed Libraries */,
				CEA45FB5263519B5002FA97D /* gstpbutils-1.0.0.framework in Embed Libraries */,
			);
			name = "Embed Libraries";
			runOnlyForDeploymentPostprocessing = 0;
		};
		CEBDA1E924D8BDDB0010B5EC /* Embed XPC Services */ = {
			isa = PBXCopyFilesBuildPhase;
			buildActionMask = 2147483647;
			dstPath = "$(CONTENTS_FOLDER_PATH)/XPCServices";
			dstSubfolderSpec = 16;
			files = (
				CEBDA1E524D8BDDB0010B5EC /* QEMUHelper.xpc in Embed XPC Services */,
			);
			name = "Embed XPC Services";
			runOnlyForDeploymentPostprocessing = 0;
		};
/* End PBXCopyFilesBuildPhase section */

/* Begin PBXFileReference section */
		2C33B3A82566C9B100A954A6 /* VMContextMenuModifier.swift */ = {isa = PBXFileReference; lastKnownFileType = sourcecode.swift; path = VMContextMenuModifier.swift; sourceTree = "<group>"; };
		2C6D9E02256EE454003298E6 /* VMDisplayTerminalWindowController.swift */ = {isa = PBXFileReference; lastKnownFileType = sourcecode.swift; path = VMDisplayTerminalWindowController.swift; sourceTree = "<group>"; };
		2C6D9E122571AFE5003298E6 /* UTMQcow2.h */ = {isa = PBXFileReference; lastKnownFileType = sourcecode.c.h; path = UTMQcow2.h; sourceTree = "<group>"; };
		2C6D9E132571AFE5003298E6 /* UTMQcow2.c */ = {isa = PBXFileReference; lastKnownFileType = sourcecode.c.c; path = UTMQcow2.c; sourceTree = "<group>"; };
		2CE8EAEC2572E0C2000E2EBB /* qapi-events-block-export.c */ = {isa = PBXFileReference; fileEncoding = 4; lastKnownFileType = sourcecode.c.c; name = "qapi-events-block-export.c"; path = "$(SYSROOT_DIR)/qapi/qapi-events-block-export.c"; sourceTree = SOURCE_ROOT; };
		2CE8EAED2572E0C2000E2EBB /* qapi-events-block-export.h */ = {isa = PBXFileReference; fileEncoding = 4; lastKnownFileType = sourcecode.c.h; name = "qapi-events-block-export.h"; path = "$(SYSROOT_DIR)/qapi/qapi-events-block-export.h"; sourceTree = SOURCE_ROOT; };
		2CE8EAF12572E0D0000E2EBB /* qapi-events-acpi.h */ = {isa = PBXFileReference; fileEncoding = 4; lastKnownFileType = sourcecode.c.h; name = "qapi-events-acpi.h"; path = "$(SYSROOT_DIR)/qapi/qapi-events-acpi.h"; sourceTree = SOURCE_ROOT; };
		2CE8EAF22572E0D0000E2EBB /* qapi-events-acpi.c */ = {isa = PBXFileReference; fileEncoding = 4; lastKnownFileType = sourcecode.c.c; name = "qapi-events-acpi.c"; path = "$(SYSROOT_DIR)/qapi/qapi-events-acpi.c"; sourceTree = SOURCE_ROOT; };
		2CE8EAF72572E130000E2EBB /* qapi-types-acpi.c */ = {isa = PBXFileReference; fileEncoding = 4; lastKnownFileType = sourcecode.c.c; name = "qapi-types-acpi.c"; path = "$(SYSROOT_DIR)/qapi/qapi-types-acpi.c"; sourceTree = SOURCE_ROOT; };
		2CE8EAF82572E130000E2EBB /* qapi-types-acpi.h */ = {isa = PBXFileReference; fileEncoding = 4; lastKnownFileType = sourcecode.c.h; name = "qapi-types-acpi.h"; path = "$(SYSROOT_DIR)/qapi/qapi-types-acpi.h"; sourceTree = SOURCE_ROOT; };
		2CE8EAFC2572E14C000E2EBB /* qapi-types-block-export.c */ = {isa = PBXFileReference; fileEncoding = 4; lastKnownFileType = sourcecode.c.c; name = "qapi-types-block-export.c"; path = "$(SYSROOT_DIR)/qapi/qapi-types-block-export.c"; sourceTree = SOURCE_ROOT; };
		2CE8EAFD2572E14C000E2EBB /* qapi-types-block-export.h */ = {isa = PBXFileReference; fileEncoding = 4; lastKnownFileType = sourcecode.c.h; name = "qapi-types-block-export.h"; path = "$(SYSROOT_DIR)/qapi/qapi-types-block-export.h"; sourceTree = SOURCE_ROOT; };
		2CE8EB022572E166000E2EBB /* qapi-visit-acpi.h */ = {isa = PBXFileReference; fileEncoding = 4; lastKnownFileType = sourcecode.c.h; name = "qapi-visit-acpi.h"; path = "$(SYSROOT_DIR)/qapi/qapi-visit-acpi.h"; sourceTree = SOURCE_ROOT; };
		2CE8EB032572E166000E2EBB /* qapi-visit-acpi.c */ = {isa = PBXFileReference; fileEncoding = 4; lastKnownFileType = sourcecode.c.c; name = "qapi-visit-acpi.c"; path = "$(SYSROOT_DIR)/qapi/qapi-visit-acpi.c"; sourceTree = SOURCE_ROOT; };
		2CE8EB072572E173000E2EBB /* qapi-visit-block-export.h */ = {isa = PBXFileReference; fileEncoding = 4; lastKnownFileType = sourcecode.c.h; name = "qapi-visit-block-export.h"; path = "$(SYSROOT_DIR)/qapi/qapi-visit-block-export.h"; sourceTree = SOURCE_ROOT; };
		2CE8EB082572E173000E2EBB /* qapi-visit-block-export.c */ = {isa = PBXFileReference; fileEncoding = 4; lastKnownFileType = sourcecode.c.c; name = "qapi-visit-block-export.c"; path = "$(SYSROOT_DIR)/qapi/qapi-visit-block-export.c"; sourceTree = SOURCE_ROOT; };
		2CE8EB3F257811E8000E2EBB /* UTMConfiguration+Defaults.h */ = {isa = PBXFileReference; lastKnownFileType = sourcecode.c.h; path = "UTMConfiguration+Defaults.h"; sourceTree = "<group>"; };
		2CE8EB40257811E8000E2EBB /* UTMConfiguration+Defaults.m */ = {isa = PBXFileReference; lastKnownFileType = sourcecode.c.objc; path = "UTMConfiguration+Defaults.m"; sourceTree = "<group>"; };
		423BCE65240F6A80001989AC /* VMConfigSystemArgumentsViewController.m */ = {isa = PBXFileReference; lastKnownFileType = sourcecode.c.objc; path = VMConfigSystemArgumentsViewController.m; sourceTree = "<group>"; };
		423BCE67240F6A8A001989AC /* VMConfigSystemArgumentsViewController.h */ = {isa = PBXFileReference; lastKnownFileType = sourcecode.c.h; path = VMConfigSystemArgumentsViewController.h; sourceTree = "<group>"; };
		521F3EFA2414F73800130500 /* zh-Hans */ = {isa = PBXFileReference; lastKnownFileType = text.plist.strings; name = "zh-Hans"; path = "zh-Hans.lproj/Localizable.strings"; sourceTree = "<group>"; };
		52459A322440C84E006A58D0 /* zh-Hans */ = {isa = PBXFileReference; lastKnownFileType = text.plist.strings; name = "zh-Hans"; path = "zh-Hans.lproj/InfoPlist.strings"; sourceTree = "<group>"; };
		525535A1241B8A52003C80FC /* zh-Hans */ = {isa = PBXFileReference; lastKnownFileType = text.plist.strings; name = "zh-Hans"; path = "zh-Hans.lproj/Main.strings"; sourceTree = "<group>"; };
		5286EC8E2437488E007E6CBC /* VMDisplayMetalViewController+Gamepad.h */ = {isa = PBXFileReference; fileEncoding = 4; lastKnownFileType = sourcecode.c.h; path = "VMDisplayMetalViewController+Gamepad.h"; sourceTree = "<group>"; };
		5286EC8F2437488E007E6CBC /* VMDisplayMetalViewController+Gamepad.m */ = {isa = PBXFileReference; fileEncoding = 4; lastKnownFileType = sourcecode.c.objc; path = "VMDisplayMetalViewController+Gamepad.m"; sourceTree = "<group>"; };
		5286EC91243748AC007E6CBC /* Settings.bundle */ = {isa = PBXFileReference; lastKnownFileType = "wrapper.plug-in"; path = Settings.bundle; sourceTree = "<group>"; };
		5286EC93243748C3007E6CBC /* VMDisplayMetalViewController.h */ = {isa = PBXFileReference; fileEncoding = 4; lastKnownFileType = sourcecode.c.h; path = VMDisplayMetalViewController.h; sourceTree = "<group>"; };
		5286EC94243748C3007E6CBC /* VMDisplayMetalViewController.m */ = {isa = PBXFileReference; fileEncoding = 4; lastKnownFileType = sourcecode.c.objc; path = VMDisplayMetalViewController.m; sourceTree = "<group>"; };
		52873FD8247F5B1B0063E4C8 /* zh-Hant */ = {isa = PBXFileReference; lastKnownFileType = text.plist.strings; name = "zh-Hant"; path = "zh-Hant.lproj/Main.strings"; sourceTree = "<group>"; };
		52873FD9247F5B1B0063E4C8 /* zh-Hant */ = {isa = PBXFileReference; lastKnownFileType = text.plist.strings; name = "zh-Hant"; path = "zh-Hant.lproj/Localizable.strings"; sourceTree = "<group>"; };
		52873FDA247F5B1B0063E4C8 /* zh-Hant */ = {isa = PBXFileReference; lastKnownFileType = text.plist.strings; name = "zh-Hant"; path = "zh-Hant.lproj/InfoPlist.strings"; sourceTree = "<group>"; };
		83FBDD53242FA71900D2C5D7 /* VMDisplayMetalViewController+Pointer.h */ = {isa = PBXFileReference; lastKnownFileType = sourcecode.c.h; path = "VMDisplayMetalViewController+Pointer.h"; sourceTree = "<group>"; };
		83FBDD55242FA7BC00D2C5D7 /* VMDisplayMetalViewController+Pointer.m */ = {isa = PBXFileReference; lastKnownFileType = sourcecode.c.objc; path = "VMDisplayMetalViewController+Pointer.m"; sourceTree = "<group>"; };
		C8958B6C243634DA002D86B4 /* ko */ = {isa = PBXFileReference; lastKnownFileType = text.plist.strings; name = ko; path = ko.lproj/Main.strings; sourceTree = "<group>"; };
		C8958B6D243634DA002D86B4 /* ko */ = {isa = PBXFileReference; lastKnownFileType = text.plist.strings; name = ko; path = ko.lproj/Localizable.strings; sourceTree = "<group>"; };
		CE020BA224AEDC7C00B44AB6 /* UTMData.swift */ = {isa = PBXFileReference; lastKnownFileType = sourcecode.swift; path = UTMData.swift; sourceTree = "<group>"; };
		CE020BAA24AEE00000B44AB6 /* UTMLoggingSwift.swift */ = {isa = PBXFileReference; lastKnownFileType = sourcecode.swift; path = UTMLoggingSwift.swift; sourceTree = "<group>"; };
		CE020BB524B14F8400B44AB6 /* UTMVirtualMachineExtension.swift */ = {isa = PBXFileReference; lastKnownFileType = sourcecode.swift; path = UTMVirtualMachineExtension.swift; sourceTree = "<group>"; };
		CE03D05024D90B4E00F76B84 /* UTMQemuSystem.m */ = {isa = PBXFileReference; lastKnownFileType = sourcecode.c.objc; path = UTMQemuSystem.m; sourceTree = "<group>"; };
		CE03D05424D90BE000F76B84 /* UTMQemuSystem.h */ = {isa = PBXFileReference; lastKnownFileType = sourcecode.c.h; path = UTMQemuSystem.h; sourceTree = "<group>"; };
		CE03D0D024D9A62B00F76B84 /* QEMUHelper.entitlements */ = {isa = PBXFileReference; lastKnownFileType = text.plist.entitlements; path = QEMUHelper.entitlements; sourceTree = "<group>"; };
		CE03D0D124DCF4B600F76B84 /* VMMetalView.swift */ = {isa = PBXFileReference; lastKnownFileType = sourcecode.swift; path = VMMetalView.swift; sourceTree = "<group>"; };
		CE03D0D324DCF6DD00F76B84 /* VMMetalViewInputDelegate.swift */ = {isa = PBXFileReference; lastKnownFileType = sourcecode.swift; path = VMMetalViewInputDelegate.swift; sourceTree = "<group>"; };
		CE056CA4242454100004B68A /* VMDisplayMetalViewController+Touch.h */ = {isa = PBXFileReference; lastKnownFileType = sourcecode.c.h; path = "VMDisplayMetalViewController+Touch.h"; sourceTree = "<group>"; };
		CE056CA5242454100004B68A /* VMDisplayMetalViewController+Touch.m */ = {isa = PBXFileReference; lastKnownFileType = sourcecode.c.objc; path = "VMDisplayMetalViewController+Touch.m"; sourceTree = "<group>"; };
		CE059DC0243BD67100338317 /* phodav-2.0.0.framework */ = {isa = PBXFileReference; lastKnownFileType = wrapper.framework; name = "phodav-2.0.0.framework"; path = "$(SYSROOT_DIR)/Frameworks/phodav-2.0.0.framework"; sourceTree = "<group>"; };
		CE059DC3243BFA3200338317 /* UTMConfiguration+Sharing.h */ = {isa = PBXFileReference; lastKnownFileType = sourcecode.c.h; path = "UTMConfiguration+Sharing.h"; sourceTree = "<group>"; };
		CE059DC4243BFA3200338317 /* UTMConfiguration+Sharing.m */ = {isa = PBXFileReference; lastKnownFileType = sourcecode.c.objc; path = "UTMConfiguration+Sharing.m"; sourceTree = "<group>"; };
		CE059DC6243E9E3400338317 /* UTMLocationManager.h */ = {isa = PBXFileReference; lastKnownFileType = sourcecode.c.h; path = UTMLocationManager.h; sourceTree = "<group>"; };
		CE059DC7243E9E3400338317 /* UTMLocationManager.m */ = {isa = PBXFileReference; lastKnownFileType = sourcecode.c.objc; path = UTMLocationManager.m; sourceTree = "<group>"; };
		CE059DC9243FBA3C00338317 /* VMConfigCell.h */ = {isa = PBXFileReference; lastKnownFileType = sourcecode.c.h; path = VMConfigCell.h; sourceTree = "<group>"; };
		CE059DCA243FBA3C00338317 /* VMConfigCell.m */ = {isa = PBXFileReference; lastKnownFileType = sourcecode.c.objc; path = VMConfigCell.m; sourceTree = "<group>"; };
		CE0B6D8324AD5ADE00FE012D /* UTMScreenshot.h */ = {isa = PBXFileReference; lastKnownFileType = sourcecode.c.h; path = UTMScreenshot.h; sourceTree = "<group>"; };
		CE0B6D8424AD5ADE00FE012D /* UTMScreenshot.m */ = {isa = PBXFileReference; lastKnownFileType = sourcecode.c.objc; path = UTMScreenshot.m; sourceTree = "<group>"; };
		CE0DF17025A80B6300A51894 /* Bootstrap.h */ = {isa = PBXFileReference; lastKnownFileType = sourcecode.c.h; path = Bootstrap.h; sourceTree = "<group>"; };
		CE0DF17125A80B6300A51894 /* Bootstrap.c */ = {isa = PBXFileReference; lastKnownFileType = sourcecode.c.c; path = Bootstrap.c; sourceTree = "<group>"; };
		CE0E828D24E4D4CE003EA9FE /* Base */ = {isa = PBXFileReference; lastKnownFileType = text.plist.strings; name = Base; path = Base.lproj/Localizable.strings; sourceTree = "<group>"; };
		CE0E829424E4D509003EA9FE /* Base */ = {isa = PBXFileReference; lastKnownFileType = text.plist.strings; name = Base; path = Base.lproj/InfoPlist.strings; sourceTree = "<group>"; };
		CE0E9B86252FD06B0026E02B /* SwiftUI.framework */ = {isa = PBXFileReference; lastKnownFileType = wrapper.framework; name = SwiftUI.framework; path = System/Library/Frameworks/SwiftUI.framework; sourceTree = SDKROOT; };
		CE0FE12724D3B08B0086CEF0 /* VMDisplayWindow.xib */ = {isa = PBXFileReference; lastKnownFileType = file.xib; path = VMDisplayWindow.xib; sourceTree = "<group>"; };
		CE20FAE32444FC6E0059AE11 /* VMConfigDirectoryPickerViewController.h */ = {isa = PBXFileReference; lastKnownFileType = sourcecode.c.h; path = VMConfigDirectoryPickerViewController.h; sourceTree = "<group>"; };
		CE20FAE42444FC6E0059AE11 /* VMConfigDirectoryPickerViewController.m */ = {isa = PBXFileReference; lastKnownFileType = sourcecode.c.objc; path = VMConfigDirectoryPickerViewController.m; sourceTree = "<group>"; };
		CE20FAE62448D2BE0059AE11 /* VMScroll.h */ = {isa = PBXFileReference; lastKnownFileType = sourcecode.c.h; path = VMScroll.h; sourceTree = "<group>"; };
		CE20FAE72448D2BE0059AE11 /* VMScroll.m */ = {isa = PBXFileReference; lastKnownFileType = sourcecode.c.objc; path = VMScroll.m; sourceTree = "<group>"; };
		CE23C07B23FCEBFF001177D6 /* qapi-visit-error.h */ = {isa = PBXFileReference; fileEncoding = 4; lastKnownFileType = sourcecode.c.h; name = "qapi-visit-error.h"; path = "$(SYSROOT_DIR)/qapi/qapi-visit-error.h"; sourceTree = SOURCE_ROOT; };
		CE23C07C23FCEBFF001177D6 /* qapi-events-machine.h */ = {isa = PBXFileReference; fileEncoding = 4; lastKnownFileType = sourcecode.c.h; name = "qapi-events-machine.h"; path = "$(SYSROOT_DIR)/qapi/qapi-events-machine.h"; sourceTree = SOURCE_ROOT; };
		CE23C07D23FCEBFF001177D6 /* qapi-commands-block-core.h */ = {isa = PBXFileReference; fileEncoding = 4; lastKnownFileType = sourcecode.c.h; name = "qapi-commands-block-core.h"; path = "$(SYSROOT_DIR)/qapi/qapi-commands-block-core.h"; sourceTree = SOURCE_ROOT; };
		CE23C07E23FCEBFF001177D6 /* qapi-commands-run-state.c */ = {isa = PBXFileReference; fileEncoding = 4; lastKnownFileType = sourcecode.c.c; name = "qapi-commands-run-state.c"; path = "$(SYSROOT_DIR)/qapi/qapi-commands-run-state.c"; sourceTree = SOURCE_ROOT; };
		CE23C07F23FCEBFF001177D6 /* qapi-visit-tpm.c */ = {isa = PBXFileReference; fileEncoding = 4; lastKnownFileType = sourcecode.c.c; name = "qapi-visit-tpm.c"; path = "$(SYSROOT_DIR)/qapi/qapi-visit-tpm.c"; sourceTree = SOURCE_ROOT; };
		CE23C08023FCEBFF001177D6 /* qapi-events-block.h */ = {isa = PBXFileReference; fileEncoding = 4; lastKnownFileType = sourcecode.c.h; name = "qapi-events-block.h"; path = "$(SYSROOT_DIR)/qapi/qapi-events-block.h"; sourceTree = SOURCE_ROOT; };
		CE23C08123FCEBFF001177D6 /* qapi-commands-rocker.c */ = {isa = PBXFileReference; fileEncoding = 4; lastKnownFileType = sourcecode.c.c; name = "qapi-commands-rocker.c"; path = "$(SYSROOT_DIR)/qapi/qapi-commands-rocker.c"; sourceTree = SOURCE_ROOT; };
		CE23C08223FCEBFF001177D6 /* qapi-commands-ui.c */ = {isa = PBXFileReference; fileEncoding = 4; lastKnownFileType = sourcecode.c.c; name = "qapi-commands-ui.c"; path = "$(SYSROOT_DIR)/qapi/qapi-commands-ui.c"; sourceTree = SOURCE_ROOT; };
		CE23C08323FCEBFF001177D6 /* qapi-commands-migration.h */ = {isa = PBXFileReference; fileEncoding = 4; lastKnownFileType = sourcecode.c.h; name = "qapi-commands-migration.h"; path = "$(SYSROOT_DIR)/qapi/qapi-commands-migration.h"; sourceTree = SOURCE_ROOT; };
		CE23C08423FCEBFF001177D6 /* qapi-events.h */ = {isa = PBXFileReference; fileEncoding = 4; lastKnownFileType = sourcecode.c.h; name = "qapi-events.h"; path = "$(SYSROOT_DIR)/qapi/qapi-events.h"; sourceTree = SOURCE_ROOT; };
		CE23C08523FCEBFF001177D6 /* qapi-types-run-state.c */ = {isa = PBXFileReference; fileEncoding = 4; lastKnownFileType = sourcecode.c.c; name = "qapi-types-run-state.c"; path = "$(SYSROOT_DIR)/qapi/qapi-types-run-state.c"; sourceTree = SOURCE_ROOT; };
		CE23C08623FCEBFF001177D6 /* qapi-commands-char.c */ = {isa = PBXFileReference; fileEncoding = 4; lastKnownFileType = sourcecode.c.c; name = "qapi-commands-char.c"; path = "$(SYSROOT_DIR)/qapi/qapi-commands-char.c"; sourceTree = SOURCE_ROOT; };
		CE23C08723FCEBFF001177D6 /* qapi-types-block.c */ = {isa = PBXFileReference; fileEncoding = 4; lastKnownFileType = sourcecode.c.c; name = "qapi-types-block.c"; path = "$(SYSROOT_DIR)/qapi/qapi-types-block.c"; sourceTree = SOURCE_ROOT; };
		CE23C08823FCEBFF001177D6 /* qapi-visit-qdev.h */ = {isa = PBXFileReference; fileEncoding = 4; lastKnownFileType = sourcecode.c.h; name = "qapi-visit-qdev.h"; path = "$(SYSROOT_DIR)/qapi/qapi-visit-qdev.h"; sourceTree = SOURCE_ROOT; };
		CE23C08923FCEBFF001177D6 /* qapi-events-trace.c */ = {isa = PBXFileReference; fileEncoding = 4; lastKnownFileType = sourcecode.c.c; name = "qapi-events-trace.c"; path = "$(SYSROOT_DIR)/qapi/qapi-events-trace.c"; sourceTree = SOURCE_ROOT; };
		CE23C08A23FCEC00001177D6 /* qapi-visit-net.c */ = {isa = PBXFileReference; fileEncoding = 4; lastKnownFileType = sourcecode.c.c; name = "qapi-visit-net.c"; path = "$(SYSROOT_DIR)/qapi/qapi-visit-net.c"; sourceTree = SOURCE_ROOT; };
		CE23C08B23FCEC00001177D6 /* qapi-events-rdma.h */ = {isa = PBXFileReference; fileEncoding = 4; lastKnownFileType = sourcecode.c.h; name = "qapi-events-rdma.h"; path = "$(SYSROOT_DIR)/qapi/qapi-events-rdma.h"; sourceTree = SOURCE_ROOT; };
		CE23C08C23FCEC00001177D6 /* qapi-events-rocker.h */ = {isa = PBXFileReference; fileEncoding = 4; lastKnownFileType = sourcecode.c.h; name = "qapi-events-rocker.h"; path = "$(SYSROOT_DIR)/qapi/qapi-events-rocker.h"; sourceTree = SOURCE_ROOT; };
		CE23C08D23FCEC00001177D6 /* qapi-events-error.h */ = {isa = PBXFileReference; fileEncoding = 4; lastKnownFileType = sourcecode.c.h; name = "qapi-events-error.h"; path = "$(SYSROOT_DIR)/qapi/qapi-events-error.h"; sourceTree = SOURCE_ROOT; };
		CE23C08E23FCEC00001177D6 /* qapi-commands-tpm.h */ = {isa = PBXFileReference; fileEncoding = 4; lastKnownFileType = sourcecode.c.h; name = "qapi-commands-tpm.h"; path = "$(SYSROOT_DIR)/qapi/qapi-commands-tpm.h"; sourceTree = SOURCE_ROOT; };
		CE23C08F23FCEC00001177D6 /* qapi-commands-net.c */ = {isa = PBXFileReference; fileEncoding = 4; lastKnownFileType = sourcecode.c.c; name = "qapi-commands-net.c"; path = "$(SYSROOT_DIR)/qapi/qapi-commands-net.c"; sourceTree = SOURCE_ROOT; };
		CE23C09023FCEC00001177D6 /* qapi-visit-trace.h */ = {isa = PBXFileReference; fileEncoding = 4; lastKnownFileType = sourcecode.c.h; name = "qapi-visit-trace.h"; path = "$(SYSROOT_DIR)/qapi/qapi-visit-trace.h"; sourceTree = SOURCE_ROOT; };
		CE23C09123FCEC00001177D6 /* qapi-events-net.h */ = {isa = PBXFileReference; fileEncoding = 4; lastKnownFileType = sourcecode.c.h; name = "qapi-events-net.h"; path = "$(SYSROOT_DIR)/qapi/qapi-events-net.h"; sourceTree = SOURCE_ROOT; };
		CE23C09223FCEC00001177D6 /* qapi-emit-events.c */ = {isa = PBXFileReference; fileEncoding = 4; lastKnownFileType = sourcecode.c.c; name = "qapi-emit-events.c"; path = "$(SYSROOT_DIR)/qapi/qapi-emit-events.c"; sourceTree = SOURCE_ROOT; };
		CE23C09323FCEC00001177D6 /* qapi-types-qdev.h */ = {isa = PBXFileReference; fileEncoding = 4; lastKnownFileType = sourcecode.c.h; name = "qapi-types-qdev.h"; path = "$(SYSROOT_DIR)/qapi/qapi-types-qdev.h"; sourceTree = SOURCE_ROOT; };
		CE23C09423FCEC00001177D6 /* qapi-commands-misc-target.h */ = {isa = PBXFileReference; fileEncoding = 4; lastKnownFileType = sourcecode.c.h; name = "qapi-commands-misc-target.h"; path = "$(SYSROOT_DIR)/qapi/qapi-commands-misc-target.h"; sourceTree = SOURCE_ROOT; };
		CE23C09523FCEC00001177D6 /* qapi-visit-job.c */ = {isa = PBXFileReference; fileEncoding = 4; lastKnownFileType = sourcecode.c.c; name = "qapi-visit-job.c"; path = "$(SYSROOT_DIR)/qapi/qapi-visit-job.c"; sourceTree = SOURCE_ROOT; };
		CE23C09623FCEC00001177D6 /* qapi-builtin-visit.c */ = {isa = PBXFileReference; fileEncoding = 4; lastKnownFileType = sourcecode.c.c; name = "qapi-builtin-visit.c"; path = "$(SYSROOT_DIR)/qapi/qapi-builtin-visit.c"; sourceTree = SOURCE_ROOT; };
		CE23C09723FCEC00001177D6 /* qapi-visit-sockets.h */ = {isa = PBXFileReference; fileEncoding = 4; lastKnownFileType = sourcecode.c.h; name = "qapi-visit-sockets.h"; path = "$(SYSROOT_DIR)/qapi/qapi-visit-sockets.h"; sourceTree = SOURCE_ROOT; };
		CE23C09823FCEC00001177D6 /* qapi-commands-common.h */ = {isa = PBXFileReference; fileEncoding = 4; lastKnownFileType = sourcecode.c.h; name = "qapi-commands-common.h"; path = "$(SYSROOT_DIR)/qapi/qapi-commands-common.h"; sourceTree = SOURCE_ROOT; };
		CE23C09923FCEC00001177D6 /* qapi-types-block-core.c */ = {isa = PBXFileReference; fileEncoding = 4; lastKnownFileType = sourcecode.c.c; name = "qapi-types-block-core.c"; path = "$(SYSROOT_DIR)/qapi/qapi-types-block-core.c"; sourceTree = SOURCE_ROOT; };
		CE23C09A23FCEC00001177D6 /* qapi-commands-run-state.h */ = {isa = PBXFileReference; fileEncoding = 4; lastKnownFileType = sourcecode.c.h; name = "qapi-commands-run-state.h"; path = "$(SYSROOT_DIR)/qapi/qapi-commands-run-state.h"; sourceTree = SOURCE_ROOT; };
		CE23C09B23FCEC00001177D6 /* qapi-commands-migration.c */ = {isa = PBXFileReference; fileEncoding = 4; lastKnownFileType = sourcecode.c.c; name = "qapi-commands-migration.c"; path = "$(SYSROOT_DIR)/qapi/qapi-commands-migration.c"; sourceTree = SOURCE_ROOT; };
		CE23C09C23FCEC00001177D6 /* qapi-events-migration.h */ = {isa = PBXFileReference; fileEncoding = 4; lastKnownFileType = sourcecode.c.h; name = "qapi-events-migration.h"; path = "$(SYSROOT_DIR)/qapi/qapi-events-migration.h"; sourceTree = SOURCE_ROOT; };
		CE23C09D23FCEC00001177D6 /* qapi-commands-audio.c */ = {isa = PBXFileReference; fileEncoding = 4; lastKnownFileType = sourcecode.c.c; name = "qapi-commands-audio.c"; path = "$(SYSROOT_DIR)/qapi/qapi-commands-audio.c"; sourceTree = SOURCE_ROOT; };
		CE23C09E23FCEC00001177D6 /* qapi-events-qdev.c */ = {isa = PBXFileReference; fileEncoding = 4; lastKnownFileType = sourcecode.c.c; name = "qapi-events-qdev.c"; path = "$(SYSROOT_DIR)/qapi/qapi-events-qdev.c"; sourceTree = SOURCE_ROOT; };
		CE23C09F23FCEC01001177D6 /* qapi-visit-migration.h */ = {isa = PBXFileReference; fileEncoding = 4; lastKnownFileType = sourcecode.c.h; name = "qapi-visit-migration.h"; path = "$(SYSROOT_DIR)/qapi/qapi-visit-migration.h"; sourceTree = SOURCE_ROOT; };
		CE23C0A023FCEC01001177D6 /* qapi-visit-rocker.h */ = {isa = PBXFileReference; fileEncoding = 4; lastKnownFileType = sourcecode.c.h; name = "qapi-visit-rocker.h"; path = "$(SYSROOT_DIR)/qapi/qapi-visit-rocker.h"; sourceTree = SOURCE_ROOT; };
		CE23C0A123FCEC01001177D6 /* qapi-events-run-state.h */ = {isa = PBXFileReference; fileEncoding = 4; lastKnownFileType = sourcecode.c.h; name = "qapi-events-run-state.h"; path = "$(SYSROOT_DIR)/qapi/qapi-events-run-state.h"; sourceTree = SOURCE_ROOT; };
		CE23C0A223FCEC01001177D6 /* qapi-commands-dump.h */ = {isa = PBXFileReference; fileEncoding = 4; lastKnownFileType = sourcecode.c.h; name = "qapi-commands-dump.h"; path = "$(SYSROOT_DIR)/qapi/qapi-commands-dump.h"; sourceTree = SOURCE_ROOT; };
		CE23C0A323FCEC01001177D6 /* qapi-visit-ui.h */ = {isa = PBXFileReference; fileEncoding = 4; lastKnownFileType = sourcecode.c.h; name = "qapi-visit-ui.h"; path = "$(SYSROOT_DIR)/qapi/qapi-visit-ui.h"; sourceTree = SOURCE_ROOT; };
		CE23C0A423FCEC01001177D6 /* qapi-commands-authz.c */ = {isa = PBXFileReference; fileEncoding = 4; lastKnownFileType = sourcecode.c.c; name = "qapi-commands-authz.c"; path = "$(SYSROOT_DIR)/qapi/qapi-commands-authz.c"; sourceTree = SOURCE_ROOT; };
		CE23C0A523FCEC01001177D6 /* qapi-events-ui.h */ = {isa = PBXFileReference; fileEncoding = 4; lastKnownFileType = sourcecode.c.h; name = "qapi-events-ui.h"; path = "$(SYSROOT_DIR)/qapi/qapi-events-ui.h"; sourceTree = SOURCE_ROOT; };
		CE23C0A623FCEC01001177D6 /* qapi-visit-transaction.c */ = {isa = PBXFileReference; fileEncoding = 4; lastKnownFileType = sourcecode.c.c; name = "qapi-visit-transaction.c"; path = "$(SYSROOT_DIR)/qapi/qapi-visit-transaction.c"; sourceTree = SOURCE_ROOT; };
		CE23C0A723FCEC01001177D6 /* qapi-visit-block.c */ = {isa = PBXFileReference; fileEncoding = 4; lastKnownFileType = sourcecode.c.c; name = "qapi-visit-block.c"; path = "$(SYSROOT_DIR)/qapi/qapi-visit-block.c"; sourceTree = SOURCE_ROOT; };
		CE23C0A823FCEC01001177D6 /* qapi-events-qom.c */ = {isa = PBXFileReference; fileEncoding = 4; lastKnownFileType = sourcecode.c.c; name = "qapi-events-qom.c"; path = "$(SYSROOT_DIR)/qapi/qapi-events-qom.c"; sourceTree = SOURCE_ROOT; };
		CE23C0A923FCEC01001177D6 /* qapi-types-misc-target.h */ = {isa = PBXFileReference; fileEncoding = 4; lastKnownFileType = sourcecode.c.h; name = "qapi-types-misc-target.h"; path = "$(SYSROOT_DIR)/qapi/qapi-types-misc-target.h"; sourceTree = SOURCE_ROOT; };
		CE23C0AA23FCEC01001177D6 /* qapi-commands.h */ = {isa = PBXFileReference; fileEncoding = 4; lastKnownFileType = sourcecode.c.h; name = "qapi-commands.h"; path = "$(SYSROOT_DIR)/qapi/qapi-commands.h"; sourceTree = SOURCE_ROOT; };
		CE23C0AB23FCEC01001177D6 /* qapi-types-audio.h */ = {isa = PBXFileReference; fileEncoding = 4; lastKnownFileType = sourcecode.c.h; name = "qapi-types-audio.h"; path = "$(SYSROOT_DIR)/qapi/qapi-types-audio.h"; sourceTree = SOURCE_ROOT; };
		CE23C0AC23FCEC01001177D6 /* qapi-events-transaction.c */ = {isa = PBXFileReference; fileEncoding = 4; lastKnownFileType = sourcecode.c.c; name = "qapi-events-transaction.c"; path = "$(SYSROOT_DIR)/qapi/qapi-events-transaction.c"; sourceTree = SOURCE_ROOT; };
		CE23C0AD23FCEC01001177D6 /* qapi-events-introspect.h */ = {isa = PBXFileReference; fileEncoding = 4; lastKnownFileType = sourcecode.c.h; name = "qapi-events-introspect.h"; path = "$(SYSROOT_DIR)/qapi/qapi-events-introspect.h"; sourceTree = SOURCE_ROOT; };
		CE23C0AE23FCEC01001177D6 /* qapi-commands-crypto.c */ = {isa = PBXFileReference; fileEncoding = 4; lastKnownFileType = sourcecode.c.c; name = "qapi-commands-crypto.c"; path = "$(SYSROOT_DIR)/qapi/qapi-commands-crypto.c"; sourceTree = SOURCE_ROOT; };
		CE23C0AF23FCEC01001177D6 /* qapi-events-sockets.c */ = {isa = PBXFileReference; fileEncoding = 4; lastKnownFileType = sourcecode.c.c; name = "qapi-events-sockets.c"; path = "$(SYSROOT_DIR)/qapi/qapi-events-sockets.c"; sourceTree = SOURCE_ROOT; };
		CE23C0B023FCEC01001177D6 /* qapi-visit-rdma.h */ = {isa = PBXFileReference; fileEncoding = 4; lastKnownFileType = sourcecode.c.h; name = "qapi-visit-rdma.h"; path = "$(SYSROOT_DIR)/qapi/qapi-visit-rdma.h"; sourceTree = SOURCE_ROOT; };
		CE23C0B123FCEC01001177D6 /* qapi-visit-block-core.h */ = {isa = PBXFileReference; fileEncoding = 4; lastKnownFileType = sourcecode.c.h; name = "qapi-visit-block-core.h"; path = "$(SYSROOT_DIR)/qapi/qapi-visit-block-core.h"; sourceTree = SOURCE_ROOT; };
		CE23C0B223FCEC01001177D6 /* qapi-events-tpm.h */ = {isa = PBXFileReference; fileEncoding = 4; lastKnownFileType = sourcecode.c.h; name = "qapi-events-tpm.h"; path = "$(SYSROOT_DIR)/qapi/qapi-events-tpm.h"; sourceTree = SOURCE_ROOT; };
		CE23C0B323FCEC01001177D6 /* qapi-visit-dump.c */ = {isa = PBXFileReference; fileEncoding = 4; lastKnownFileType = sourcecode.c.c; name = "qapi-visit-dump.c"; path = "$(SYSROOT_DIR)/qapi/qapi-visit-dump.c"; sourceTree = SOURCE_ROOT; };
		CE23C0B423FCEC01001177D6 /* qapi-events-introspect.c */ = {isa = PBXFileReference; fileEncoding = 4; lastKnownFileType = sourcecode.c.c; name = "qapi-events-introspect.c"; path = "$(SYSROOT_DIR)/qapi/qapi-events-introspect.c"; sourceTree = SOURCE_ROOT; };
		CE23C0B523FCEC02001177D6 /* qapi-types-net.c */ = {isa = PBXFileReference; fileEncoding = 4; lastKnownFileType = sourcecode.c.c; name = "qapi-types-net.c"; path = "$(SYSROOT_DIR)/qapi/qapi-types-net.c"; sourceTree = SOURCE_ROOT; };
		CE23C0B623FCEC02001177D6 /* qapi-types.c */ = {isa = PBXFileReference; fileEncoding = 4; lastKnownFileType = sourcecode.c.c; name = "qapi-types.c"; path = "$(SYSROOT_DIR)/qapi/qapi-types.c"; sourceTree = SOURCE_ROOT; };
		CE23C0B723FCEC02001177D6 /* qapi-visit-ui.c */ = {isa = PBXFileReference; fileEncoding = 4; lastKnownFileType = sourcecode.c.c; name = "qapi-visit-ui.c"; path = "$(SYSROOT_DIR)/qapi/qapi-visit-ui.c"; sourceTree = SOURCE_ROOT; };
		CE23C0B823FCEC02001177D6 /* qapi-visit-authz.c */ = {isa = PBXFileReference; fileEncoding = 4; lastKnownFileType = sourcecode.c.c; name = "qapi-visit-authz.c"; path = "$(SYSROOT_DIR)/qapi/qapi-visit-authz.c"; sourceTree = SOURCE_ROOT; };
		CE23C0B923FCEC02001177D6 /* qapi-events-machine.c */ = {isa = PBXFileReference; fileEncoding = 4; lastKnownFileType = sourcecode.c.c; name = "qapi-events-machine.c"; path = "$(SYSROOT_DIR)/qapi/qapi-events-machine.c"; sourceTree = SOURCE_ROOT; };
		CE23C0BA23FCEC02001177D6 /* qapi-commands-audio.h */ = {isa = PBXFileReference; fileEncoding = 4; lastKnownFileType = sourcecode.c.h; name = "qapi-commands-audio.h"; path = "$(SYSROOT_DIR)/qapi/qapi-commands-audio.h"; sourceTree = SOURCE_ROOT; };
		CE23C0BB23FCEC02001177D6 /* qapi-commands-crypto.h */ = {isa = PBXFileReference; fileEncoding = 4; lastKnownFileType = sourcecode.c.h; name = "qapi-commands-crypto.h"; path = "$(SYSROOT_DIR)/qapi/qapi-commands-crypto.h"; sourceTree = SOURCE_ROOT; };
		CE23C0BC23FCEC02001177D6 /* qapi-events-trace.h */ = {isa = PBXFileReference; fileEncoding = 4; lastKnownFileType = sourcecode.c.h; name = "qapi-events-trace.h"; path = "$(SYSROOT_DIR)/qapi/qapi-events-trace.h"; sourceTree = SOURCE_ROOT; };
		CE23C0BD23FCEC02001177D6 /* qapi-commands-sockets.c */ = {isa = PBXFileReference; fileEncoding = 4; lastKnownFileType = sourcecode.c.c; name = "qapi-commands-sockets.c"; path = "$(SYSROOT_DIR)/qapi/qapi-commands-sockets.c"; sourceTree = SOURCE_ROOT; };
		CE23C0BE23FCEC02001177D6 /* qapi-visit-audio.c */ = {isa = PBXFileReference; fileEncoding = 4; lastKnownFileType = sourcecode.c.c; name = "qapi-visit-audio.c"; path = "$(SYSROOT_DIR)/qapi/qapi-visit-audio.c"; sourceTree = SOURCE_ROOT; };
		CE23C0BF23FCEC02001177D6 /* qapi-commands-tpm.c */ = {isa = PBXFileReference; fileEncoding = 4; lastKnownFileType = sourcecode.c.c; name = "qapi-commands-tpm.c"; path = "$(SYSROOT_DIR)/qapi/qapi-commands-tpm.c"; sourceTree = SOURCE_ROOT; };
		CE23C0C023FCEC02001177D6 /* qapi-commands-block.h */ = {isa = PBXFileReference; fileEncoding = 4; lastKnownFileType = sourcecode.c.h; name = "qapi-commands-block.h"; path = "$(SYSROOT_DIR)/qapi/qapi-commands-block.h"; sourceTree = SOURCE_ROOT; };
		CE23C0C123FCEC02001177D6 /* qapi-events-crypto.h */ = {isa = PBXFileReference; fileEncoding = 4; lastKnownFileType = sourcecode.c.h; name = "qapi-events-crypto.h"; path = "$(SYSROOT_DIR)/qapi/qapi-events-crypto.h"; sourceTree = SOURCE_ROOT; };
		CE23C0C223FCEC02001177D6 /* qapi-visit-crypto.c */ = {isa = PBXFileReference; fileEncoding = 4; lastKnownFileType = sourcecode.c.c; name = "qapi-visit-crypto.c"; path = "$(SYSROOT_DIR)/qapi/qapi-visit-crypto.c"; sourceTree = SOURCE_ROOT; };
		CE23C0C323FCEC02001177D6 /* qapi-visit-qom.h */ = {isa = PBXFileReference; fileEncoding = 4; lastKnownFileType = sourcecode.c.h; name = "qapi-visit-qom.h"; path = "$(SYSROOT_DIR)/qapi/qapi-visit-qom.h"; sourceTree = SOURCE_ROOT; };
		CE23C0C423FCEC02001177D6 /* qapi-types-run-state.h */ = {isa = PBXFileReference; fileEncoding = 4; lastKnownFileType = sourcecode.c.h; name = "qapi-types-run-state.h"; path = "$(SYSROOT_DIR)/qapi/qapi-types-run-state.h"; sourceTree = SOURCE_ROOT; };
		CE23C0C523FCEC02001177D6 /* qapi-events-char.h */ = {isa = PBXFileReference; fileEncoding = 4; lastKnownFileType = sourcecode.c.h; name = "qapi-events-char.h"; path = "$(SYSROOT_DIR)/qapi/qapi-events-char.h"; sourceTree = SOURCE_ROOT; };
		CE23C0C623FCEC02001177D6 /* qapi-types-common.c */ = {isa = PBXFileReference; fileEncoding = 4; lastKnownFileType = sourcecode.c.c; name = "qapi-types-common.c"; path = "$(SYSROOT_DIR)/qapi/qapi-types-common.c"; sourceTree = SOURCE_ROOT; };
		CE23C0C723FCEC02001177D6 /* qapi-events-misc-target.c */ = {isa = PBXFileReference; fileEncoding = 4; lastKnownFileType = sourcecode.c.c; name = "qapi-events-misc-target.c"; path = "$(SYSROOT_DIR)/qapi/qapi-events-misc-target.c"; sourceTree = SOURCE_ROOT; };
		CE23C0C823FCEC02001177D6 /* qapi-builtin-types.h */ = {isa = PBXFileReference; fileEncoding = 4; lastKnownFileType = sourcecode.c.h; name = "qapi-builtin-types.h"; path = "$(SYSROOT_DIR)/qapi/qapi-builtin-types.h"; sourceTree = SOURCE_ROOT; };
		CE23C0C923FCEC02001177D6 /* qapi-types-machine.h */ = {isa = PBXFileReference; fileEncoding = 4; lastKnownFileType = sourcecode.c.h; name = "qapi-types-machine.h"; path = "$(SYSROOT_DIR)/qapi/qapi-types-machine.h"; sourceTree = SOURCE_ROOT; };
		CE23C0CA23FCEC02001177D6 /* qapi-commands-misc.h */ = {isa = PBXFileReference; fileEncoding = 4; lastKnownFileType = sourcecode.c.h; name = "qapi-commands-misc.h"; path = "$(SYSROOT_DIR)/qapi/qapi-commands-misc.h"; sourceTree = SOURCE_ROOT; };
		CE23C0CB23FCEC02001177D6 /* qapi-types-migration.c */ = {isa = PBXFileReference; fileEncoding = 4; lastKnownFileType = sourcecode.c.c; name = "qapi-types-migration.c"; path = "$(SYSROOT_DIR)/qapi/qapi-types-migration.c"; sourceTree = SOURCE_ROOT; };
		CE23C0CC23FCEC03001177D6 /* qapi-events-authz.c */ = {isa = PBXFileReference; fileEncoding = 4; lastKnownFileType = sourcecode.c.c; name = "qapi-events-authz.c"; path = "$(SYSROOT_DIR)/qapi/qapi-events-authz.c"; sourceTree = SOURCE_ROOT; };
		CE23C0CD23FCEC03001177D6 /* qapi-visit-crypto.h */ = {isa = PBXFileReference; fileEncoding = 4; lastKnownFileType = sourcecode.c.h; name = "qapi-visit-crypto.h"; path = "$(SYSROOT_DIR)/qapi/qapi-visit-crypto.h"; sourceTree = SOURCE_ROOT; };
		CE23C0CE23FCEC03001177D6 /* qapi-visit-migration.c */ = {isa = PBXFileReference; fileEncoding = 4; lastKnownFileType = sourcecode.c.c; name = "qapi-visit-migration.c"; path = "$(SYSROOT_DIR)/qapi/qapi-visit-migration.c"; sourceTree = SOURCE_ROOT; };
		CE23C0CF23FCEC03001177D6 /* qapi-visit-audio.h */ = {isa = PBXFileReference; fileEncoding = 4; lastKnownFileType = sourcecode.c.h; name = "qapi-visit-audio.h"; path = "$(SYSROOT_DIR)/qapi/qapi-visit-audio.h"; sourceTree = SOURCE_ROOT; };
		CE23C0D023FCEC03001177D6 /* qapi-commands-trace.h */ = {isa = PBXFileReference; fileEncoding = 4; lastKnownFileType = sourcecode.c.h; name = "qapi-commands-trace.h"; path = "$(SYSROOT_DIR)/qapi/qapi-commands-trace.h"; sourceTree = SOURCE_ROOT; };
		CE23C0D123FCEC03001177D6 /* qapi-commands-transaction.h */ = {isa = PBXFileReference; fileEncoding = 4; lastKnownFileType = sourcecode.c.h; name = "qapi-commands-transaction.h"; path = "$(SYSROOT_DIR)/qapi/qapi-commands-transaction.h"; sourceTree = SOURCE_ROOT; };
		CE23C0D223FCEC03001177D6 /* qapi-commands.c */ = {isa = PBXFileReference; fileEncoding = 4; lastKnownFileType = sourcecode.c.c; name = "qapi-commands.c"; path = "$(SYSROOT_DIR)/qapi/qapi-commands.c"; sourceTree = SOURCE_ROOT; };
		CE23C0D323FCEC03001177D6 /* qapi-events-dump.c */ = {isa = PBXFileReference; fileEncoding = 4; lastKnownFileType = sourcecode.c.c; name = "qapi-events-dump.c"; path = "$(SYSROOT_DIR)/qapi/qapi-events-dump.c"; sourceTree = SOURCE_ROOT; };
		CE23C0D423FCEC03001177D6 /* qapi-events-authz.h */ = {isa = PBXFileReference; fileEncoding = 4; lastKnownFileType = sourcecode.c.h; name = "qapi-events-authz.h"; path = "$(SYSROOT_DIR)/qapi/qapi-events-authz.h"; sourceTree = SOURCE_ROOT; };
		CE23C0D523FCEC03001177D6 /* qapi-builtin-types.c */ = {isa = PBXFileReference; fileEncoding = 4; lastKnownFileType = sourcecode.c.c; name = "qapi-builtin-types.c"; path = "$(SYSROOT_DIR)/qapi/qapi-builtin-types.c"; sourceTree = SOURCE_ROOT; };
		CE23C0D623FCEC03001177D6 /* qapi-events-sockets.h */ = {isa = PBXFileReference; fileEncoding = 4; lastKnownFileType = sourcecode.c.h; name = "qapi-events-sockets.h"; path = "$(SYSROOT_DIR)/qapi/qapi-events-sockets.h"; sourceTree = SOURCE_ROOT; };
		CE23C0D723FCEC03001177D6 /* qapi-events-common.c */ = {isa = PBXFileReference; fileEncoding = 4; lastKnownFileType = sourcecode.c.c; name = "qapi-events-common.c"; path = "$(SYSROOT_DIR)/qapi/qapi-events-common.c"; sourceTree = SOURCE_ROOT; };
		CE23C0D823FCEC03001177D6 /* qapi-commands-sockets.h */ = {isa = PBXFileReference; fileEncoding = 4; lastKnownFileType = sourcecode.c.h; name = "qapi-commands-sockets.h"; path = "$(SYSROOT_DIR)/qapi/qapi-commands-sockets.h"; sourceTree = SOURCE_ROOT; };
		CE23C0D923FCEC03001177D6 /* qapi-events-block-core.h */ = {isa = PBXFileReference; fileEncoding = 4; lastKnownFileType = sourcecode.c.h; name = "qapi-events-block-core.h"; path = "$(SYSROOT_DIR)/qapi/qapi-events-block-core.h"; sourceTree = SOURCE_ROOT; };
		CE23C0DA23FCEC03001177D6 /* qapi-types-authz.c */ = {isa = PBXFileReference; fileEncoding = 4; lastKnownFileType = sourcecode.c.c; name = "qapi-types-authz.c"; path = "$(SYSROOT_DIR)/qapi/qapi-types-authz.c"; sourceTree = SOURCE_ROOT; };
		CE23C0DB23FCEC03001177D6 /* qapi-commands-machine-target.c */ = {isa = PBXFileReference; fileEncoding = 4; lastKnownFileType = sourcecode.c.c; name = "qapi-commands-machine-target.c"; path = "$(SYSROOT_DIR)/qapi/qapi-commands-machine-target.c"; sourceTree = SOURCE_ROOT; };
		CE23C0DC23FCEC03001177D6 /* qapi-types-tpm.c */ = {isa = PBXFileReference; fileEncoding = 4; lastKnownFileType = sourcecode.c.c; name = "qapi-types-tpm.c"; path = "$(SYSROOT_DIR)/qapi/qapi-types-tpm.c"; sourceTree = SOURCE_ROOT; };
		CE23C0DD23FCEC03001177D6 /* qapi-commands-dump.c */ = {isa = PBXFileReference; fileEncoding = 4; lastKnownFileType = sourcecode.c.c; name = "qapi-commands-dump.c"; path = "$(SYSROOT_DIR)/qapi/qapi-commands-dump.c"; sourceTree = SOURCE_ROOT; };
		CE23C0DE23FCEC04001177D6 /* qapi-types-block-core.h */ = {isa = PBXFileReference; fileEncoding = 4; lastKnownFileType = sourcecode.c.h; name = "qapi-types-block-core.h"; path = "$(SYSROOT_DIR)/qapi/qapi-types-block-core.h"; sourceTree = SOURCE_ROOT; };
		CE23C0DF23FCEC04001177D6 /* qapi-commands-block-core.c */ = {isa = PBXFileReference; fileEncoding = 4; lastKnownFileType = sourcecode.c.c; name = "qapi-commands-block-core.c"; path = "$(SYSROOT_DIR)/qapi/qapi-commands-block-core.c"; sourceTree = SOURCE_ROOT; };
		CE23C0E023FCEC04001177D6 /* qapi-visit-block-core.c */ = {isa = PBXFileReference; fileEncoding = 4; lastKnownFileType = sourcecode.c.c; name = "qapi-visit-block-core.c"; path = "$(SYSROOT_DIR)/qapi/qapi-visit-block-core.c"; sourceTree = SOURCE_ROOT; };
		CE23C0E123FCEC04001177D6 /* qapi-commands-rdma.h */ = {isa = PBXFileReference; fileEncoding = 4; lastKnownFileType = sourcecode.c.h; name = "qapi-commands-rdma.h"; path = "$(SYSROOT_DIR)/qapi/qapi-commands-rdma.h"; sourceTree = SOURCE_ROOT; };
		CE23C0E223FCEC04001177D6 /* qapi-visit-introspect.c */ = {isa = PBXFileReference; fileEncoding = 4; lastKnownFileType = sourcecode.c.c; name = "qapi-visit-introspect.c"; path = "$(SYSROOT_DIR)/qapi/qapi-visit-introspect.c"; sourceTree = SOURCE_ROOT; };
		CE23C0E323FCEC04001177D6 /* qapi-types-crypto.c */ = {isa = PBXFileReference; fileEncoding = 4; lastKnownFileType = sourcecode.c.c; name = "qapi-types-crypto.c"; path = "$(SYSROOT_DIR)/qapi/qapi-types-crypto.c"; sourceTree = SOURCE_ROOT; };
		CE23C0E423FCEC04001177D6 /* qapi-visit-qom.c */ = {isa = PBXFileReference; fileEncoding = 4; lastKnownFileType = sourcecode.c.c; name = "qapi-visit-qom.c"; path = "$(SYSROOT_DIR)/qapi/qapi-visit-qom.c"; sourceTree = SOURCE_ROOT; };
		CE23C0E523FCEC04001177D6 /* qapi-visit-trace.c */ = {isa = PBXFileReference; fileEncoding = 4; lastKnownFileType = sourcecode.c.c; name = "qapi-visit-trace.c"; path = "$(SYSROOT_DIR)/qapi/qapi-visit-trace.c"; sourceTree = SOURCE_ROOT; };
		CE23C0E623FCEC04001177D6 /* qapi-commands-char.h */ = {isa = PBXFileReference; fileEncoding = 4; lastKnownFileType = sourcecode.c.h; name = "qapi-commands-char.h"; path = "$(SYSROOT_DIR)/qapi/qapi-commands-char.h"; sourceTree = SOURCE_ROOT; };
		CE23C0E723FCEC04001177D6 /* qapi-commands-block.c */ = {isa = PBXFileReference; fileEncoding = 4; lastKnownFileType = sourcecode.c.c; name = "qapi-commands-block.c"; path = "$(SYSROOT_DIR)/qapi/qapi-commands-block.c"; sourceTree = SOURCE_ROOT; };
		CE23C0E823FCEC04001177D6 /* qapi-visit-machine-target.h */ = {isa = PBXFileReference; fileEncoding = 4; lastKnownFileType = sourcecode.c.h; name = "qapi-visit-machine-target.h"; path = "$(SYSROOT_DIR)/qapi/qapi-visit-machine-target.h"; sourceTree = SOURCE_ROOT; };
		CE23C0E923FCEC04001177D6 /* qapi-visit-char.c */ = {isa = PBXFileReference; fileEncoding = 4; lastKnownFileType = sourcecode.c.c; name = "qapi-visit-char.c"; path = "$(SYSROOT_DIR)/qapi/qapi-visit-char.c"; sourceTree = SOURCE_ROOT; };
		CE23C0EA23FCEC04001177D6 /* qapi-visit-introspect.h */ = {isa = PBXFileReference; fileEncoding = 4; lastKnownFileType = sourcecode.c.h; name = "qapi-visit-introspect.h"; path = "$(SYSROOT_DIR)/qapi/qapi-visit-introspect.h"; sourceTree = SOURCE_ROOT; };
		CE23C0EB23FCEC04001177D6 /* qapi-visit-job.h */ = {isa = PBXFileReference; fileEncoding = 4; lastKnownFileType = sourcecode.c.h; name = "qapi-visit-job.h"; path = "$(SYSROOT_DIR)/qapi/qapi-visit-job.h"; sourceTree = SOURCE_ROOT; };
		CE23C0EC23FCEC04001177D6 /* qapi-visit-machine.h */ = {isa = PBXFileReference; fileEncoding = 4; lastKnownFileType = sourcecode.c.h; name = "qapi-visit-machine.h"; path = "$(SYSROOT_DIR)/qapi/qapi-visit-machine.h"; sourceTree = SOURCE_ROOT; };
		CE23C0ED23FCEC04001177D6 /* qapi-visit-misc.h */ = {isa = PBXFileReference; fileEncoding = 4; lastKnownFileType = sourcecode.c.h; name = "qapi-visit-misc.h"; path = "$(SYSROOT_DIR)/qapi/qapi-visit-misc.h"; sourceTree = SOURCE_ROOT; };
		CE23C0EE23FCEC04001177D6 /* qapi-events-migration.c */ = {isa = PBXFileReference; fileEncoding = 4; lastKnownFileType = sourcecode.c.c; name = "qapi-events-migration.c"; path = "$(SYSROOT_DIR)/qapi/qapi-events-migration.c"; sourceTree = SOURCE_ROOT; };
		CE23C0EF23FCEC04001177D6 /* qapi-events-block-core.c */ = {isa = PBXFileReference; fileEncoding = 4; lastKnownFileType = sourcecode.c.c; name = "qapi-events-block-core.c"; path = "$(SYSROOT_DIR)/qapi/qapi-events-block-core.c"; sourceTree = SOURCE_ROOT; };
		CE23C0F023FCEC04001177D6 /* qapi-events-error.c */ = {isa = PBXFileReference; fileEncoding = 4; lastKnownFileType = sourcecode.c.c; name = "qapi-events-error.c"; path = "$(SYSROOT_DIR)/qapi/qapi-events-error.c"; sourceTree = SOURCE_ROOT; };
		CE23C0F123FCEC04001177D6 /* qapi-visit-authz.h */ = {isa = PBXFileReference; fileEncoding = 4; lastKnownFileType = sourcecode.c.h; name = "qapi-visit-authz.h"; path = "$(SYSROOT_DIR)/qapi/qapi-visit-authz.h"; sourceTree = SOURCE_ROOT; };
		CE23C0F223FCEC04001177D6 /* qapi-types-net.h */ = {isa = PBXFileReference; fileEncoding = 4; lastKnownFileType = sourcecode.c.h; name = "qapi-types-net.h"; path = "$(SYSROOT_DIR)/qapi/qapi-types-net.h"; sourceTree = SOURCE_ROOT; };
		CE23C0F323FCEC05001177D6 /* qapi-commands-error.h */ = {isa = PBXFileReference; fileEncoding = 4; lastKnownFileType = sourcecode.c.h; name = "qapi-commands-error.h"; path = "$(SYSROOT_DIR)/qapi/qapi-commands-error.h"; sourceTree = SOURCE_ROOT; };
		CE23C0F423FCEC05001177D6 /* qapi-types-char.h */ = {isa = PBXFileReference; fileEncoding = 4; lastKnownFileType = sourcecode.c.h; name = "qapi-types-char.h"; path = "$(SYSROOT_DIR)/qapi/qapi-types-char.h"; sourceTree = SOURCE_ROOT; };
		CE23C0F523FCEC05001177D6 /* qapi-visit-run-state.c */ = {isa = PBXFileReference; fileEncoding = 4; lastKnownFileType = sourcecode.c.c; name = "qapi-visit-run-state.c"; path = "$(SYSROOT_DIR)/qapi/qapi-visit-run-state.c"; sourceTree = SOURCE_ROOT; };
		CE23C0F623FCEC05001177D6 /* qapi-types-common.h */ = {isa = PBXFileReference; fileEncoding = 4; lastKnownFileType = sourcecode.c.h; name = "qapi-types-common.h"; path = "$(SYSROOT_DIR)/qapi/qapi-types-common.h"; sourceTree = SOURCE_ROOT; };
		CE23C0F723FCEC05001177D6 /* qapi-visit-rocker.c */ = {isa = PBXFileReference; fileEncoding = 4; lastKnownFileType = sourcecode.c.c; name = "qapi-visit-rocker.c"; path = "$(SYSROOT_DIR)/qapi/qapi-visit-rocker.c"; sourceTree = SOURCE_ROOT; };
		CE23C0F823FCEC05001177D6 /* qapi-events-common.h */ = {isa = PBXFileReference; fileEncoding = 4; lastKnownFileType = sourcecode.c.h; name = "qapi-events-common.h"; path = "$(SYSROOT_DIR)/qapi/qapi-events-common.h"; sourceTree = SOURCE_ROOT; };
		CE23C0F923FCEC05001177D6 /* qapi-types-introspect.c */ = {isa = PBXFileReference; fileEncoding = 4; lastKnownFileType = sourcecode.c.c; name = "qapi-types-introspect.c"; path = "$(SYSROOT_DIR)/qapi/qapi-types-introspect.c"; sourceTree = SOURCE_ROOT; };
		CE23C0FA23FCEC05001177D6 /* qapi-builtin-visit.h */ = {isa = PBXFileReference; fileEncoding = 4; lastKnownFileType = sourcecode.c.h; name = "qapi-builtin-visit.h"; path = "$(SYSROOT_DIR)/qapi/qapi-builtin-visit.h"; sourceTree = SOURCE_ROOT; };
		CE23C0FB23FCEC05001177D6 /* qapi-commands-rdma.c */ = {isa = PBXFileReference; fileEncoding = 4; lastKnownFileType = sourcecode.c.c; name = "qapi-commands-rdma.c"; path = "$(SYSROOT_DIR)/qapi/qapi-commands-rdma.c"; sourceTree = SOURCE_ROOT; };
		CE23C0FC23FCEC05001177D6 /* qapi-commands-error.c */ = {isa = PBXFileReference; fileEncoding = 4; lastKnownFileType = sourcecode.c.c; name = "qapi-commands-error.c"; path = "$(SYSROOT_DIR)/qapi/qapi-commands-error.c"; sourceTree = SOURCE_ROOT; };
		CE23C0FD23FCEC05001177D6 /* qapi-events-run-state.c */ = {isa = PBXFileReference; fileEncoding = 4; lastKnownFileType = sourcecode.c.c; name = "qapi-events-run-state.c"; path = "$(SYSROOT_DIR)/qapi/qapi-events-run-state.c"; sourceTree = SOURCE_ROOT; };
		CE23C0FE23FCEC05001177D6 /* qapi-types-dump.h */ = {isa = PBXFileReference; fileEncoding = 4; lastKnownFileType = sourcecode.c.h; name = "qapi-types-dump.h"; path = "$(SYSROOT_DIR)/qapi/qapi-types-dump.h"; sourceTree = SOURCE_ROOT; };
		CE23C0FF23FCEC05001177D6 /* qapi-commands-machine-target.h */ = {isa = PBXFileReference; fileEncoding = 4; lastKnownFileType = sourcecode.c.h; name = "qapi-commands-machine-target.h"; path = "$(SYSROOT_DIR)/qapi/qapi-commands-machine-target.h"; sourceTree = SOURCE_ROOT; };
		CE23C10023FCEC05001177D6 /* qapi-types-ui.c */ = {isa = PBXFileReference; fileEncoding = 4; lastKnownFileType = sourcecode.c.c; name = "qapi-types-ui.c"; path = "$(SYSROOT_DIR)/qapi/qapi-types-ui.c"; sourceTree = SOURCE_ROOT; };
		CE23C10123FCEC05001177D6 /* qapi-events-net.c */ = {isa = PBXFileReference; fileEncoding = 4; lastKnownFileType = sourcecode.c.c; name = "qapi-events-net.c"; path = "$(SYSROOT_DIR)/qapi/qapi-events-net.c"; sourceTree = SOURCE_ROOT; };
		CE23C10223FCEC05001177D6 /* qapi-visit-common.c */ = {isa = PBXFileReference; fileEncoding = 4; lastKnownFileType = sourcecode.c.c; name = "qapi-visit-common.c"; path = "$(SYSROOT_DIR)/qapi/qapi-visit-common.c"; sourceTree = SOURCE_ROOT; };
		CE23C10323FCEC05001177D6 /* qapi-commands-ui.h */ = {isa = PBXFileReference; fileEncoding = 4; lastKnownFileType = sourcecode.c.h; name = "qapi-commands-ui.h"; path = "$(SYSROOT_DIR)/qapi/qapi-commands-ui.h"; sourceTree = SOURCE_ROOT; };
		CE23C10423FCEC05001177D6 /* qapi-visit-misc.c */ = {isa = PBXFileReference; fileEncoding = 4; lastKnownFileType = sourcecode.c.c; name = "qapi-visit-misc.c"; path = "$(SYSROOT_DIR)/qapi/qapi-visit-misc.c"; sourceTree = SOURCE_ROOT; };
		CE23C10523FCEC05001177D6 /* qapi-commands-introspect.c */ = {isa = PBXFileReference; fileEncoding = 4; lastKnownFileType = sourcecode.c.c; name = "qapi-commands-introspect.c"; path = "$(SYSROOT_DIR)/qapi/qapi-commands-introspect.c"; sourceTree = SOURCE_ROOT; };
		CE23C10623FCEC05001177D6 /* qapi-visit-sockets.c */ = {isa = PBXFileReference; fileEncoding = 4; lastKnownFileType = sourcecode.c.c; name = "qapi-visit-sockets.c"; path = "$(SYSROOT_DIR)/qapi/qapi-visit-sockets.c"; sourceTree = SOURCE_ROOT; };
		CE23C10723FCEC06001177D6 /* qapi-visit-net.h */ = {isa = PBXFileReference; fileEncoding = 4; lastKnownFileType = sourcecode.c.h; name = "qapi-visit-net.h"; path = "$(SYSROOT_DIR)/qapi/qapi-visit-net.h"; sourceTree = SOURCE_ROOT; };
		CE23C10823FCEC06001177D6 /* qapi-commands-common.c */ = {isa = PBXFileReference; fileEncoding = 4; lastKnownFileType = sourcecode.c.c; name = "qapi-commands-common.c"; path = "$(SYSROOT_DIR)/qapi/qapi-commands-common.c"; sourceTree = SOURCE_ROOT; };
		CE23C10923FCEC06001177D6 /* qapi-visit-qdev.c */ = {isa = PBXFileReference; fileEncoding = 4; lastKnownFileType = sourcecode.c.c; name = "qapi-visit-qdev.c"; path = "$(SYSROOT_DIR)/qapi/qapi-visit-qdev.c"; sourceTree = SOURCE_ROOT; };
		CE23C10A23FCEC06001177D6 /* qapi-types-qom.h */ = {isa = PBXFileReference; fileEncoding = 4; lastKnownFileType = sourcecode.c.h; name = "qapi-types-qom.h"; path = "$(SYSROOT_DIR)/qapi/qapi-types-qom.h"; sourceTree = SOURCE_ROOT; };
		CE23C10B23FCEC06001177D6 /* qapi-commands-transaction.c */ = {isa = PBXFileReference; fileEncoding = 4; lastKnownFileType = sourcecode.c.c; name = "qapi-commands-transaction.c"; path = "$(SYSROOT_DIR)/qapi/qapi-commands-transaction.c"; sourceTree = SOURCE_ROOT; };
		CE23C10C23FCEC06001177D6 /* qapi-visit-transaction.h */ = {isa = PBXFileReference; fileEncoding = 4; lastKnownFileType = sourcecode.c.h; name = "qapi-visit-transaction.h"; path = "$(SYSROOT_DIR)/qapi/qapi-visit-transaction.h"; sourceTree = SOURCE_ROOT; };
		CE23C10D23FCEC06001177D6 /* qapi-visit-machine.c */ = {isa = PBXFileReference; fileEncoding = 4; lastKnownFileType = sourcecode.c.c; name = "qapi-visit-machine.c"; path = "$(SYSROOT_DIR)/qapi/qapi-visit-machine.c"; sourceTree = SOURCE_ROOT; };
		CE23C10E23FCEC06001177D6 /* qapi-types-sockets.c */ = {isa = PBXFileReference; fileEncoding = 4; lastKnownFileType = sourcecode.c.c; name = "qapi-types-sockets.c"; path = "$(SYSROOT_DIR)/qapi/qapi-types-sockets.c"; sourceTree = SOURCE_ROOT; };
		CE23C10F23FCEC06001177D6 /* qapi-commands-rocker.h */ = {isa = PBXFileReference; fileEncoding = 4; lastKnownFileType = sourcecode.c.h; name = "qapi-commands-rocker.h"; path = "$(SYSROOT_DIR)/qapi/qapi-commands-rocker.h"; sourceTree = SOURCE_ROOT; };
		CE23C11023FCEC06001177D6 /* qapi-commands-trace.c */ = {isa = PBXFileReference; fileEncoding = 4; lastKnownFileType = sourcecode.c.c; name = "qapi-commands-trace.c"; path = "$(SYSROOT_DIR)/qapi/qapi-commands-trace.c"; sourceTree = SOURCE_ROOT; };
		CE23C11123FCEC06001177D6 /* qapi-visit-machine-target.c */ = {isa = PBXFileReference; fileEncoding = 4; lastKnownFileType = sourcecode.c.c; name = "qapi-visit-machine-target.c"; path = "$(SYSROOT_DIR)/qapi/qapi-visit-machine-target.c"; sourceTree = SOURCE_ROOT; };
		CE23C11223FCEC06001177D6 /* qapi-types-error.c */ = {isa = PBXFileReference; fileEncoding = 4; lastKnownFileType = sourcecode.c.c; name = "qapi-types-error.c"; path = "$(SYSROOT_DIR)/qapi/qapi-types-error.c"; sourceTree = SOURCE_ROOT; };
		CE23C11323FCEC06001177D6 /* qapi-events-misc.h */ = {isa = PBXFileReference; fileEncoding = 4; lastKnownFileType = sourcecode.c.h; name = "qapi-events-misc.h"; path = "$(SYSROOT_DIR)/qapi/qapi-events-misc.h"; sourceTree = SOURCE_ROOT; };
		CE23C11423FCEC06001177D6 /* qapi-types-audio.c */ = {isa = PBXFileReference; fileEncoding = 4; lastKnownFileType = sourcecode.c.c; name = "qapi-types-audio.c"; path = "$(SYSROOT_DIR)/qapi/qapi-types-audio.c"; sourceTree = SOURCE_ROOT; };
		CE23C11523FCEC06001177D6 /* qapi-types-trace.c */ = {isa = PBXFileReference; fileEncoding = 4; lastKnownFileType = sourcecode.c.c; name = "qapi-types-trace.c"; path = "$(SYSROOT_DIR)/qapi/qapi-types-trace.c"; sourceTree = SOURCE_ROOT; };
		CE23C11623FCEC06001177D6 /* qapi-events-block.c */ = {isa = PBXFileReference; fileEncoding = 4; lastKnownFileType = sourcecode.c.c; name = "qapi-events-block.c"; path = "$(SYSROOT_DIR)/qapi/qapi-events-block.c"; sourceTree = SOURCE_ROOT; };
		CE23C11723FCEC06001177D6 /* qapi-types-introspect.h */ = {isa = PBXFileReference; fileEncoding = 4; lastKnownFileType = sourcecode.c.h; name = "qapi-types-introspect.h"; path = "$(SYSROOT_DIR)/qapi/qapi-types-introspect.h"; sourceTree = SOURCE_ROOT; };
		CE23C11823FCEC06001177D6 /* qapi-types-misc.h */ = {isa = PBXFileReference; fileEncoding = 4; lastKnownFileType = sourcecode.c.h; name = "qapi-types-misc.h"; path = "$(SYSROOT_DIR)/qapi/qapi-types-misc.h"; sourceTree = SOURCE_ROOT; };
		CE23C11923FCEC06001177D6 /* qapi-visit-tpm.h */ = {isa = PBXFileReference; fileEncoding = 4; lastKnownFileType = sourcecode.c.h; name = "qapi-visit-tpm.h"; path = "$(SYSROOT_DIR)/qapi/qapi-visit-tpm.h"; sourceTree = SOURCE_ROOT; };
		CE23C11A23FCEC07001177D6 /* qapi-types-ui.h */ = {isa = PBXFileReference; fileEncoding = 4; lastKnownFileType = sourcecode.c.h; name = "qapi-types-ui.h"; path = "$(SYSROOT_DIR)/qapi/qapi-types-ui.h"; sourceTree = SOURCE_ROOT; };
		CE23C11B23FCEC07001177D6 /* qapi-events-misc.c */ = {isa = PBXFileReference; fileEncoding = 4; lastKnownFileType = sourcecode.c.c; name = "qapi-events-misc.c"; path = "$(SYSROOT_DIR)/qapi/qapi-events-misc.c"; sourceTree = SOURCE_ROOT; };
		CE23C11C23FCEC07001177D6 /* qapi-events-dump.h */ = {isa = PBXFileReference; fileEncoding = 4; lastKnownFileType = sourcecode.c.h; name = "qapi-events-dump.h"; path = "$(SYSROOT_DIR)/qapi/qapi-events-dump.h"; sourceTree = SOURCE_ROOT; };
		CE23C11D23FCEC07001177D6 /* qapi-events-crypto.c */ = {isa = PBXFileReference; fileEncoding = 4; lastKnownFileType = sourcecode.c.c; name = "qapi-events-crypto.c"; path = "$(SYSROOT_DIR)/qapi/qapi-events-crypto.c"; sourceTree = SOURCE_ROOT; };
		CE23C11E23FCEC07001177D6 /* qapi-types-machine-target.h */ = {isa = PBXFileReference; fileEncoding = 4; lastKnownFileType = sourcecode.c.h; name = "qapi-types-machine-target.h"; path = "$(SYSROOT_DIR)/qapi/qapi-types-machine-target.h"; sourceTree = SOURCE_ROOT; };
		CE23C11F23FCEC07001177D6 /* qapi-commands-qdev.c */ = {isa = PBXFileReference; fileEncoding = 4; lastKnownFileType = sourcecode.c.c; name = "qapi-commands-qdev.c"; path = "$(SYSROOT_DIR)/qapi/qapi-commands-qdev.c"; sourceTree = SOURCE_ROOT; };
		CE23C12023FCEC07001177D6 /* qapi-types-char.c */ = {isa = PBXFileReference; fileEncoding = 4; lastKnownFileType = sourcecode.c.c; name = "qapi-types-char.c"; path = "$(SYSROOT_DIR)/qapi/qapi-types-char.c"; sourceTree = SOURCE_ROOT; };
		CE23C12123FCEC07001177D6 /* qapi-types-dump.c */ = {isa = PBXFileReference; fileEncoding = 4; lastKnownFileType = sourcecode.c.c; name = "qapi-types-dump.c"; path = "$(SYSROOT_DIR)/qapi/qapi-types-dump.c"; sourceTree = SOURCE_ROOT; };
		CE23C12223FCEC07001177D6 /* qapi-visit-char.h */ = {isa = PBXFileReference; fileEncoding = 4; lastKnownFileType = sourcecode.c.h; name = "qapi-visit-char.h"; path = "$(SYSROOT_DIR)/qapi/qapi-visit-char.h"; sourceTree = SOURCE_ROOT; };
		CE23C12323FCEC07001177D6 /* qapi-commands-job.h */ = {isa = PBXFileReference; fileEncoding = 4; lastKnownFileType = sourcecode.c.h; name = "qapi-commands-job.h"; path = "$(SYSROOT_DIR)/qapi/qapi-commands-job.h"; sourceTree = SOURCE_ROOT; };
		CE23C12423FCEC07001177D6 /* qapi-types-job.h */ = {isa = PBXFileReference; fileEncoding = 4; lastKnownFileType = sourcecode.c.h; name = "qapi-types-job.h"; path = "$(SYSROOT_DIR)/qapi/qapi-types-job.h"; sourceTree = SOURCE_ROOT; };
		CE23C12523FCEC07001177D6 /* qapi-events-job.h */ = {isa = PBXFileReference; fileEncoding = 4; lastKnownFileType = sourcecode.c.h; name = "qapi-events-job.h"; path = "$(SYSROOT_DIR)/qapi/qapi-events-job.h"; sourceTree = SOURCE_ROOT; };
		CE23C12623FCEC07001177D6 /* qapi-events-ui.c */ = {isa = PBXFileReference; fileEncoding = 4; lastKnownFileType = sourcecode.c.c; name = "qapi-events-ui.c"; path = "$(SYSROOT_DIR)/qapi/qapi-events-ui.c"; sourceTree = SOURCE_ROOT; };
		CE23C12723FCEC07001177D6 /* qapi-events-char.c */ = {isa = PBXFileReference; fileEncoding = 4; lastKnownFileType = sourcecode.c.c; name = "qapi-events-char.c"; path = "$(SYSROOT_DIR)/qapi/qapi-events-char.c"; sourceTree = SOURCE_ROOT; };
		CE23C12823FCEC07001177D6 /* qapi-types-misc.c */ = {isa = PBXFileReference; fileEncoding = 4; lastKnownFileType = sourcecode.c.c; name = "qapi-types-misc.c"; path = "$(SYSROOT_DIR)/qapi/qapi-types-misc.c"; sourceTree = SOURCE_ROOT; };
		CE23C12923FCEC07001177D6 /* qapi-events-rdma.c */ = {isa = PBXFileReference; fileEncoding = 4; lastKnownFileType = sourcecode.c.c; name = "qapi-events-rdma.c"; path = "$(SYSROOT_DIR)/qapi/qapi-events-rdma.c"; sourceTree = SOURCE_ROOT; };
		CE23C12A23FCEC07001177D6 /* qapi-commands-qdev.h */ = {isa = PBXFileReference; fileEncoding = 4; lastKnownFileType = sourcecode.c.h; name = "qapi-commands-qdev.h"; path = "$(SYSROOT_DIR)/qapi/qapi-commands-qdev.h"; sourceTree = SOURCE_ROOT; };
		CE23C12B23FCEC07001177D6 /* qapi-types-crypto.h */ = {isa = PBXFileReference; fileEncoding = 4; lastKnownFileType = sourcecode.c.h; name = "qapi-types-crypto.h"; path = "$(SYSROOT_DIR)/qapi/qapi-types-crypto.h"; sourceTree = SOURCE_ROOT; };
		CE23C12C23FCEC07001177D6 /* qapi-visit-dump.h */ = {isa = PBXFileReference; fileEncoding = 4; lastKnownFileType = sourcecode.c.h; name = "qapi-visit-dump.h"; path = "$(SYSROOT_DIR)/qapi/qapi-visit-dump.h"; sourceTree = SOURCE_ROOT; };
		CE23C12D23FCEC07001177D6 /* qapi-events-audio.h */ = {isa = PBXFileReference; fileEncoding = 4; lastKnownFileType = sourcecode.c.h; name = "qapi-events-audio.h"; path = "$(SYSROOT_DIR)/qapi/qapi-events-audio.h"; sourceTree = SOURCE_ROOT; };
		CE23C12E23FCEC08001177D6 /* qapi-types-block.h */ = {isa = PBXFileReference; fileEncoding = 4; lastKnownFileType = sourcecode.c.h; name = "qapi-types-block.h"; path = "$(SYSROOT_DIR)/qapi/qapi-types-block.h"; sourceTree = SOURCE_ROOT; };
		CE23C12F23FCEC08001177D6 /* qapi-types-rocker.h */ = {isa = PBXFileReference; fileEncoding = 4; lastKnownFileType = sourcecode.c.h; name = "qapi-types-rocker.h"; path = "$(SYSROOT_DIR)/qapi/qapi-types-rocker.h"; sourceTree = SOURCE_ROOT; };
		CE23C13023FCEC08001177D6 /* qapi-types-rdma.c */ = {isa = PBXFileReference; fileEncoding = 4; lastKnownFileType = sourcecode.c.c; name = "qapi-types-rdma.c"; path = "$(SYSROOT_DIR)/qapi/qapi-types-rdma.c"; sourceTree = SOURCE_ROOT; };
		CE23C13123FCEC08001177D6 /* qapi-types-job.c */ = {isa = PBXFileReference; fileEncoding = 4; lastKnownFileType = sourcecode.c.c; name = "qapi-types-job.c"; path = "$(SYSROOT_DIR)/qapi/qapi-types-job.c"; sourceTree = SOURCE_ROOT; };
		CE23C13223FCEC08001177D6 /* qapi-commands-machine.c */ = {isa = PBXFileReference; fileEncoding = 4; lastKnownFileType = sourcecode.c.c; name = "qapi-commands-machine.c"; path = "$(SYSROOT_DIR)/qapi/qapi-commands-machine.c"; sourceTree = SOURCE_ROOT; };
		CE23C13323FCEC08001177D6 /* qapi-commands-qom.h */ = {isa = PBXFileReference; fileEncoding = 4; lastKnownFileType = sourcecode.c.h; name = "qapi-commands-qom.h"; path = "$(SYSROOT_DIR)/qapi/qapi-commands-qom.h"; sourceTree = SOURCE_ROOT; };
		CE23C13423FCEC08001177D6 /* qapi-types-transaction.c */ = {isa = PBXFileReference; fileEncoding = 4; lastKnownFileType = sourcecode.c.c; name = "qapi-types-transaction.c"; path = "$(SYSROOT_DIR)/qapi/qapi-types-transaction.c"; sourceTree = SOURCE_ROOT; };
		CE23C13523FCEC08001177D6 /* qapi-visit.c */ = {isa = PBXFileReference; fileEncoding = 4; lastKnownFileType = sourcecode.c.c; name = "qapi-visit.c"; path = "$(SYSROOT_DIR)/qapi/qapi-visit.c"; sourceTree = SOURCE_ROOT; };
		CE23C13623FCEC08001177D6 /* qapi-visit-rdma.c */ = {isa = PBXFileReference; fileEncoding = 4; lastKnownFileType = sourcecode.c.c; name = "qapi-visit-rdma.c"; path = "$(SYSROOT_DIR)/qapi/qapi-visit-rdma.c"; sourceTree = SOURCE_ROOT; };
		CE23C13723FCEC08001177D6 /* qapi-visit-block.h */ = {isa = PBXFileReference; fileEncoding = 4; lastKnownFileType = sourcecode.c.h; name = "qapi-visit-block.h"; path = "$(SYSROOT_DIR)/qapi/qapi-visit-block.h"; sourceTree = SOURCE_ROOT; };
		CE23C13823FCEC08001177D6 /* qapi-types-qom.c */ = {isa = PBXFileReference; fileEncoding = 4; lastKnownFileType = sourcecode.c.c; name = "qapi-types-qom.c"; path = "$(SYSROOT_DIR)/qapi/qapi-types-qom.c"; sourceTree = SOURCE_ROOT; };
		CE23C13923FCEC08001177D6 /* qapi-events-tpm.c */ = {isa = PBXFileReference; fileEncoding = 4; lastKnownFileType = sourcecode.c.c; name = "qapi-events-tpm.c"; path = "$(SYSROOT_DIR)/qapi/qapi-events-tpm.c"; sourceTree = SOURCE_ROOT; };
		CE23C13A23FCEC08001177D6 /* qapi-types-sockets.h */ = {isa = PBXFileReference; fileEncoding = 4; lastKnownFileType = sourcecode.c.h; name = "qapi-types-sockets.h"; path = "$(SYSROOT_DIR)/qapi/qapi-types-sockets.h"; sourceTree = SOURCE_ROOT; };
		CE23C13B23FCEC08001177D6 /* qapi-events-machine-target.h */ = {isa = PBXFileReference; fileEncoding = 4; lastKnownFileType = sourcecode.c.h; name = "qapi-events-machine-target.h"; path = "$(SYSROOT_DIR)/qapi/qapi-events-machine-target.h"; sourceTree = SOURCE_ROOT; };
		CE23C13C23FCEC08001177D6 /* qapi-commands-misc-target.c */ = {isa = PBXFileReference; fileEncoding = 4; lastKnownFileType = sourcecode.c.c; name = "qapi-commands-misc-target.c"; path = "$(SYSROOT_DIR)/qapi/qapi-commands-misc-target.c"; sourceTree = SOURCE_ROOT; };
		CE23C13D23FCEC08001177D6 /* qapi-events-machine-target.c */ = {isa = PBXFileReference; fileEncoding = 4; lastKnownFileType = sourcecode.c.c; name = "qapi-events-machine-target.c"; path = "$(SYSROOT_DIR)/qapi/qapi-events-machine-target.c"; sourceTree = SOURCE_ROOT; };
		CE23C13E23FCEC08001177D6 /* qapi-events-audio.c */ = {isa = PBXFileReference; fileEncoding = 4; lastKnownFileType = sourcecode.c.c; name = "qapi-events-audio.c"; path = "$(SYSROOT_DIR)/qapi/qapi-events-audio.c"; sourceTree = SOURCE_ROOT; };
		CE23C13F23FCEC08001177D6 /* qapi-commands-introspect.h */ = {isa = PBXFileReference; fileEncoding = 4; lastKnownFileType = sourcecode.c.h; name = "qapi-commands-introspect.h"; path = "$(SYSROOT_DIR)/qapi/qapi-commands-introspect.h"; sourceTree = SOURCE_ROOT; };
		CE23C14023FCEC09001177D6 /* qapi-events.c */ = {isa = PBXFileReference; fileEncoding = 4; lastKnownFileType = sourcecode.c.c; name = "qapi-events.c"; path = "$(SYSROOT_DIR)/qapi/qapi-events.c"; sourceTree = SOURCE_ROOT; };
		CE23C14123FCEC09001177D6 /* qapi-events-misc-target.h */ = {isa = PBXFileReference; fileEncoding = 4; lastKnownFileType = sourcecode.c.h; name = "qapi-events-misc-target.h"; path = "$(SYSROOT_DIR)/qapi/qapi-events-misc-target.h"; sourceTree = SOURCE_ROOT; };
		CE23C14223FCEC09001177D6 /* qapi-visit-misc-target.c */ = {isa = PBXFileReference; fileEncoding = 4; lastKnownFileType = sourcecode.c.c; name = "qapi-visit-misc-target.c"; path = "$(SYSROOT_DIR)/qapi/qapi-visit-misc-target.c"; sourceTree = SOURCE_ROOT; };
		CE23C14323FCEC09001177D6 /* qapi-visit-run-state.h */ = {isa = PBXFileReference; fileEncoding = 4; lastKnownFileType = sourcecode.c.h; name = "qapi-visit-run-state.h"; path = "$(SYSROOT_DIR)/qapi/qapi-visit-run-state.h"; sourceTree = SOURCE_ROOT; };
		CE23C14423FCEC09001177D6 /* qapi-events-qom.h */ = {isa = PBXFileReference; fileEncoding = 4; lastKnownFileType = sourcecode.c.h; name = "qapi-events-qom.h"; path = "$(SYSROOT_DIR)/qapi/qapi-events-qom.h"; sourceTree = SOURCE_ROOT; };
		CE23C14523FCEC09001177D6 /* qapi-events-job.c */ = {isa = PBXFileReference; fileEncoding = 4; lastKnownFileType = sourcecode.c.c; name = "qapi-events-job.c"; path = "$(SYSROOT_DIR)/qapi/qapi-events-job.c"; sourceTree = SOURCE_ROOT; };
		CE23C14623FCEC09001177D6 /* qapi-events-qdev.h */ = {isa = PBXFileReference; fileEncoding = 4; lastKnownFileType = sourcecode.c.h; name = "qapi-events-qdev.h"; path = "$(SYSROOT_DIR)/qapi/qapi-events-qdev.h"; sourceTree = SOURCE_ROOT; };
		CE23C14723FCEC09001177D6 /* qapi-types-migration.h */ = {isa = PBXFileReference; fileEncoding = 4; lastKnownFileType = sourcecode.c.h; name = "qapi-types-migration.h"; path = "$(SYSROOT_DIR)/qapi/qapi-types-migration.h"; sourceTree = SOURCE_ROOT; };
		CE23C14823FCEC09001177D6 /* qapi-events-transaction.h */ = {isa = PBXFileReference; fileEncoding = 4; lastKnownFileType = sourcecode.c.h; name = "qapi-events-transaction.h"; path = "$(SYSROOT_DIR)/qapi/qapi-events-transaction.h"; sourceTree = SOURCE_ROOT; };
		CE23C14923FCEC09001177D6 /* qapi-types-authz.h */ = {isa = PBXFileReference; fileEncoding = 4; lastKnownFileType = sourcecode.c.h; name = "qapi-types-authz.h"; path = "$(SYSROOT_DIR)/qapi/qapi-types-authz.h"; sourceTree = SOURCE_ROOT; };
		CE23C14A23FCEC09001177D6 /* qapi-types.h */ = {isa = PBXFileReference; fileEncoding = 4; lastKnownFileType = sourcecode.c.h; name = "qapi-types.h"; path = "$(SYSROOT_DIR)/qapi/qapi-types.h"; sourceTree = SOURCE_ROOT; };
		CE23C14B23FCEC09001177D6 /* qapi-visit-misc-target.h */ = {isa = PBXFileReference; fileEncoding = 4; lastKnownFileType = sourcecode.c.h; name = "qapi-visit-misc-target.h"; path = "$(SYSROOT_DIR)/qapi/qapi-visit-misc-target.h"; sourceTree = SOURCE_ROOT; };
		CE23C14C23FCEC09001177D6 /* qapi-visit.h */ = {isa = PBXFileReference; fileEncoding = 4; lastKnownFileType = sourcecode.c.h; name = "qapi-visit.h"; path = "$(SYSROOT_DIR)/qapi/qapi-visit.h"; sourceTree = SOURCE_ROOT; };
		CE23C14D23FCEC09001177D6 /* qapi-types-rocker.c */ = {isa = PBXFileReference; fileEncoding = 4; lastKnownFileType = sourcecode.c.c; name = "qapi-types-rocker.c"; path = "$(SYSROOT_DIR)/qapi/qapi-types-rocker.c"; sourceTree = SOURCE_ROOT; };
		CE23C14E23FCEC09001177D6 /* qapi-commands-net.h */ = {isa = PBXFileReference; fileEncoding = 4; lastKnownFileType = sourcecode.c.h; name = "qapi-commands-net.h"; path = "$(SYSROOT_DIR)/qapi/qapi-commands-net.h"; sourceTree = SOURCE_ROOT; };
		CE23C14F23FCEC09001177D6 /* qapi-types-rdma.h */ = {isa = PBXFileReference; fileEncoding = 4; lastKnownFileType = sourcecode.c.h; name = "qapi-types-rdma.h"; path = "$(SYSROOT_DIR)/qapi/qapi-types-rdma.h"; sourceTree = SOURCE_ROOT; };
		CE23C15023FCEC09001177D6 /* qapi-visit-common.h */ = {isa = PBXFileReference; fileEncoding = 4; lastKnownFileType = sourcecode.c.h; name = "qapi-visit-common.h"; path = "$(SYSROOT_DIR)/qapi/qapi-visit-common.h"; sourceTree = SOURCE_ROOT; };
		CE23C15123FCEC09001177D6 /* qapi-commands-misc.c */ = {isa = PBXFileReference; fileEncoding = 4; lastKnownFileType = sourcecode.c.c; name = "qapi-commands-misc.c"; path = "$(SYSROOT_DIR)/qapi/qapi-commands-misc.c"; sourceTree = SOURCE_ROOT; };
		CE23C15223FCEC09001177D6 /* qapi-types-machine-target.c */ = {isa = PBXFileReference; fileEncoding = 4; lastKnownFileType = sourcecode.c.c; name = "qapi-types-machine-target.c"; path = "$(SYSROOT_DIR)/qapi/qapi-types-machine-target.c"; sourceTree = SOURCE_ROOT; };
		CE23C15323FCEC09001177D6 /* qapi-commands-machine.h */ = {isa = PBXFileReference; fileEncoding = 4; lastKnownFileType = sourcecode.c.h; name = "qapi-commands-machine.h"; path = "$(SYSROOT_DIR)/qapi/qapi-commands-machine.h"; sourceTree = SOURCE_ROOT; };
		CE23C15423FCEC0A001177D6 /* qapi-types-trace.h */ = {isa = PBXFileReference; fileEncoding = 4; lastKnownFileType = sourcecode.c.h; name = "qapi-types-trace.h"; path = "$(SYSROOT_DIR)/qapi/qapi-types-trace.h"; sourceTree = SOURCE_ROOT; };
		CE23C15523FCEC0A001177D6 /* qapi-commands-qom.c */ = {isa = PBXFileReference; fileEncoding = 4; lastKnownFileType = sourcecode.c.c; name = "qapi-commands-qom.c"; path = "$(SYSROOT_DIR)/qapi/qapi-commands-qom.c"; sourceTree = SOURCE_ROOT; };
		CE23C15623FCEC0A001177D6 /* qapi-emit-events.h */ = {isa = PBXFileReference; fileEncoding = 4; lastKnownFileType = sourcecode.c.h; name = "qapi-emit-events.h"; path = "$(SYSROOT_DIR)/qapi/qapi-emit-events.h"; sourceTree = SOURCE_ROOT; };
		CE23C15723FCEC0A001177D6 /* qapi-commands-job.c */ = {isa = PBXFileReference; fileEncoding = 4; lastKnownFileType = sourcecode.c.c; name = "qapi-commands-job.c"; path = "$(SYSROOT_DIR)/qapi/qapi-commands-job.c"; sourceTree = SOURCE_ROOT; };
		CE23C15823FCEC0A001177D6 /* qapi-types-machine.c */ = {isa = PBXFileReference; fileEncoding = 4; lastKnownFileType = sourcecode.c.c; name = "qapi-types-machine.c"; path = "$(SYSROOT_DIR)/qapi/qapi-types-machine.c"; sourceTree = SOURCE_ROOT; };
		CE23C15923FCEC0A001177D6 /* qapi-events-rocker.c */ = {isa = PBXFileReference; fileEncoding = 4; lastKnownFileType = sourcecode.c.c; name = "qapi-events-rocker.c"; path = "$(SYSROOT_DIR)/qapi/qapi-events-rocker.c"; sourceTree = SOURCE_ROOT; };
		CE23C15A23FCEC0A001177D6 /* qapi-types-error.h */ = {isa = PBXFileReference; fileEncoding = 4; lastKnownFileType = sourcecode.c.h; name = "qapi-types-error.h"; path = "$(SYSROOT_DIR)/qapi/qapi-types-error.h"; sourceTree = SOURCE_ROOT; };
		CE23C15B23FCEC0A001177D6 /* qapi-types-qdev.c */ = {isa = PBXFileReference; fileEncoding = 4; lastKnownFileType = sourcecode.c.c; name = "qapi-types-qdev.c"; path = "$(SYSROOT_DIR)/qapi/qapi-types-qdev.c"; sourceTree = SOURCE_ROOT; };
		CE23C15C23FCEC0A001177D6 /* qapi-commands-authz.h */ = {isa = PBXFileReference; fileEncoding = 4; lastKnownFileType = sourcecode.c.h; name = "qapi-commands-authz.h"; path = "$(SYSROOT_DIR)/qapi/qapi-commands-authz.h"; sourceTree = SOURCE_ROOT; };
		CE23C15D23FCEC0A001177D6 /* qapi-visit-error.c */ = {isa = PBXFileReference; fileEncoding = 4; lastKnownFileType = sourcecode.c.c; name = "qapi-visit-error.c"; path = "$(SYSROOT_DIR)/qapi/qapi-visit-error.c"; sourceTree = SOURCE_ROOT; };
		CE23C15E23FCEC0A001177D6 /* qapi-types-tpm.h */ = {isa = PBXFileReference; fileEncoding = 4; lastKnownFileType = sourcecode.c.h; name = "qapi-types-tpm.h"; path = "$(SYSROOT_DIR)/qapi/qapi-types-tpm.h"; sourceTree = SOURCE_ROOT; };
		CE23C15F23FCEC0A001177D6 /* qapi-types-transaction.h */ = {isa = PBXFileReference; fileEncoding = 4; lastKnownFileType = sourcecode.c.h; name = "qapi-types-transaction.h"; path = "$(SYSROOT_DIR)/qapi/qapi-types-transaction.h"; sourceTree = SOURCE_ROOT; };
		CE23C16023FCEC0A001177D6 /* qapi-types-misc-target.c */ = {isa = PBXFileReference; fileEncoding = 4; lastKnownFileType = sourcecode.c.c; name = "qapi-types-misc-target.c"; path = "$(SYSROOT_DIR)/qapi/qapi-types-misc-target.c"; sourceTree = SOURCE_ROOT; };
		CE258ACC22715F8300E5A333 /* README.md */ = {isa = PBXFileReference; lastKnownFileType = net.daringfireball.markdown; path = README.md; sourceTree = "<group>"; };
		CE26FC23226EBC5A0090BE9B /* CSMain.h */ = {isa = PBXFileReference; lastKnownFileType = sourcecode.c.h; path = CSMain.h; sourceTree = "<group>"; };
		CE26FC24226EBC5A0090BE9B /* CSMain.m */ = {isa = PBXFileReference; lastKnownFileType = sourcecode.c.objc; path = CSMain.m; sourceTree = "<group>"; };
		CE2B89332262A21E00C6D9D8 /* UTMVirtualMachine.h */ = {isa = PBXFileReference; lastKnownFileType = sourcecode.c.h; path = UTMVirtualMachine.h; sourceTree = "<group>"; };
		CE2B89352262B2F600C6D9D8 /* UTMVirtualMachineDelegate.h */ = {isa = PBXFileReference; lastKnownFileType = sourcecode.c.h; path = UTMVirtualMachineDelegate.h; sourceTree = "<group>"; };
		CE2C67D6227F6F1200AEF1D0 /* VMConfigDrivePickerViewController.h */ = {isa = PBXFileReference; lastKnownFileType = sourcecode.c.h; path = VMConfigDrivePickerViewController.h; sourceTree = "<group>"; };
		CE2C67D7227F6F1200AEF1D0 /* VMConfigDrivePickerViewController.m */ = {isa = PBXFileReference; lastKnownFileType = sourcecode.c.objc; path = VMConfigDrivePickerViewController.m; sourceTree = "<group>"; };
		CE2C67D9227F769300AEF1D0 /* VMConfigDriveCreateViewController.h */ = {isa = PBXFileReference; lastKnownFileType = sourcecode.c.h; path = VMConfigDriveCreateViewController.h; sourceTree = "<group>"; };
		CE2C67DA227F769300AEF1D0 /* VMConfigDriveCreateViewController.m */ = {isa = PBXFileReference; lastKnownFileType = sourcecode.c.objc; path = VMConfigDriveCreateViewController.m; sourceTree = "<group>"; };
		CE2D63CF2265154700FC7E63 /* UTMRenderer.m */ = {isa = PBXFileReference; fileEncoding = 4; lastKnownFileType = sourcecode.c.objc; path = UTMRenderer.m; sourceTree = "<group>"; };
		CE2D63D02265154700FC7E63 /* UTMShaders.metal */ = {isa = PBXFileReference; fileEncoding = 4; lastKnownFileType = sourcecode.metal; path = UTMShaders.metal; sourceTree = "<group>"; };
		CE2D63D12265154700FC7E63 /* UTMShaderTypes.h */ = {isa = PBXFileReference; fileEncoding = 4; lastKnownFileType = sourcecode.c.h; path = UTMShaderTypes.h; sourceTree = "<group>"; };
		CE2D63D22265154700FC7E63 /* UTMRenderer.h */ = {isa = PBXFileReference; fileEncoding = 4; lastKnownFileType = sourcecode.c.h; path = UTMRenderer.h; sourceTree = "<group>"; };
		CE2D63D5226517D600FC7E63 /* UTMRenderSource.h */ = {isa = PBXFileReference; fileEncoding = 4; lastKnownFileType = sourcecode.c.h; path = UTMRenderSource.h; sourceTree = "<group>"; };
		CE2D63D722653C7300FC7E63 /* qemu-i386-softmmu.framework */ = {isa = PBXFileReference; lastKnownFileType = wrapper.framework; name = "qemu-i386-softmmu.framework"; path = "$(SYSROOT_DIR)/Frameworks/qemu-i386-softmmu.framework"; sourceTree = "<group>"; };
		CE2D63D822653C7300FC7E63 /* gmodule-2.0.0.framework */ = {isa = PBXFileReference; lastKnownFileType = wrapper.framework; name = "gmodule-2.0.0.framework"; path = "$(SYSROOT_DIR)/Frameworks/gmodule-2.0.0.framework"; sourceTree = "<group>"; };
		CE2D63D922653C7300FC7E63 /* jpeg.62.framework */ = {isa = PBXFileReference; lastKnownFileType = wrapper.framework; name = jpeg.62.framework; path = "$(SYSROOT_DIR)/Frameworks/jpeg.62.framework"; sourceTree = "<group>"; };
		CE2D63DA22653C7300FC7E63 /* intl.8.framework */ = {isa = PBXFileReference; lastKnownFileType = wrapper.framework; name = intl.8.framework; path = "$(SYSROOT_DIR)/Frameworks/intl.8.framework"; sourceTree = "<group>"; };
		CE2D63DB22653C7300FC7E63 /* gstapp-1.0.0.framework */ = {isa = PBXFileReference; lastKnownFileType = wrapper.framework; name = "gstapp-1.0.0.framework"; path = "$(SYSROOT_DIR)/Frameworks/gstapp-1.0.0.framework"; sourceTree = "<group>"; };
		CE2D63DC22653C7300FC7E63 /* gthread-2.0.0.framework */ = {isa = PBXFileReference; lastKnownFileType = wrapper.framework; name = "gthread-2.0.0.framework"; path = "$(SYSROOT_DIR)/Frameworks/gthread-2.0.0.framework"; sourceTree = "<group>"; };
		CE2D63DD22653C7400FC7E63 /* gstrtp-1.0.0.framework */ = {isa = PBXFileReference; lastKnownFileType = wrapper.framework; name = "gstrtp-1.0.0.framework"; path = "$(SYSROOT_DIR)/Frameworks/gstrtp-1.0.0.framework"; sourceTree = "<group>"; };
		CE2D63DE22653C7400FC7E63 /* gstriff-1.0.0.framework */ = {isa = PBXFileReference; lastKnownFileType = wrapper.framework; name = "gstriff-1.0.0.framework"; path = "$(SYSROOT_DIR)/Frameworks/gstriff-1.0.0.framework"; sourceTree = "<group>"; };
		CE2D63DF22653C7400FC7E63 /* qemu-nios2-softmmu.framework */ = {isa = PBXFileReference; lastKnownFileType = wrapper.framework; name = "qemu-nios2-softmmu.framework"; path = "$(SYSROOT_DIR)/Frameworks/qemu-nios2-softmmu.framework"; sourceTree = "<group>"; };
		CE2D63E022653C7400FC7E63 /* gstreamer-1.0.0.framework */ = {isa = PBXFileReference; lastKnownFileType = wrapper.framework; name = "gstreamer-1.0.0.framework"; path = "$(SYSROOT_DIR)/Frameworks/gstreamer-1.0.0.framework"; sourceTree = "<group>"; };
		CE2D63E122653C7400FC7E63 /* qemu-sh4eb-softmmu.framework */ = {isa = PBXFileReference; lastKnownFileType = wrapper.framework; name = "qemu-sh4eb-softmmu.framework"; path = "$(SYSROOT_DIR)/Frameworks/qemu-sh4eb-softmmu.framework"; sourceTree = "<group>"; };
		CE2D63E222653C7400FC7E63 /* json-glib-1.0.0.framework */ = {isa = PBXFileReference; lastKnownFileType = wrapper.framework; name = "json-glib-1.0.0.framework"; path = "$(SYSROOT_DIR)/Frameworks/json-glib-1.0.0.framework"; sourceTree = "<group>"; };
		CE2D63E322653C7400FC7E63 /* ffi.7.framework */ = {isa = PBXFileReference; lastKnownFileType = wrapper.framework; name = ffi.7.framework; path = "$(SYSROOT_DIR)/Frameworks/ffi.7.framework"; sourceTree = "<group>"; };
		CE2D63E422653C7400FC7E63 /* qemu-microblaze-softmmu.framework */ = {isa = PBXFileReference; lastKnownFileType = wrapper.framework; name = "qemu-microblaze-softmmu.framework"; path = "$(SYSROOT_DIR)/Frameworks/qemu-microblaze-softmmu.framework"; sourceTree = "<group>"; };
		CE2D63E522653C7400FC7E63 /* gstnet-1.0.0.framework */ = {isa = PBXFileReference; lastKnownFileType = wrapper.framework; name = "gstnet-1.0.0.framework"; path = "$(SYSROOT_DIR)/Frameworks/gstnet-1.0.0.framework"; sourceTree = "<group>"; };
		CE2D63E622653C7400FC7E63 /* qemu-cris-softmmu.framework */ = {isa = PBXFileReference; lastKnownFileType = wrapper.framework; name = "qemu-cris-softmmu.framework"; path = "$(SYSROOT_DIR)/Frameworks/qemu-cris-softmmu.framework"; sourceTree = "<group>"; };
		CE2D63E722653C7400FC7E63 /* qemu-ppc-softmmu.framework */ = {isa = PBXFileReference; lastKnownFileType = wrapper.framework; name = "qemu-ppc-softmmu.framework"; path = "$(SYSROOT_DIR)/Frameworks/qemu-ppc-softmmu.framework"; sourceTree = "<group>"; };
		CE2D63E822653C7400FC7E63 /* gstbase-1.0.0.framework */ = {isa = PBXFileReference; lastKnownFileType = wrapper.framework; name = "gstbase-1.0.0.framework"; path = "$(SYSROOT_DIR)/Frameworks/gstbase-1.0.0.framework"; sourceTree = "<group>"; };
		CE2D63EA22653C7400FC7E63 /* qemu-moxie-softmmu.framework */ = {isa = PBXFileReference; lastKnownFileType = wrapper.framework; name = "qemu-moxie-softmmu.framework"; path = "$(SYSROOT_DIR)/Frameworks/qemu-moxie-softmmu.framework"; sourceTree = "<group>"; };
		CE2D63EB22653C7400FC7E63 /* qemu-m68k-softmmu.framework */ = {isa = PBXFileReference; lastKnownFileType = wrapper.framework; name = "qemu-m68k-softmmu.framework"; path = "$(SYSROOT_DIR)/Frameworks/qemu-m68k-softmmu.framework"; sourceTree = "<group>"; };
		CE2D63EC22653C7400FC7E63 /* qemu-tricore-softmmu.framework */ = {isa = PBXFileReference; lastKnownFileType = wrapper.framework; name = "qemu-tricore-softmmu.framework"; path = "$(SYSROOT_DIR)/Frameworks/qemu-tricore-softmmu.framework"; sourceTree = "<group>"; };
		CE2D63ED22653C7400FC7E63 /* qemu-xtensa-softmmu.framework */ = {isa = PBXFileReference; lastKnownFileType = wrapper.framework; name = "qemu-xtensa-softmmu.framework"; path = "$(SYSROOT_DIR)/Frameworks/qemu-xtensa-softmmu.framework"; sourceTree = "<group>"; };
		CE2D63EE22653C7400FC7E63 /* gstcontroller-1.0.0.framework */ = {isa = PBXFileReference; lastKnownFileType = wrapper.framework; name = "gstcontroller-1.0.0.framework"; path = "$(SYSROOT_DIR)/Frameworks/gstcontroller-1.0.0.framework"; sourceTree = "<group>"; };
		CE2D63EF22653C7400FC7E63 /* gstaudio-1.0.0.framework */ = {isa = PBXFileReference; lastKnownFileType = wrapper.framework; name = "gstaudio-1.0.0.framework"; path = "$(SYSROOT_DIR)/Frameworks/gstaudio-1.0.0.framework"; sourceTree = "<group>"; };
		CE2D63F022653C7400FC7E63 /* qemu-microblazeel-softmmu.framework */ = {isa = PBXFileReference; lastKnownFileType = wrapper.framework; name = "qemu-microblazeel-softmmu.framework"; path = "$(SYSROOT_DIR)/Frameworks/qemu-microblazeel-softmmu.framework"; sourceTree = "<group>"; };
		CE2D63F122653C7400FC7E63 /* gpg-error.0.framework */ = {isa = PBXFileReference; lastKnownFileType = wrapper.framework; name = "gpg-error.0.framework"; path = "$(SYSROOT_DIR)/Frameworks/gpg-error.0.framework"; sourceTree = "<group>"; };
		CE2D63F222653C7400FC7E63 /* qemu-hppa-softmmu.framework */ = {isa = PBXFileReference; lastKnownFileType = wrapper.framework; name = "qemu-hppa-softmmu.framework"; path = "$(SYSROOT_DIR)/Frameworks/qemu-hppa-softmmu.framework"; sourceTree = "<group>"; };
		CE2D63F322653C7400FC7E63 /* gcrypt.20.framework */ = {isa = PBXFileReference; lastKnownFileType = wrapper.framework; name = gcrypt.20.framework; path = "$(SYSROOT_DIR)/Frameworks/gcrypt.20.framework"; sourceTree = "<group>"; };
		CE2D63F422653C7400FC7E63 /* qemu-mips64-softmmu.framework */ = {isa = PBXFileReference; lastKnownFileType = wrapper.framework; name = "qemu-mips64-softmmu.framework"; path = "$(SYSROOT_DIR)/Frameworks/qemu-mips64-softmmu.framework"; sourceTree = "<group>"; };
		CE2D63F522653C7400FC7E63 /* gobject-2.0.0.framework */ = {isa = PBXFileReference; lastKnownFileType = wrapper.framework; name = "gobject-2.0.0.framework"; path = "$(SYSROOT_DIR)/Frameworks/gobject-2.0.0.framework"; sourceTree = "<group>"; };
		CE2D63F622653C7400FC7E63 /* gsttag-1.0.0.framework */ = {isa = PBXFileReference; lastKnownFileType = wrapper.framework; name = "gsttag-1.0.0.framework"; path = "$(SYSROOT_DIR)/Frameworks/gsttag-1.0.0.framework"; sourceTree = "<group>"; };
		CE2D63F822653C7400FC7E63 /* gio-2.0.0.framework */ = {isa = PBXFileReference; lastKnownFileType = wrapper.framework; name = "gio-2.0.0.framework"; path = "$(SYSROOT_DIR)/Frameworks/gio-2.0.0.framework"; sourceTree = "<group>"; };
		CE2D63F922653C7400FC7E63 /* gstvideo-1.0.0.framework */ = {isa = PBXFileReference; lastKnownFileType = wrapper.framework; name = "gstvideo-1.0.0.framework"; path = "$(SYSROOT_DIR)/Frameworks/gstvideo-1.0.0.framework"; sourceTree = "<group>"; };
		CE2D63FA22653C7400FC7E63 /* qemu-riscv32-softmmu.framework */ = {isa = PBXFileReference; lastKnownFileType = wrapper.framework; name = "qemu-riscv32-softmmu.framework"; path = "$(SYSROOT_DIR)/Frameworks/qemu-riscv32-softmmu.framework"; sourceTree = "<group>"; };
		CE2D63FB22653C7500FC7E63 /* qemu-riscv64-softmmu.framework */ = {isa = PBXFileReference; lastKnownFileType = wrapper.framework; name = "qemu-riscv64-softmmu.framework"; path = "$(SYSROOT_DIR)/Frameworks/qemu-riscv64-softmmu.framework"; sourceTree = "<group>"; };
		CE2D63FC22653C7500FC7E63 /* qemu-s390x-softmmu.framework */ = {isa = PBXFileReference; lastKnownFileType = wrapper.framework; name = "qemu-s390x-softmmu.framework"; path = "$(SYSROOT_DIR)/Frameworks/qemu-s390x-softmmu.framework"; sourceTree = "<group>"; };
		CE2D63FD22653C7500FC7E63 /* qemu-aarch64-softmmu.framework */ = {isa = PBXFileReference; lastKnownFileType = wrapper.framework; name = "qemu-aarch64-softmmu.framework"; path = "$(SYSROOT_DIR)/Frameworks/qemu-aarch64-softmmu.framework"; sourceTree = "<group>"; };
		CE2D63FE22653C7500FC7E63 /* spice-client-glib-2.0.8.framework */ = {isa = PBXFileReference; lastKnownFileType = wrapper.framework; name = "spice-client-glib-2.0.8.framework"; path = "$(SYSROOT_DIR)/Frameworks/spice-client-glib-2.0.8.framework"; sourceTree = "<group>"; };
		CE2D63FF22653C7500FC7E63 /* qemu-mips-softmmu.framework */ = {isa = PBXFileReference; lastKnownFileType = wrapper.framework; name = "qemu-mips-softmmu.framework"; path = "$(SYSROOT_DIR)/Frameworks/qemu-mips-softmmu.framework"; sourceTree = "<group>"; };
		CE2D640022653C7500FC7E63 /* qemu-x86_64-softmmu.framework */ = {isa = PBXFileReference; lastKnownFileType = wrapper.framework; name = "qemu-x86_64-softmmu.framework"; path = "$(SYSROOT_DIR)/Frameworks/qemu-x86_64-softmmu.framework"; sourceTree = "<group>"; };
		CE2D640122653C7500FC7E63 /* gstrtsp-1.0.0.framework */ = {isa = PBXFileReference; lastKnownFileType = wrapper.framework; name = "gstrtsp-1.0.0.framework"; path = "$(SYSROOT_DIR)/Frameworks/gstrtsp-1.0.0.framework"; sourceTree = "<group>"; };
		CE2D640222653C7500FC7E63 /* qemu-sh4-softmmu.framework */ = {isa = PBXFileReference; lastKnownFileType = wrapper.framework; name = "qemu-sh4-softmmu.framework"; path = "$(SYSROOT_DIR)/Frameworks/qemu-sh4-softmmu.framework"; sourceTree = "<group>"; };
		CE2D640322653C7500FC7E63 /* opus.0.framework */ = {isa = PBXFileReference; lastKnownFileType = wrapper.framework; name = opus.0.framework; path = "$(SYSROOT_DIR)/Frameworks/opus.0.framework"; sourceTree = "<group>"; };
		CE2D640422653C7500FC7E63 /* glib-2.0.0.framework */ = {isa = PBXFileReference; lastKnownFileType = wrapper.framework; name = "glib-2.0.0.framework"; path = "$(SYSROOT_DIR)/Frameworks/glib-2.0.0.framework"; sourceTree = "<group>"; };
		CE2D640522653C7500FC7E63 /* png16.16.framework */ = {isa = PBXFileReference; lastKnownFileType = wrapper.framework; name = png16.16.framework; path = "$(SYSROOT_DIR)/Frameworks/png16.16.framework"; sourceTree = "<group>"; };
		CE2D640622653C7500FC7E63 /* qemu-mipsel-softmmu.framework */ = {isa = PBXFileReference; lastKnownFileType = wrapper.framework; name = "qemu-mipsel-softmmu.framework"; path = "$(SYSROOT_DIR)/Frameworks/qemu-mipsel-softmmu.framework"; sourceTree = "<group>"; };
		CE2D640722653C7500FC7E63 /* qemu-arm-softmmu.framework */ = {isa = PBXFileReference; lastKnownFileType = wrapper.framework; name = "qemu-arm-softmmu.framework"; path = "$(SYSROOT_DIR)/Frameworks/qemu-arm-softmmu.framework"; sourceTree = "<group>"; };
		CE2D640822653C7500FC7E63 /* qemu-mips64el-softmmu.framework */ = {isa = PBXFileReference; lastKnownFileType = wrapper.framework; name = "qemu-mips64el-softmmu.framework"; path = "$(SYSROOT_DIR)/Frameworks/qemu-mips64el-softmmu.framework"; sourceTree = "<group>"; };
		CE2D640922653C7500FC7E63 /* gstfft-1.0.0.framework */ = {isa = PBXFileReference; lastKnownFileType = wrapper.framework; name = "gstfft-1.0.0.framework"; path = "$(SYSROOT_DIR)/Frameworks/gstfft-1.0.0.framework"; sourceTree = "<group>"; };
		CE2D640A22653C7500FC7E63 /* crypto.1.1.framework */ = {isa = PBXFileReference; lastKnownFileType = wrapper.framework; name = crypto.1.1.framework; path = "$(SYSROOT_DIR)/Frameworks/crypto.1.1.framework"; sourceTree = "<group>"; };
		CE2D640B22653C7500FC7E63 /* qemu-or1k-softmmu.framework */ = {isa = PBXFileReference; lastKnownFileType = wrapper.framework; name = "qemu-or1k-softmmu.framework"; path = "$(SYSROOT_DIR)/Frameworks/qemu-or1k-softmmu.framework"; sourceTree = "<group>"; };
		CE2D640C22653C7500FC7E63 /* qemu-ppc64-softmmu.framework */ = {isa = PBXFileReference; lastKnownFileType = wrapper.framework; name = "qemu-ppc64-softmmu.framework"; path = "$(SYSROOT_DIR)/Frameworks/qemu-ppc64-softmmu.framework"; sourceTree = "<group>"; };
		CE2D640D22653C7500FC7E63 /* qemu-sparc-softmmu.framework */ = {isa = PBXFileReference; lastKnownFileType = wrapper.framework; name = "qemu-sparc-softmmu.framework"; path = "$(SYSROOT_DIR)/Frameworks/qemu-sparc-softmmu.framework"; sourceTree = "<group>"; };
		CE2D640E22653C7500FC7E63 /* gstpbutils-1.0.0.framework */ = {isa = PBXFileReference; lastKnownFileType = wrapper.framework; name = "gstpbutils-1.0.0.framework"; path = "$(SYSROOT_DIR)/Frameworks/gstpbutils-1.0.0.framework"; sourceTree = "<group>"; };
		CE2D640F22653C7500FC7E63 /* qemu-sparc64-softmmu.framework */ = {isa = PBXFileReference; lastKnownFileType = wrapper.framework; name = "qemu-sparc64-softmmu.framework"; path = "$(SYSROOT_DIR)/Frameworks/qemu-sparc64-softmmu.framework"; sourceTree = "<group>"; };
		CE2D641122653C7500FC7E63 /* gstallocators-1.0.0.framework */ = {isa = PBXFileReference; lastKnownFileType = wrapper.framework; name = "gstallocators-1.0.0.framework"; path = "$(SYSROOT_DIR)/Frameworks/gstallocators-1.0.0.framework"; sourceTree = "<group>"; };
		CE2D641222653C7500FC7E63 /* qemu-xtensaeb-softmmu.framework */ = {isa = PBXFileReference; lastKnownFileType = wrapper.framework; name = "qemu-xtensaeb-softmmu.framework"; path = "$(SYSROOT_DIR)/Frameworks/qemu-xtensaeb-softmmu.framework"; sourceTree = "<group>"; };
		CE2D641322653C7500FC7E63 /* qemu-alpha-softmmu.framework */ = {isa = PBXFileReference; lastKnownFileType = wrapper.framework; name = "qemu-alpha-softmmu.framework"; path = "$(SYSROOT_DIR)/Frameworks/qemu-alpha-softmmu.framework"; sourceTree = "<group>"; };
		CE2D641422653C7500FC7E63 /* gstcheck-1.0.0.framework */ = {isa = PBXFileReference; lastKnownFileType = wrapper.framework; name = "gstcheck-1.0.0.framework"; path = "$(SYSROOT_DIR)/Frameworks/gstcheck-1.0.0.framework"; sourceTree = "<group>"; };
		CE2D641522653C7500FC7E63 /* iconv.2.framework */ = {isa = PBXFileReference; lastKnownFileType = wrapper.framework; name = iconv.2.framework; path = "$(SYSROOT_DIR)/Frameworks/iconv.2.framework"; sourceTree = "<group>"; };
		CE2D641622653C7500FC7E63 /* gstsdp-1.0.0.framework */ = {isa = PBXFileReference; lastKnownFileType = wrapper.framework; name = "gstsdp-1.0.0.framework"; path = "$(SYSROOT_DIR)/Frameworks/gstsdp-1.0.0.framework"; sourceTree = "<group>"; };
		CE2D641722653C7500FC7E63 /* ssl.1.1.framework */ = {isa = PBXFileReference; lastKnownFileType = wrapper.framework; name = ssl.1.1.framework; path = "$(SYSROOT_DIR)/Frameworks/ssl.1.1.framework"; sourceTree = "<group>"; };
		CE2D641822653C7500FC7E63 /* spice-server.1.framework */ = {isa = PBXFileReference; lastKnownFileType = wrapper.framework; name = "spice-server.1.framework"; path = "$(SYSROOT_DIR)/Frameworks/spice-server.1.framework"; sourceTree = "<group>"; };
		CE2D641922653C7600FC7E63 /* pixman-1.0.framework */ = {isa = PBXFileReference; lastKnownFileType = wrapper.framework; name = "pixman-1.0.framework"; path = "$(SYSROOT_DIR)/Frameworks/pixman-1.0.framework"; sourceTree = "<group>"; };
		CE2D93BE24AD46670059923A /* UTM.app */ = {isa = PBXFileReference; explicitFileType = wrapper.application; includeInIndex = 0; path = UTM.app; sourceTree = BUILT_PRODUCTS_DIR; };
		CE2D951C24AD48BE0059923A /* UTM.app */ = {isa = PBXFileReference; explicitFileType = wrapper.application; includeInIndex = 0; path = UTM.app; sourceTree = BUILT_PRODUCTS_DIR; };
		CE2D953124AD4F040059923A /* UTMConfigurationExtension.swift */ = {isa = PBXFileReference; fileEncoding = 4; lastKnownFileType = sourcecode.swift; path = UTMConfigurationExtension.swift; sourceTree = "<group>"; };
		CE2D953724AD4F980059923A /* VMConfigDisplayView.swift */ = {isa = PBXFileReference; fileEncoding = 4; lastKnownFileType = sourcecode.swift; path = VMConfigDisplayView.swift; sourceTree = "<group>"; };
		CE2D953824AD4F980059923A /* VMToolbarModifier.swift */ = {isa = PBXFileReference; fileEncoding = 4; lastKnownFileType = sourcecode.swift; path = VMToolbarModifier.swift; sourceTree = "<group>"; };
		CE2D953924AD4F980059923A /* VMConfigQEMUView.swift */ = {isa = PBXFileReference; fileEncoding = 4; lastKnownFileType = sourcecode.swift; path = VMConfigQEMUView.swift; sourceTree = "<group>"; };
		CE2D953A24AD4F980059923A /* VMConfigSoundView.swift */ = {isa = PBXFileReference; fileEncoding = 4; lastKnownFileType = sourcecode.swift; path = VMConfigSoundView.swift; sourceTree = "<group>"; };
		CE2D953D24AD4F980059923A /* VMSettingsView.swift */ = {isa = PBXFileReference; fileEncoding = 4; lastKnownFileType = sourcecode.swift; path = VMSettingsView.swift; sourceTree = "<group>"; };
		CE2D953E24AD4F980059923A /* VMConfigNetworkPortForwardView.swift */ = {isa = PBXFileReference; fileEncoding = 4; lastKnownFileType = sourcecode.swift; path = VMConfigNetworkPortForwardView.swift; sourceTree = "<group>"; };
		CE2D953F24AD4F980059923A /* macOS.entitlements */ = {isa = PBXFileReference; fileEncoding = 4; lastKnownFileType = text.plist.entitlements; path = macOS.entitlements; sourceTree = "<group>"; };
		CE2D954124AD4F980059923A /* Info.plist */ = {isa = PBXFileReference; fileEncoding = 4; lastKnownFileType = text.plist.xml; path = Info.plist; sourceTree = "<group>"; };
		CE2D954224AD4F980059923A /* VMPlaceholderView.swift */ = {isa = PBXFileReference; fileEncoding = 4; lastKnownFileType = sourcecode.swift; path = VMPlaceholderView.swift; sourceTree = "<group>"; };
		CE2D954324AD4F980059923A /* VMCardView.swift */ = {isa = PBXFileReference; fileEncoding = 4; lastKnownFileType = sourcecode.swift; path = VMCardView.swift; sourceTree = "<group>"; };
		CE2D954524AD4F980059923A /* VMRemovableDrivesView.swift */ = {isa = PBXFileReference; fileEncoding = 4; lastKnownFileType = sourcecode.swift; path = VMRemovableDrivesView.swift; sourceTree = "<group>"; };
		CE2D954624AD4F980059923A /* UTMExtensions.swift */ = {isa = PBXFileReference; fileEncoding = 4; lastKnownFileType = sourcecode.swift; path = UTMExtensions.swift; sourceTree = "<group>"; };
		CE2D954724AD4F980059923A /* VMConfigSharingView.swift */ = {isa = PBXFileReference; fileEncoding = 4; lastKnownFileType = sourcecode.swift; path = VMConfigSharingView.swift; sourceTree = "<group>"; };
		CE2D954824AD4F980059923A /* VMConfigInputView.swift */ = {isa = PBXFileReference; fileEncoding = 4; lastKnownFileType = sourcecode.swift; path = VMConfigInputView.swift; sourceTree = "<group>"; };
		CE2D954924AD4F980059923A /* VMConfigStringPicker.swift */ = {isa = PBXFileReference; fileEncoding = 4; lastKnownFileType = sourcecode.swift; path = VMConfigStringPicker.swift; sourceTree = "<group>"; };
		CE2D954B24AD4F980059923A /* VMDetailsView.swift */ = {isa = PBXFileReference; fileEncoding = 4; lastKnownFileType = sourcecode.swift; path = VMDetailsView.swift; sourceTree = "<group>"; };
		CE2D954C24AD4F980059923A /* VMSettingsView.swift */ = {isa = PBXFileReference; fileEncoding = 4; lastKnownFileType = sourcecode.swift; path = VMSettingsView.swift; sourceTree = "<group>"; };
		CE2D954D24AD4F980059923A /* VMConfigNetworkPortForwardView.swift */ = {isa = PBXFileReference; fileEncoding = 4; lastKnownFileType = sourcecode.swift; path = VMConfigNetworkPortForwardView.swift; sourceTree = "<group>"; };
		CE2D954F24AD4F980059923A /* Info.plist */ = {isa = PBXFileReference; fileEncoding = 4; lastKnownFileType = text.plist.xml; path = Info.plist; sourceTree = "<group>"; };
		CE2D955024AD4F980059923A /* VMConfigNetworkView.swift */ = {isa = PBXFileReference; fileEncoding = 4; lastKnownFileType = sourcecode.swift; path = VMConfigNetworkView.swift; sourceTree = "<group>"; };
		CE2D955124AD4F980059923A /* VMConfigDrivesView.swift */ = {isa = PBXFileReference; fileEncoding = 4; lastKnownFileType = sourcecode.swift; path = VMConfigDrivesView.swift; sourceTree = "<group>"; };
		CE2D955224AD4F980059923A /* VMConfigPortForwardForm.swift */ = {isa = PBXFileReference; fileEncoding = 4; lastKnownFileType = sourcecode.swift; path = VMConfigPortForwardForm.swift; sourceTree = "<group>"; };
		CE2D955324AD4F980059923A /* VMConfigSystemView.swift */ = {isa = PBXFileReference; fileEncoding = 4; lastKnownFileType = sourcecode.swift; path = VMConfigSystemView.swift; sourceTree = "<group>"; };
		CE2D955524AD4F980059923A /* UTMApp.swift */ = {isa = PBXFileReference; fileEncoding = 4; lastKnownFileType = sourcecode.swift; path = UTMApp.swift; sourceTree = "<group>"; };
		CE2D955624AD4F980059923A /* Swift-Bridging-Header.h */ = {isa = PBXFileReference; fileEncoding = 4; lastKnownFileType = sourcecode.c.h; path = "Swift-Bridging-Header.h"; sourceTree = "<group>"; };
		CE31C243225E553500A965DD /* UTMConfiguration.h */ = {isa = PBXFileReference; lastKnownFileType = sourcecode.c.h; path = UTMConfiguration.h; sourceTree = "<group>"; };
		CE31C244225E555600A965DD /* UTMConfiguration.m */ = {isa = PBXFileReference; lastKnownFileType = sourcecode.c.objc; path = UTMConfiguration.m; sourceTree = "<group>"; };
		CE31C246225E9FED00A965DD /* UTMConfigurationDelegate.h */ = {isa = PBXFileReference; lastKnownFileType = sourcecode.c.h; path = UTMConfigurationDelegate.h; sourceTree = "<group>"; };
		CE31C249225EA37400A965DD /* VMConfigViewController.h */ = {isa = PBXFileReference; lastKnownFileType = sourcecode.c.h; path = VMConfigViewController.h; sourceTree = "<group>"; };
		CE31C24A225EA37400A965DD /* VMConfigViewController.m */ = {isa = PBXFileReference; lastKnownFileType = sourcecode.c.objc; path = VMConfigViewController.m; sourceTree = "<group>"; };
		CE31C24C225EA4A200A965DD /* VMConfigCreateViewController.m */ = {isa = PBXFileReference; fileEncoding = 4; lastKnownFileType = sourcecode.c.objc; path = VMConfigCreateViewController.m; sourceTree = "<group>"; };
		CE3559992273AEA10059CB2D /* cf-output-visitor.h */ = {isa = PBXFileReference; fileEncoding = 4; lastKnownFileType = sourcecode.c.h; path = "cf-output-visitor.h"; sourceTree = "<group>"; };
		CE35599A2273AEA20059CB2D /* error.h */ = {isa = PBXFileReference; fileEncoding = 4; lastKnownFileType = sourcecode.c.h; path = error.h; sourceTree = "<group>"; };
		CE35599B2273AEA20059CB2D /* util.h */ = {isa = PBXFileReference; fileEncoding = 4; lastKnownFileType = sourcecode.c.h; path = util.h; sourceTree = "<group>"; };
		CE35599C2273AEA20059CB2D /* cf-input-visitor.h */ = {isa = PBXFileReference; fileEncoding = 4; lastKnownFileType = sourcecode.c.h; path = "cf-input-visitor.h"; sourceTree = "<group>"; };
		CE35599D2273AEA20059CB2D /* dealloc-visitor.h */ = {isa = PBXFileReference; fileEncoding = 4; lastKnownFileType = sourcecode.c.h; path = "dealloc-visitor.h"; sourceTree = "<group>"; };
		CE35599E2273AEA20059CB2D /* visitor.h */ = {isa = PBXFileReference; fileEncoding = 4; lastKnownFileType = sourcecode.c.h; path = visitor.h; sourceTree = "<group>"; };
		CE35599F2273AEA20059CB2D /* visitor-impl.h */ = {isa = PBXFileReference; fileEncoding = 4; lastKnownFileType = sourcecode.c.h; path = "visitor-impl.h"; sourceTree = "<group>"; };
		CE3559A12273AEE80059CB2D /* queue.h */ = {isa = PBXFileReference; lastKnownFileType = sourcecode.c.h; path = queue.h; sourceTree = "<group>"; };
		CE3559A32273B49D0059CB2D /* qerror.h */ = {isa = PBXFileReference; fileEncoding = 4; lastKnownFileType = sourcecode.c.h; path = qerror.h; sourceTree = "<group>"; };
		CE36B1542275061B004A1435 /* error.c */ = {isa = PBXFileReference; fileEncoding = 4; lastKnownFileType = sourcecode.c.c; path = error.c; sourceTree = "<group>"; };
		CE36B26822763F28004A1435 /* UTMJSONStream.h */ = {isa = PBXFileReference; lastKnownFileType = sourcecode.c.h; path = UTMJSONStream.h; sourceTree = "<group>"; };
		CE36B26922763F28004A1435 /* UTMJSONStream.m */ = {isa = PBXFileReference; lastKnownFileType = sourcecode.c.objc; path = UTMJSONStream.m; sourceTree = "<group>"; };
		CE36B27E227665B7004A1435 /* UTMJSONStreamDelegate.h */ = {isa = PBXFileReference; lastKnownFileType = sourcecode.c.h; path = UTMJSONStreamDelegate.h; sourceTree = "<group>"; };
		CE36B27F227668D1004A1435 /* UTMQemuManager.h */ = {isa = PBXFileReference; lastKnownFileType = sourcecode.c.h; path = UTMQemuManager.h; sourceTree = "<group>"; };
		CE36B280227668D1004A1435 /* UTMQemuManager.m */ = {isa = PBXFileReference; lastKnownFileType = sourcecode.c.objc; path = UTMQemuManager.m; sourceTree = "<group>"; };
		CE3ADD65240EFBCA002D6A5F /* VMDisplayMetalViewController+Keyboard.h */ = {isa = PBXFileReference; lastKnownFileType = sourcecode.c.h; path = "VMDisplayMetalViewController+Keyboard.h"; sourceTree = "<group>"; };
		CE3ADD66240EFBCA002D6A5F /* VMDisplayMetalViewController+Keyboard.m */ = {isa = PBXFileReference; lastKnownFileType = sourcecode.c.objc; path = "VMDisplayMetalViewController+Keyboard.m"; sourceTree = "<group>"; };
		CE3ADD682411C661002D6A5F /* VMCursor.h */ = {isa = PBXFileReference; lastKnownFileType = sourcecode.c.h; path = VMCursor.h; sourceTree = "<group>"; };
		CE3ADD692411C661002D6A5F /* VMCursor.m */ = {isa = PBXFileReference; lastKnownFileType = sourcecode.c.objc; path = VMCursor.m; sourceTree = "<group>"; };
		CE4507D0226A5BE200A28D22 /* VMKeyboardView.h */ = {isa = PBXFileReference; lastKnownFileType = sourcecode.c.h; path = VMKeyboardView.h; sourceTree = "<group>"; };
		CE4507D1226A5BE200A28D22 /* VMKeyboardView.m */ = {isa = PBXFileReference; lastKnownFileType = sourcecode.c.objc; path = VMKeyboardView.m; sourceTree = "<group>"; };
		CE4507D3226A5C9900A28D22 /* VMKeyboardViewDelegate.h */ = {isa = PBXFileReference; lastKnownFileType = sourcecode.c.h; path = VMKeyboardViewDelegate.h; sourceTree = "<group>"; };
		CE4698F824C8FBD9008C1BD6 /* Icons */ = {isa = PBXFileReference; lastKnownFileType = folder; path = Icons; sourceTree = "<group>"; };
		CE4AA1472263B24F002E4A54 /* CSDisplayMetal.h */ = {isa = PBXFileReference; lastKnownFileType = sourcecode.c.h; path = CSDisplayMetal.h; sourceTree = "<group>"; };
		CE4AA1482263B24F002E4A54 /* CSDisplayMetal.m */ = {isa = PBXFileReference; lastKnownFileType = sourcecode.c.objc; path = CSDisplayMetal.m; sourceTree = "<group>"; };
		CE4AA14A2264004F002E4A54 /* CSConnection.h */ = {isa = PBXFileReference; lastKnownFileType = sourcecode.c.h; path = CSConnection.h; sourceTree = "<group>"; };
		CE4AA14B2264004F002E4A54 /* CSConnection.m */ = {isa = PBXFileReference; lastKnownFileType = sourcecode.c.objc; path = CSConnection.m; sourceTree = "<group>"; };
		CE4AA14D22642EB4002E4A54 /* CSConnectionDelegate.h */ = {isa = PBXFileReference; lastKnownFileType = sourcecode.c.h; path = CSConnectionDelegate.h; sourceTree = "<group>"; };
		CE4EF26F2506DBFD00E9D33B /* VMRemovableDrivesViewController.swift */ = {isa = PBXFileReference; lastKnownFileType = sourcecode.swift; path = VMRemovableDrivesViewController.swift; sourceTree = "<group>"; };
		CE4EF2712506DD7900E9D33B /* VMRemovableDrivesView.xib */ = {isa = PBXFileReference; lastKnownFileType = file.xib; path = VMRemovableDrivesView.xib; sourceTree = "<group>"; };
		CE5076D9250AB55D00C26C19 /* VMDisplayMetalViewController+Pencil.h */ = {isa = PBXFileReference; fileEncoding = 4; lastKnownFileType = sourcecode.c.h; path = "VMDisplayMetalViewController+Pencil.h"; sourceTree = "<group>"; };
		CE5076DA250AB55D00C26C19 /* VMDisplayMetalViewController+Pencil.m */ = {isa = PBXFileReference; fileEncoding = 4; lastKnownFileType = sourcecode.c.objc; path = "VMDisplayMetalViewController+Pencil.m"; sourceTree = "<group>"; };
		CE50A41F2637BB200050430F /* Build.xcconfig */ = {isa = PBXFileReference; lastKnownFileType = text.xcconfig; path = Build.xcconfig; sourceTree = "<group>"; };
		CE54252C2436E48D00E520F7 /* UTMConfigurationPortForward.h */ = {isa = PBXFileReference; lastKnownFileType = sourcecode.c.h; path = UTMConfigurationPortForward.h; sourceTree = "<group>"; };
		CE54252D2436E48D00E520F7 /* UTMConfigurationPortForward.m */ = {isa = PBXFileReference; lastKnownFileType = sourcecode.c.objc; path = UTMConfigurationPortForward.m; sourceTree = "<group>"; };
		CE54252F2437C09C00E520F7 /* UTMConfiguration+Drives.h */ = {isa = PBXFileReference; lastKnownFileType = sourcecode.c.h; path = "UTMConfiguration+Drives.h"; sourceTree = "<group>"; };
		CE5425302437C09C00E520F7 /* UTMConfiguration+Drives.m */ = {isa = PBXFileReference; lastKnownFileType = sourcecode.c.objc; path = "UTMConfiguration+Drives.m"; sourceTree = "<group>"; };
		CE5425322437C22A00E520F7 /* UTMConfiguration+System.h */ = {isa = PBXFileReference; lastKnownFileType = sourcecode.c.h; path = "UTMConfiguration+System.h"; sourceTree = "<group>"; };
		CE5425332437C22A00E520F7 /* UTMConfiguration+System.m */ = {isa = PBXFileReference; lastKnownFileType = sourcecode.c.objc; path = "UTMConfiguration+System.m"; sourceTree = "<group>"; };
		CE5425352437DDE900E520F7 /* UTMConfiguration+Constants.h */ = {isa = PBXFileReference; lastKnownFileType = sourcecode.c.h; path = "UTMConfiguration+Constants.h"; sourceTree = "<group>"; };
		CE5425362437DDE900E520F7 /* UTMConfiguration+Constants.m */ = {isa = PBXFileReference; lastKnownFileType = sourcecode.c.objc; path = "UTMConfiguration+Constants.m"; sourceTree = "<group>"; };
		CE5425382439334400E520F7 /* CSSession.h */ = {isa = PBXFileReference; lastKnownFileType = sourcecode.c.h; path = CSSession.h; sourceTree = "<group>"; };
		CE5425392439334400E520F7 /* CSSession.m */ = {isa = PBXFileReference; lastKnownFileType = sourcecode.c.objc; path = CSSession.m; sourceTree = "<group>"; };
		CE550BCC225947990063E575 /* AppDelegate.h */ = {isa = PBXFileReference; lastKnownFileType = sourcecode.c.h; path = AppDelegate.h; sourceTree = "<group>"; };
		CE550BCD225947990063E575 /* AppDelegate.m */ = {isa = PBXFileReference; lastKnownFileType = sourcecode.c.objc; path = AppDelegate.m; sourceTree = "<group>"; };
		CE550BCF225947990063E575 /* VMListViewController.h */ = {isa = PBXFileReference; lastKnownFileType = sourcecode.c.h; path = VMListViewController.h; sourceTree = "<group>"; };
		CE550BD0225947990063E575 /* VMListViewController.m */ = {isa = PBXFileReference; lastKnownFileType = sourcecode.c.objc; path = VMListViewController.m; sourceTree = "<group>"; };
		CE550BD3225947990063E575 /* Base */ = {isa = PBXFileReference; lastKnownFileType = file.storyboard; name = Base; path = Base.lproj/Main.storyboard; sourceTree = "<group>"; };
		CE550BD52259479D0063E575 /* Assets.xcassets */ = {isa = PBXFileReference; lastKnownFileType = folder.assetcatalog; path = Assets.xcassets; sourceTree = "<group>"; };
		CE550BD82259479D0063E575 /* Base */ = {isa = PBXFileReference; lastKnownFileType = file.storyboard; name = Base; path = Base.lproj/LaunchScreen.storyboard; sourceTree = "<group>"; };
		CE550BE222596E790063E575 /* VMListViewCell.h */ = {isa = PBXFileReference; lastKnownFileType = sourcecode.c.h; path = VMListViewCell.h; sourceTree = "<group>"; };
		CE550BE322596E790063E575 /* VMListViewCell.m */ = {isa = PBXFileReference; lastKnownFileType = sourcecode.c.objc; path = VMListViewCell.m; sourceTree = "<group>"; };
		CE5E4956225C5A4400148CEF /* VMConfigExistingViewController.h */ = {isa = PBXFileReference; lastKnownFileType = sourcecode.c.h; path = VMConfigExistingViewController.h; sourceTree = "<group>"; };
		CE5E4957225C5A4400148CEF /* VMConfigExistingViewController.m */ = {isa = PBXFileReference; lastKnownFileType = sourcecode.c.objc; path = VMConfigExistingViewController.m; sourceTree = "<group>"; };
		CE5F165B2261395000F3D56B /* UTMVirtualMachine.m */ = {isa = PBXFileReference; lastKnownFileType = sourcecode.c.objc; path = UTMVirtualMachine.m; sourceTree = "<group>"; };
		CE612AC524D3B50700FA6300 /* VMDisplayWindowController.swift */ = {isa = PBXFileReference; lastKnownFileType = sourcecode.swift; path = VMDisplayWindowController.swift; sourceTree = "<group>"; };
		CE66450C2269313200B0849A /* MetalKit.framework */ = {isa = PBXFileReference; lastKnownFileType = wrapper.framework; name = MetalKit.framework; path = System/Library/Frameworks/MetalKit.framework; sourceTree = SDKROOT; };
		CE66450E2269355F00B0849A /* CocoaSpice.h */ = {isa = PBXFileReference; lastKnownFileType = sourcecode.c.h; path = CocoaSpice.h; sourceTree = "<group>"; };
		CE66450F226935F000B0849A /* CSInput.h */ = {isa = PBXFileReference; lastKnownFileType = sourcecode.c.h; path = CSInput.h; sourceTree = "<group>"; };
		CE664510226935F000B0849A /* CSInput.m */ = {isa = PBXFileReference; lastKnownFileType = sourcecode.c.objc; path = CSInput.m; sourceTree = "<group>"; };
		CE6B240825F1F3CE0020D43E /* QEMULauncher */ = {isa = PBXFileReference; explicitFileType = "compiled.mach-o.executable"; includeInIndex = 0; path = QEMULauncher; sourceTree = BUILT_PRODUCTS_DIR; };
		CE6B240A25F1F3CE0020D43E /* main.c */ = {isa = PBXFileReference; lastKnownFileType = sourcecode.c.c; path = main.c; sourceTree = "<group>"; };
		CE6B240F25F1F43A0020D43E /* Info.plist */ = {isa = PBXFileReference; lastKnownFileType = text.plist.xml; path = Info.plist; sourceTree = "<group>"; };
		CE6B241025F1F4B30020D43E /* QEMULauncher.entitlements */ = {isa = PBXFileReference; lastKnownFileType = text.plist.entitlements; path = QEMULauncher.entitlements; sourceTree = "<group>"; };
		CE6D21DB2553A6ED001D29C5 /* VMConfirmActionModifier.swift */ = {isa = PBXFileReference; lastKnownFileType = sourcecode.swift; path = VMConfirmActionModifier.swift; sourceTree = "<group>"; };
		CE6EDCDD241C4A6800A719DC /* UTMViewState.h */ = {isa = PBXFileReference; lastKnownFileType = sourcecode.c.h; path = UTMViewState.h; sourceTree = "<group>"; };
		CE6EDCDE241C4A6800A719DC /* UTMViewState.m */ = {isa = PBXFileReference; lastKnownFileType = sourcecode.c.objc; path = UTMViewState.m; sourceTree = "<group>"; };
		CE6EDCE0241DA0E900A719DC /* UTMLogging.h */ = {isa = PBXFileReference; lastKnownFileType = sourcecode.c.h; path = UTMLogging.h; sourceTree = "<group>"; };
		CE6EDCE1241DA0E900A719DC /* UTMLogging.m */ = {isa = PBXFileReference; lastKnownFileType = sourcecode.c.objc; path = UTMLogging.m; sourceTree = "<group>"; };
		CE72B4A92463532B00716A11 /* VMDisplayView.xib */ = {isa = PBXFileReference; lastKnownFileType = file.xib; path = VMDisplayView.xib; sourceTree = "<group>"; };
		CE72B4AB2463579D00716A11 /* VMDisplayViewController.h */ = {isa = PBXFileReference; lastKnownFileType = sourcecode.c.h; path = VMDisplayViewController.h; sourceTree = "<group>"; };
		CE72B4AC2463579D00716A11 /* VMDisplayViewController.m */ = {isa = PBXFileReference; lastKnownFileType = sourcecode.c.objc; path = VMDisplayViewController.m; sourceTree = "<group>"; };
		CE74C276225D88EC004E4FF1 /* VMConfigNetworkingViewController.m */ = {isa = PBXFileReference; fileEncoding = 4; lastKnownFileType = sourcecode.c.objc; path = VMConfigNetworkingViewController.m; sourceTree = "<group>"; };
		CE74C277225D88EC004E4FF1 /* VMConfigSystemViewController.h */ = {isa = PBXFileReference; fileEncoding = 4; lastKnownFileType = sourcecode.c.h; path = VMConfigSystemViewController.h; sourceTree = "<group>"; };
		CE74C27B225D88EC004E4FF1 /* VMConfigCreateViewController.h */ = {isa = PBXFileReference; fileEncoding = 4; lastKnownFileType = sourcecode.c.h; path = VMConfigCreateViewController.h; sourceTree = "<group>"; };
		CE74C27C225D88EC004E4FF1 /* VMConfigNetworkingViewController.h */ = {isa = PBXFileReference; fileEncoding = 4; lastKnownFileType = sourcecode.c.h; path = VMConfigNetworkingViewController.h; sourceTree = "<group>"; };
		CE74C27D225D88EC004E4FF1 /* VMConfigDisplayViewController.m */ = {isa = PBXFileReference; fileEncoding = 4; lastKnownFileType = sourcecode.c.objc; path = VMConfigDisplayViewController.m; sourceTree = "<group>"; };
		CE74C27E225D88EC004E4FF1 /* VMConfigDriveDetailViewController.m */ = {isa = PBXFileReference; fileEncoding = 4; lastKnownFileType = sourcecode.c.objc; path = VMConfigDriveDetailViewController.m; sourceTree = "<group>"; };
		CE74C27F225D88EC004E4FF1 /* VMConfigInputViewController.m */ = {isa = PBXFileReference; fileEncoding = 4; lastKnownFileType = sourcecode.c.objc; path = VMConfigInputViewController.m; sourceTree = "<group>"; };
		CE74C280225D88EC004E4FF1 /* VMConfigSharingViewController.m */ = {isa = PBXFileReference; fileEncoding = 4; lastKnownFileType = sourcecode.c.objc; path = VMConfigSharingViewController.m; sourceTree = "<group>"; };
		CE74C281225D88EC004E4FF1 /* VMConfigDisplayViewController.h */ = {isa = PBXFileReference; fileEncoding = 4; lastKnownFileType = sourcecode.c.h; path = VMConfigDisplayViewController.h; sourceTree = "<group>"; };
		CE74C282225D88ED004E4FF1 /* VMConfigInputViewController.h */ = {isa = PBXFileReference; fileEncoding = 4; lastKnownFileType = sourcecode.c.h; path = VMConfigInputViewController.h; sourceTree = "<group>"; };
		CE74C283225D88ED004E4FF1 /* VMConfigSoundViewController.h */ = {isa = PBXFileReference; fileEncoding = 4; lastKnownFileType = sourcecode.c.h; path = VMConfigSoundViewController.h; sourceTree = "<group>"; };
		CE74C284225D88ED004E4FF1 /* VMConfigSoundViewController.m */ = {isa = PBXFileReference; fileEncoding = 4; lastKnownFileType = sourcecode.c.objc; path = VMConfigSoundViewController.m; sourceTree = "<group>"; };
		CE74C285225D88ED004E4FF1 /* VMConfigSystemViewController.m */ = {isa = PBXFileReference; fileEncoding = 4; lastKnownFileType = sourcecode.c.objc; path = VMConfigSystemViewController.m; sourceTree = "<group>"; };
		CE74C286225D88ED004E4FF1 /* VMConfigSharingViewController.h */ = {isa = PBXFileReference; fileEncoding = 4; lastKnownFileType = sourcecode.c.h; path = VMConfigSharingViewController.h; sourceTree = "<group>"; };
		CE74C287225D88ED004E4FF1 /* VMConfigDriveDetailViewController.h */ = {isa = PBXFileReference; fileEncoding = 4; lastKnownFileType = sourcecode.c.h; path = VMConfigDriveDetailViewController.h; sourceTree = "<group>"; };
		CE772AAB25C8B0F600E4E379 /* ContentView.swift */ = {isa = PBXFileReference; lastKnownFileType = sourcecode.swift; path = ContentView.swift; sourceTree = "<group>"; };
		CE772AB225C8B7B500E4E379 /* VMCommands.swift */ = {isa = PBXFileReference; fileEncoding = 4; lastKnownFileType = sourcecode.swift; path = VMCommands.swift; sourceTree = "<group>"; };
		CE7BED4A225FBB8600A1E1B6 /* VMConfigDrivesViewController.h */ = {isa = PBXFileReference; lastKnownFileType = sourcecode.c.h; path = VMConfigDrivesViewController.h; sourceTree = "<group>"; };
		CE7BED4B225FBB8600A1E1B6 /* VMConfigDrivesViewController.m */ = {isa = PBXFileReference; lastKnownFileType = sourcecode.c.objc; path = VMConfigDrivesViewController.m; sourceTree = "<group>"; };
		CE7D972B24B2B17D0080CB69 /* BusyOverlay.swift */ = {isa = PBXFileReference; lastKnownFileType = sourcecode.swift; path = BusyOverlay.swift; sourceTree = "<group>"; };
		CE8813D224CD230300532628 /* ActivityView.swift */ = {isa = PBXFileReference; lastKnownFileType = sourcecode.swift; path = ActivityView.swift; sourceTree = "<group>"; };
		CE8813D424CD265700532628 /* VMShareFileModifier.swift */ = {isa = PBXFileReference; lastKnownFileType = sourcecode.swift; path = VMShareFileModifier.swift; sourceTree = "<group>"; };
		CE8813D724CD2A8B00532628 /* SharingServicePicker.swift */ = {isa = PBXFileReference; lastKnownFileType = sourcecode.swift; path = SharingServicePicker.swift; sourceTree = "<group>"; };
		CE8813D924D1290600532628 /* UTMConfiguration+ConstantsGenerated.m */ = {isa = PBXFileReference; fileEncoding = 4; lastKnownFileType = sourcecode.c.objc; path = "UTMConfiguration+ConstantsGenerated.m"; sourceTree = "<group>"; };
		CE8E6620227E5DF2003B9903 /* UTMQemuManagerDelegate.h */ = {isa = PBXFileReference; lastKnownFileType = sourcecode.c.h; path = UTMQemuManagerDelegate.h; sourceTree = "<group>"; };
		CE900B9C25FC2869007533FD /* CSUSBManager.h */ = {isa = PBXFileReference; lastKnownFileType = sourcecode.c.h; path = CSUSBManager.h; sourceTree = "<group>"; };
		CE900B9D25FC2869007533FD /* CSUSBManager.m */ = {isa = PBXFileReference; lastKnownFileType = sourcecode.c.objc; path = CSUSBManager.m; sourceTree = "<group>"; };
		CE900BA225FC31E4007533FD /* CSUSBManagerDelegate.h */ = {isa = PBXFileReference; lastKnownFileType = sourcecode.c.h; path = CSUSBManagerDelegate.h; sourceTree = "<group>"; };
		CE900BAD25FC3E65007533FD /* CSUSBDevice.h */ = {isa = PBXFileReference; lastKnownFileType = sourcecode.c.h; path = CSUSBDevice.h; sourceTree = "<group>"; };
		CE900BAE25FC3E65007533FD /* CSUSBDevice.m */ = {isa = PBXFileReference; lastKnownFileType = sourcecode.c.objc; path = CSUSBDevice.m; sourceTree = "<group>"; };
		CE93758F24BA74510074066F /* ToolbarTabViewController.swift */ = {isa = PBXFileReference; lastKnownFileType = sourcecode.swift; path = ToolbarTabViewController.swift; sourceTree = "<group>"; };
		CE93759124BA775C0074066F /* ToolbarTabView.swift */ = {isa = PBXFileReference; lastKnownFileType = sourcecode.swift; path = ToolbarTabView.swift; sourceTree = "<group>"; };
		CE93759524BB7E9F0074066F /* UTMTabViewController.swift */ = {isa = PBXFileReference; lastKnownFileType = sourcecode.swift; path = UTMTabViewController.swift; sourceTree = "<group>"; };
		CE93759E24BBDD6A0074066F /* VMConfigDrivesView.swift */ = {isa = PBXFileReference; lastKnownFileType = sourcecode.swift; path = VMConfigDrivesView.swift; sourceTree = "<group>"; };
		CE9375A024BBDDD10074066F /* VMConfigDriveDetailsView.swift */ = {isa = PBXFileReference; lastKnownFileType = sourcecode.swift; path = VMConfigDriveDetailsView.swift; sourceTree = "<group>"; };
		CE9D18F72265410E00355E14 /* qemu */ = {isa = PBXFileReference; lastKnownFileType = folder; name = qemu; path = "$(SYSROOT_DIR)/share/qemu"; sourceTree = "<group>"; };
		CE9D19522265425900355E14 /* libgstautodetect.a */ = {isa = PBXFileReference; lastKnownFileType = archive.ar; name = libgstautodetect.a; path = "$(SYSROOT_DIR)/lib/gstreamer-1.0/libgstautodetect.a"; sourceTree = "<group>"; };
		CE9D19532265425900355E14 /* libgstaudiotestsrc.a */ = {isa = PBXFileReference; lastKnownFileType = archive.ar; name = libgstaudiotestsrc.a; path = "$(SYSROOT_DIR)/lib/gstreamer-1.0/libgstaudiotestsrc.a"; sourceTree = "<group>"; };
		CE9D19542265425900355E14 /* libgstvideoconvert.a */ = {isa = PBXFileReference; lastKnownFileType = archive.ar; name = libgstvideoconvert.a; path = "$(SYSROOT_DIR)/lib/gstreamer-1.0/libgstvideoconvert.a"; sourceTree = "<group>"; };
		CE9D19552265425900355E14 /* libgstaudioconvert.a */ = {isa = PBXFileReference; lastKnownFileType = archive.ar; name = libgstaudioconvert.a; path = "$(SYSROOT_DIR)/lib/gstreamer-1.0/libgstaudioconvert.a"; sourceTree = "<group>"; };
		CE9D19562265425900355E14 /* libgstvideoscale.a */ = {isa = PBXFileReference; lastKnownFileType = archive.ar; name = libgstvideoscale.a; path = "$(SYSROOT_DIR)/lib/gstreamer-1.0/libgstvideoscale.a"; sourceTree = "<group>"; };
		CE9D19572265425900355E14 /* libgstvolume.a */ = {isa = PBXFileReference; lastKnownFileType = archive.ar; name = libgstvolume.a; path = "$(SYSROOT_DIR)/lib/gstreamer-1.0/libgstvolume.a"; sourceTree = "<group>"; };
		CE9D19582265425900355E14 /* libgstcoreelements.a */ = {isa = PBXFileReference; lastKnownFileType = archive.ar; name = libgstcoreelements.a; path = "$(SYSROOT_DIR)/lib/gstreamer-1.0/libgstcoreelements.a"; sourceTree = "<group>"; };
		CE9D19592265425900355E14 /* libgstvideorate.a */ = {isa = PBXFileReference; lastKnownFileType = archive.ar; name = libgstvideorate.a; path = "$(SYSROOT_DIR)/lib/gstreamer-1.0/libgstvideorate.a"; sourceTree = "<group>"; };
		CE9D195A2265425900355E14 /* libgstjpeg.a */ = {isa = PBXFileReference; lastKnownFileType = archive.ar; name = libgstjpeg.a; path = "$(SYSROOT_DIR)/lib/gstreamer-1.0/libgstjpeg.a"; sourceTree = "<group>"; };
		CE9D195B2265425900355E14 /* libgstaudioresample.a */ = {isa = PBXFileReference; lastKnownFileType = archive.ar; name = libgstaudioresample.a; path = "$(SYSROOT_DIR)/lib/gstreamer-1.0/libgstaudioresample.a"; sourceTree = "<group>"; };
		CE9D195C2265425900355E14 /* libgstplayback.a */ = {isa = PBXFileReference; lastKnownFileType = archive.ar; name = libgstplayback.a; path = "$(SYSROOT_DIR)/lib/gstreamer-1.0/libgstplayback.a"; sourceTree = "<group>"; };
		CE9D195D2265425900355E14 /* libgstadder.a */ = {isa = PBXFileReference; lastKnownFileType = archive.ar; name = libgstadder.a; path = "$(SYSROOT_DIR)/lib/gstreamer-1.0/libgstadder.a"; sourceTree = "<group>"; };
		CE9D195F2265425900355E14 /* libgstaudiorate.a */ = {isa = PBXFileReference; lastKnownFileType = archive.ar; name = libgstaudiorate.a; path = "$(SYSROOT_DIR)/lib/gstreamer-1.0/libgstaudiorate.a"; sourceTree = "<group>"; };
		CE9D19602265425900355E14 /* libgstvideofilter.a */ = {isa = PBXFileReference; lastKnownFileType = archive.ar; name = libgstvideofilter.a; path = "$(SYSROOT_DIR)/lib/gstreamer-1.0/libgstvideofilter.a"; sourceTree = "<group>"; };
		CE9D19612265425900355E14 /* libgstapp.a */ = {isa = PBXFileReference; lastKnownFileType = archive.ar; name = libgstapp.a; path = "$(SYSROOT_DIR)/lib/gstreamer-1.0/libgstapp.a"; sourceTree = "<group>"; };
		CE9D19622265425A00355E14 /* libgstgio.a */ = {isa = PBXFileReference; lastKnownFileType = archive.ar; name = libgstgio.a; path = "$(SYSROOT_DIR)/lib/gstreamer-1.0/libgstgio.a"; sourceTree = "<group>"; };
		CE9D19632265425A00355E14 /* libgsttypefindfunctions.a */ = {isa = PBXFileReference; lastKnownFileType = archive.ar; name = libgsttypefindfunctions.a; path = "$(SYSROOT_DIR)/lib/gstreamer-1.0/libgsttypefindfunctions.a"; sourceTree = "<group>"; };
		CE9D19642265425A00355E14 /* libgstvideotestsrc.a */ = {isa = PBXFileReference; lastKnownFileType = archive.ar; name = libgstvideotestsrc.a; path = "$(SYSROOT_DIR)/lib/gstreamer-1.0/libgstvideotestsrc.a"; sourceTree = "<group>"; };
		CE9D19652265425A00355E14 /* libgstosxaudio.a */ = {isa = PBXFileReference; lastKnownFileType = archive.ar; name = libgstosxaudio.a; path = "$(SYSROOT_DIR)/lib/gstreamer-1.0/libgstosxaudio.a"; sourceTree = "<group>"; };
		CE9D197A226542FE00355E14 /* UTMQemu.h */ = {isa = PBXFileReference; lastKnownFileType = sourcecode.c.h; path = UTMQemu.h; sourceTree = "<group>"; };
		CE9D197B226542FE00355E14 /* UTMQemu.m */ = {isa = PBXFileReference; lastKnownFileType = sourcecode.c.objc; path = UTMQemu.m; sourceTree = "<group>"; };
		CEA02A942436C6480087E45F /* VMConfigPortForwardingViewController.h */ = {isa = PBXFileReference; lastKnownFileType = sourcecode.c.h; name = VMConfigPortForwardingViewController.h; path = Platform/iOS/Legacy/VMConfigPortForwardingViewController.h; sourceTree = SOURCE_ROOT; };
		CEA02A952436C6480087E45F /* VMConfigPortForwardingViewController.m */ = {isa = PBXFileReference; lastKnownFileType = sourcecode.c.objc; name = VMConfigPortForwardingViewController.m; path = Platform/iOS/Legacy/VMConfigPortForwardingViewController.m; sourceTree = SOURCE_ROOT; };
		CEA02A972436C7A30087E45F /* UTMConfiguration+Networking.h */ = {isa = PBXFileReference; lastKnownFileType = sourcecode.c.h; path = "UTMConfiguration+Networking.h"; sourceTree = "<group>"; };
		CEA02A982436C7A30087E45F /* UTMConfiguration+Networking.m */ = {isa = PBXFileReference; lastKnownFileType = sourcecode.c.objc; path = "UTMConfiguration+Networking.m"; sourceTree = "<group>"; };
		CEA45FB9263519B5002FA97D /* UTM SE.app */ = {isa = PBXFileReference; explicitFileType = wrapper.application; includeInIndex = 0; path = "UTM SE.app"; sourceTree = BUILT_PRODUCTS_DIR; };
		CEA9053725F981E900801E7C /* usb-1.0.0.framework */ = {isa = PBXFileReference; lastKnownFileType = wrapper.framework; name = "usb-1.0.0.framework"; path = "$(SYSROOT_DIR)/Frameworks/usb-1.0.0.framework"; sourceTree = "<group>"; };
		CEA9058725FC69D100801E7C /* usbredirhost.1.framework */ = {isa = PBXFileReference; lastKnownFileType = wrapper.framework; name = usbredirhost.1.framework; path = "$(SYSROOT_DIR)/Frameworks/usbredirhost.1.framework"; sourceTree = "<group>"; };
		CEA9058825FC69D100801E7C /* usbredirparser.1.framework */ = {isa = PBXFileReference; lastKnownFileType = wrapper.framework; name = usbredirparser.1.framework; path = "$(SYSROOT_DIR)/Frameworks/usbredirparser.1.framework"; sourceTree = "<group>"; };
		CEA905C72603DA0D00801E7C /* VMDisplayMetalViewController+USB.h */ = {isa = PBXFileReference; lastKnownFileType = sourcecode.c.h; path = "VMDisplayMetalViewController+USB.h"; sourceTree = "<group>"; };
		CEA905C82603DA0D00801E7C /* VMDisplayMetalViewController+USB.m */ = {isa = PBXFileReference; lastKnownFileType = sourcecode.c.objc; path = "VMDisplayMetalViewController+USB.m"; sourceTree = "<group>"; };
		CEA905CC2603DBFB00801E7C /* VMUSBDevicesView.xib */ = {isa = PBXFileReference; lastKnownFileType = file.xib; path = VMUSBDevicesView.xib; sourceTree = "<group>"; };
		CEA905D72603DC5300801E7C /* VMUSBDevicesViewController.swift */ = {isa = PBXFileReference; lastKnownFileType = sourcecode.swift; path = VMUSBDevicesViewController.swift; sourceTree = "<group>"; };
		CEB63A7524F4654400CAF323 /* Main.swift */ = {isa = PBXFileReference; lastKnownFileType = sourcecode.swift; path = Main.swift; sourceTree = "<group>"; };
		CEB63A7824F468BA00CAF323 /* UTMJailbreak.h */ = {isa = PBXFileReference; lastKnownFileType = sourcecode.c.h; path = UTMJailbreak.h; sourceTree = "<group>"; };
		CEB63A7924F469E300CAF323 /* UTMJailbreak.m */ = {isa = PBXFileReference; lastKnownFileType = sourcecode.c.objc; path = UTMJailbreak.m; sourceTree = "<group>"; };
		CEBBF1A424B56A2900C15049 /* UTMDataExtension.swift */ = {isa = PBXFileReference; lastKnownFileType = sourcecode.swift; path = UTMDataExtension.swift; sourceTree = "<group>"; };
		CEBBF1A624B5730F00C15049 /* UTMDataExtension.swift */ = {isa = PBXFileReference; lastKnownFileType = sourcecode.swift; path = UTMDataExtension.swift; sourceTree = "<group>"; };
		CEBCAF4C243525DB00C2B423 /* VMConfigTextField.h */ = {isa = PBXFileReference; lastKnownFileType = sourcecode.c.h; path = VMConfigTextField.h; sourceTree = "<group>"; };
		CEBCAF4D243525DB00C2B423 /* VMConfigTextField.m */ = {isa = PBXFileReference; lastKnownFileType = sourcecode.c.objc; path = VMConfigTextField.m; sourceTree = "<group>"; };
		CEBCAF502435298D00C2B423 /* VMConfigControl.h */ = {isa = PBXFileReference; lastKnownFileType = sourcecode.c.h; path = VMConfigControl.h; sourceTree = "<group>"; };
		CEBCAF5224353B3700C2B423 /* VMConfigSwitch.h */ = {isa = PBXFileReference; lastKnownFileType = sourcecode.c.h; path = VMConfigSwitch.h; sourceTree = "<group>"; };
		CEBCAF5324353B3700C2B423 /* VMConfigSwitch.m */ = {isa = PBXFileReference; lastKnownFileType = sourcecode.c.objc; path = VMConfigSwitch.m; sourceTree = "<group>"; };
		CEBCAF5524353B9F00C2B423 /* VMConfigPickerView.h */ = {isa = PBXFileReference; lastKnownFileType = sourcecode.c.h; path = VMConfigPickerView.h; sourceTree = "<group>"; };
		CEBCAF5624353B9F00C2B423 /* VMConfigPickerView.m */ = {isa = PBXFileReference; lastKnownFileType = sourcecode.c.objc; path = VMConfigPickerView.m; sourceTree = "<group>"; };
		CEBCAF582435468600C2B423 /* VMConfigTogglePickerCell.h */ = {isa = PBXFileReference; lastKnownFileType = sourcecode.c.h; path = VMConfigTogglePickerCell.h; sourceTree = "<group>"; };
		CEBCAF592435468600C2B423 /* VMConfigTogglePickerCell.m */ = {isa = PBXFileReference; lastKnownFileType = sourcecode.c.objc; path = VMConfigTogglePickerCell.m; sourceTree = "<group>"; };
		CEBDA1D424D69DB20010B5EC /* VMDisplayMetalWindowController.swift */ = {isa = PBXFileReference; lastKnownFileType = sourcecode.swift; path = VMDisplayMetalWindowController.swift; sourceTree = "<group>"; };
		CEBDA1DA24D8BDDA0010B5EC /* QEMUHelper.xpc */ = {isa = PBXFileReference; explicitFileType = "wrapper.xpc-service"; includeInIndex = 0; path = QEMUHelper.xpc; sourceTree = BUILT_PRODUCTS_DIR; };
		CEBDA1DC24D8BDDA0010B5EC /* QEMUHelperProtocol.h */ = {isa = PBXFileReference; lastKnownFileType = sourcecode.c.h; path = QEMUHelperProtocol.h; sourceTree = "<group>"; };
		CEBDA1DD24D8BDDB0010B5EC /* QEMUHelper.h */ = {isa = PBXFileReference; lastKnownFileType = sourcecode.c.h; path = QEMUHelper.h; sourceTree = "<group>"; };
		CEBDA1DE24D8BDDB0010B5EC /* QEMUHelper.m */ = {isa = PBXFileReference; lastKnownFileType = sourcecode.c.objc; path = QEMUHelper.m; sourceTree = "<group>"; };
		CEBDA1E024D8BDDB0010B5EC /* main.m */ = {isa = PBXFileReference; lastKnownFileType = sourcecode.c.objc; path = main.m; sourceTree = "<group>"; };
		CEBDA1E224D8BDDB0010B5EC /* Info.plist */ = {isa = PBXFileReference; lastKnownFileType = text.plist.xml; path = Info.plist; sourceTree = "<group>"; };
		CEBE02622588494100B9BCA8 /* CSSession+Sharing.h */ = {isa = PBXFileReference; lastKnownFileType = sourcecode.c.h; path = "CSSession+Sharing.h"; sourceTree = "<group>"; };
		CEBE02632588494100B9BCA8 /* CSSession+Sharing.m */ = {isa = PBXFileReference; lastKnownFileType = sourcecode.c.objc; path = "CSSession+Sharing.m"; sourceTree = "<group>"; };
		CEC05DF42463E3D300DA82B2 /* VMDisplayView.h */ = {isa = PBXFileReference; lastKnownFileType = sourcecode.c.h; path = VMDisplayView.h; sourceTree = "<group>"; };
		CEC05DF52463E3D300DA82B2 /* VMDisplayView.m */ = {isa = PBXFileReference; lastKnownFileType = sourcecode.c.objc; path = VMDisplayView.m; sourceTree = "<group>"; };
		CEC05DF72464B93900DA82B2 /* VMDisplayTerminalViewController+Keyboard.h */ = {isa = PBXFileReference; lastKnownFileType = sourcecode.c.h; path = "VMDisplayTerminalViewController+Keyboard.h"; sourceTree = "<group>"; };
		CEC05DF82464B93900DA82B2 /* VMDisplayTerminalViewController+Keyboard.m */ = {isa = PBXFileReference; lastKnownFileType = sourcecode.c.objc; path = "VMDisplayTerminalViewController+Keyboard.m"; sourceTree = "<group>"; };
		CECC764C2273A7D50059B955 /* cf-input-visitor.c */ = {isa = PBXFileReference; fileEncoding = 4; lastKnownFileType = sourcecode.c.c; path = "cf-input-visitor.c"; sourceTree = "<group>"; };
		CECC764D2273A7D50059B955 /* qapi-dealloc-visitor.c */ = {isa = PBXFileReference; fileEncoding = 4; lastKnownFileType = sourcecode.c.c; path = "qapi-dealloc-visitor.c"; sourceTree = "<group>"; };
		CECC764E2273A7D50059B955 /* qapi-util.c */ = {isa = PBXFileReference; fileEncoding = 4; lastKnownFileType = sourcecode.c.c; path = "qapi-util.c"; sourceTree = "<group>"; };
		CECC764F2273A7D50059B955 /* qapi-visit-core.c */ = {isa = PBXFileReference; fileEncoding = 4; lastKnownFileType = sourcecode.c.c; path = "qapi-visit-core.c"; sourceTree = "<group>"; };
		CECC76502273A7D50059B955 /* cf-output-visitor.c */ = {isa = PBXFileReference; fileEncoding = 4; lastKnownFileType = sourcecode.c.c; path = "cf-output-visitor.c"; sourceTree = "<group>"; };
		CECC76562273A88F0059B955 /* qemu-compat.h */ = {isa = PBXFileReference; lastKnownFileType = sourcecode.c.h; path = "qemu-compat.h"; sourceTree = "<group>"; };
		CED234EC254796E500ED0A57 /* NumberTextField.swift */ = {isa = PBXFileReference; lastKnownFileType = sourcecode.swift; path = NumberTextField.swift; sourceTree = "<group>"; };
		CED814E824C79F070042F0F1 /* VMConfigDriveCreateView.swift */ = {isa = PBXFileReference; lastKnownFileType = sourcecode.swift; path = VMConfigDriveCreateView.swift; sourceTree = "<group>"; };
		CED814EB24C7C2850042F0F1 /* VMConfigInfoView.swift */ = {isa = PBXFileReference; lastKnownFileType = sourcecode.swift; path = VMConfigInfoView.swift; sourceTree = "<group>"; };
		CED814EE24C7EB760042F0F1 /* ImagePicker.swift */ = {isa = PBXFileReference; lastKnownFileType = sourcecode.swift; path = ImagePicker.swift; sourceTree = "<group>"; };
		CEDC1DF02260EE4B008D9A6D /* StaticDataTableViewController.h */ = {isa = PBXFileReference; fileEncoding = 4; lastKnownFileType = sourcecode.c.h; path = StaticDataTableViewController.h; sourceTree = "<group>"; };
		CEDC1DF12260EE4B008D9A6D /* StaticDataTableViewController.m */ = {isa = PBXFileReference; fileEncoding = 4; lastKnownFileType = sourcecode.c.objc; path = StaticDataTableViewController.m; sourceTree = "<group>"; };
		CEDF83F8258AE24E0030E4AC /* UTMPasteboard.swift */ = {isa = PBXFileReference; lastKnownFileType = sourcecode.swift; path = UTMPasteboard.swift; sourceTree = "<group>"; };
		CEE0420A244117040001680F /* UTMConfiguration+Display.h */ = {isa = PBXFileReference; lastKnownFileType = sourcecode.c.h; path = "UTMConfiguration+Display.h"; sourceTree = "<group>"; };
		CEE0420B244117040001680F /* UTMConfiguration+Display.m */ = {isa = PBXFileReference; lastKnownFileType = sourcecode.c.objc; path = "UTMConfiguration+Display.m"; sourceTree = "<group>"; };
		CEE0420D24412C520001680F /* VMConfigStepper.h */ = {isa = PBXFileReference; lastKnownFileType = sourcecode.c.h; path = VMConfigStepper.h; sourceTree = "<group>"; };
		CEE0420E24412C520001680F /* VMConfigStepper.m */ = {isa = PBXFileReference; lastKnownFileType = sourcecode.c.objc; path = VMConfigStepper.m; sourceTree = "<group>"; };
		CEE0421024418F2E0001680F /* UTMConfiguration+Miscellaneous.h */ = {isa = PBXFileReference; lastKnownFileType = sourcecode.c.h; path = "UTMConfiguration+Miscellaneous.h"; sourceTree = "<group>"; };
		CEE0421124418F2E0001680F /* UTMConfiguration+Miscellaneous.m */ = {isa = PBXFileReference; lastKnownFileType = sourcecode.c.objc; path = "UTMConfiguration+Miscellaneous.m"; sourceTree = "<group>"; };
		CEEB66442284B942002737B2 /* VMKeyboardButton.h */ = {isa = PBXFileReference; lastKnownFileType = sourcecode.c.h; path = VMKeyboardButton.h; sourceTree = "<group>"; };
		CEEB66452284B942002737B2 /* VMKeyboardButton.m */ = {isa = PBXFileReference; lastKnownFileType = sourcecode.c.objc; path = VMKeyboardButton.m; sourceTree = "<group>"; };
		CEEC811A24E48EC600ACB0B3 /* SettingsView.swift */ = {isa = PBXFileReference; fileEncoding = 4; lastKnownFileType = sourcecode.swift; path = SettingsView.swift; sourceTree = "<group>"; };
		CEECE13B25E47D9500A2AAB8 /* AppDelegate.swift */ = {isa = PBXFileReference; lastKnownFileType = sourcecode.swift; path = AppDelegate.swift; sourceTree = "<group>"; };
		CEF83EB824F9ABEA00557D15 /* UTMQemuManager+BlockDevices.h */ = {isa = PBXFileReference; lastKnownFileType = sourcecode.c.h; path = "UTMQemuManager+BlockDevices.h"; sourceTree = "<group>"; };
		CEF83EB924F9ABEA00557D15 /* UTMQemuManager+BlockDevices.m */ = {isa = PBXFileReference; lastKnownFileType = sourcecode.c.objc; path = "UTMQemuManager+BlockDevices.m"; sourceTree = "<group>"; };
		CEF83EBC24F9C3BF00557D15 /* UTMVirtualMachine+Drives.h */ = {isa = PBXFileReference; lastKnownFileType = sourcecode.c.h; path = "UTMVirtualMachine+Drives.h"; sourceTree = "<group>"; };
		CEF83EBD24F9C3BF00557D15 /* UTMVirtualMachine+Drives.m */ = {isa = PBXFileReference; lastKnownFileType = sourcecode.c.objc; path = "UTMVirtualMachine+Drives.m"; sourceTree = "<group>"; };
		CEF83EC024F9C9E100557D15 /* UTMDrive.h */ = {isa = PBXFileReference; lastKnownFileType = sourcecode.c.h; path = UTMDrive.h; sourceTree = "<group>"; };
		CEF83EC124F9C9E100557D15 /* UTMDrive.m */ = {isa = PBXFileReference; lastKnownFileType = sourcecode.c.objc; path = UTMDrive.m; sourceTree = "<group>"; };
		CEF83EC624FB1B9300557D15 /* UTMVirtualMachine+SPICE.m */ = {isa = PBXFileReference; lastKnownFileType = sourcecode.c.objc; path = "UTMVirtualMachine+SPICE.m"; sourceTree = "<group>"; };
		CEF83EC924FB1BB200557D15 /* UTMVirtualMachine+SPICE.h */ = {isa = PBXFileReference; lastKnownFileType = sourcecode.c.h; path = "UTMVirtualMachine+SPICE.h"; sourceTree = "<group>"; };
		CEF83ECA24FB382B00557D15 /* UTMVirtualMachine+Terminal.h */ = {isa = PBXFileReference; lastKnownFileType = sourcecode.c.h; path = "UTMVirtualMachine+Terminal.h"; sourceTree = "<group>"; };
		CEF83ECB24FB382B00557D15 /* UTMVirtualMachine+Terminal.m */ = {isa = PBXFileReference; lastKnownFileType = sourcecode.c.objc; path = "UTMVirtualMachine+Terminal.m"; sourceTree = "<group>"; };
		CEF83ED124FDEA9400557D15 /* UTMPortAllocator.h */ = {isa = PBXFileReference; lastKnownFileType = sourcecode.c.h; path = UTMPortAllocator.h; sourceTree = "<group>"; };
		CEF83ED224FDEA9400557D15 /* UTMPortAllocator.m */ = {isa = PBXFileReference; lastKnownFileType = sourcecode.c.objc; path = UTMPortAllocator.m; sourceTree = "<group>"; };
		CEFC6CDC24C25697003F6962 /* VMDriveImage.swift */ = {isa = PBXFileReference; lastKnownFileType = sourcecode.swift; path = VMDriveImage.swift; sourceTree = "<group>"; };
		CEFE75D9228933DE0050ABCC /* gst_ios_init.m */ = {isa = PBXFileReference; fileEncoding = 4; lastKnownFileType = sourcecode.c.objc; path = gst_ios_init.m; sourceTree = "<group>"; };
		CEFE75DA228933DE0050ABCC /* gst_ios_init.h */ = {isa = PBXFileReference; fileEncoding = 4; lastKnownFileType = sourcecode.c.h; path = gst_ios_init.h; sourceTree = "<group>"; };
		E2151A57241451120008E6AC /* UIViewController+Extensions.h */ = {isa = PBXFileReference; lastKnownFileType = sourcecode.c.h; path = "UIViewController+Extensions.h"; sourceTree = "<group>"; };
		E2151A58241451120008E6AC /* UIViewController+Extensions.m */ = {isa = PBXFileReference; lastKnownFileType = sourcecode.c.objc; path = "UIViewController+Extensions.m"; sourceTree = "<group>"; };
		E28394B3240C20E0006742E2 /* UTMTerminal.m */ = {isa = PBXFileReference; fileEncoding = 4; lastKnownFileType = sourcecode.c.objc; path = UTMTerminal.m; sourceTree = "<group>"; };
		E28394B4240C20E1006742E2 /* UTMTerminalDelegate.h */ = {isa = PBXFileReference; fileEncoding = 4; lastKnownFileType = sourcecode.c.h; path = UTMTerminalDelegate.h; sourceTree = "<group>"; };
		E28394B5240C20E1006742E2 /* UTMTerminal.h */ = {isa = PBXFileReference; fileEncoding = 4; lastKnownFileType = sourcecode.c.h; path = UTMTerminal.h; sourceTree = "<group>"; };
		E28394B8240C219F006742E2 /* terminal.html */ = {isa = PBXFileReference; fileEncoding = 4; lastKnownFileType = text.html; path = terminal.html; sourceTree = "<group>"; };
		E28394B9240C219F006742E2 /* terminal.js */ = {isa = PBXFileReference; fileEncoding = 4; lastKnownFileType = sourcecode.javascript; path = terminal.js; sourceTree = "<group>"; };
		E28394BD240C22F1006742E2 /* hterm_all.js */ = {isa = PBXFileReference; fileEncoding = 4; lastKnownFileType = sourcecode.javascript; name = hterm_all.js; path = libapps/hterm/dist/js/hterm_all.js; sourceTree = "<group>"; };
		E28394BF240C268A006742E2 /* VMDisplayTerminalViewController.h */ = {isa = PBXFileReference; lastKnownFileType = sourcecode.c.h; path = VMDisplayTerminalViewController.h; sourceTree = "<group>"; };
		E28394C0240C268A006742E2 /* VMDisplayTerminalViewController.m */ = {isa = PBXFileReference; lastKnownFileType = sourcecode.c.objc; path = VMDisplayTerminalViewController.m; sourceTree = "<group>"; };
		E2B0F9D02426E5510065DFBE /* WKWebView+Workarounds.h */ = {isa = PBXFileReference; lastKnownFileType = sourcecode.c.h; path = "WKWebView+Workarounds.h"; sourceTree = "<group>"; };
		E2B0F9D12426E5510065DFBE /* WKWebView+Workarounds.m */ = {isa = PBXFileReference; lastKnownFileType = sourcecode.c.objc; path = "WKWebView+Workarounds.m"; sourceTree = "<group>"; };
		E2D64BC6241DB2260034E0C6 /* UTMInputOutput.h */ = {isa = PBXFileReference; lastKnownFileType = sourcecode.c.h; path = UTMInputOutput.h; sourceTree = "<group>"; };
		E2D64BC7241DB24B0034E0C6 /* UTMSpiceIO.h */ = {isa = PBXFileReference; lastKnownFileType = sourcecode.c.h; path = UTMSpiceIO.h; sourceTree = "<group>"; };
		E2D64BC8241DB24B0034E0C6 /* UTMSpiceIO.m */ = {isa = PBXFileReference; lastKnownFileType = sourcecode.c.objc; path = UTMSpiceIO.m; sourceTree = "<group>"; };
		E2D64BCA241DB62A0034E0C6 /* UTMTerminalIO.h */ = {isa = PBXFileReference; lastKnownFileType = sourcecode.c.h; path = UTMTerminalIO.h; sourceTree = "<group>"; };
		E2D64BCB241DB62A0034E0C6 /* UTMTerminalIO.m */ = {isa = PBXFileReference; lastKnownFileType = sourcecode.c.objc; path = UTMTerminalIO.m; sourceTree = "<group>"; };
		E2D64BE0241EAEBE0034E0C6 /* UTMSpiceIODelegate.h */ = {isa = PBXFileReference; lastKnownFileType = sourcecode.c.h; path = UTMSpiceIODelegate.h; sourceTree = "<group>"; };
/* End PBXFileReference section */

/* Begin PBXFrameworksBuildPhase section */
		CE2D932B24AD46670059923A /* Frameworks */ = {
			isa = PBXFrameworksBuildPhase;
			buildActionMask = 2147483647;
			files = (
				CE2D932C24AD46670059923A /* libgstautodetect.a in Frameworks */,
				CE2D932D24AD46670059923A /* libgstaudiotestsrc.a in Frameworks */,
				CE2D932E24AD46670059923A /* libgstvideoconvert.a in Frameworks */,
				CE2D932F24AD46670059923A /* libgstaudioconvert.a in Frameworks */,
				CE2D933024AD46670059923A /* libgstvideoscale.a in Frameworks */,
				CE93759924BB821F0074066F /* IQKeyboardManagerSwift in Frameworks */,
				CE2D933124AD46670059923A /* MetalKit.framework in Frameworks */,
				CE2D933224AD46670059923A /* libgstvolume.a in Frameworks */,
				CE2D933324AD46670059923A /* libgstcoreelements.a in Frameworks */,
				CE2D933424AD46670059923A /* libgstvideorate.a in Frameworks */,
				CE2D933524AD46670059923A /* libgstjpeg.a in Frameworks */,
				CE2D933624AD46670059923A /* libgstaudioresample.a in Frameworks */,
				CE2D933724AD46670059923A /* libgstplayback.a in Frameworks */,
				CE2D933824AD46670059923A /* libgstadder.a in Frameworks */,
				CE2D933A24AD46670059923A /* libgstaudiorate.a in Frameworks */,
				CE2D933B24AD46670059923A /* libgstvideofilter.a in Frameworks */,
				CE2D933C24AD46670059923A /* libgstapp.a in Frameworks */,
				CE2D933D24AD46670059923A /* libgstgio.a in Frameworks */,
				CE2D933E24AD46670059923A /* libgsttypefindfunctions.a in Frameworks */,
				CE2D933F24AD46670059923A /* libgstvideotestsrc.a in Frameworks */,
				CE2D934024AD46670059923A /* libgstosxaudio.a in Frameworks */,
				CE2D934124AD46670059923A /* gmodule-2.0.0.framework in Frameworks */,
				CE2D934224AD46670059923A /* jpeg.62.framework in Frameworks */,
				CE2D934324AD46670059923A /* intl.8.framework in Frameworks */,
				CE2D934424AD46670059923A /* gstapp-1.0.0.framework in Frameworks */,
				CE2D934524AD46670059923A /* gthread-2.0.0.framework in Frameworks */,
				CE2D934624AD46670059923A /* gstrtp-1.0.0.framework in Frameworks */,
				CE2D934724AD46670059923A /* gstriff-1.0.0.framework in Frameworks */,
				CEA9058F25FC6A1400801E7C /* usbredirhost.1.framework in Frameworks */,
				CE2D934924AD46670059923A /* gstreamer-1.0.0.framework in Frameworks */,
				CE2D934B24AD46670059923A /* json-glib-1.0.0.framework in Frameworks */,
				CE2D934C24AD46670059923A /* ffi.7.framework in Frameworks */,
				CE2D934D24AD46670059923A /* gstnet-1.0.0.framework in Frameworks */,
				CE2D934E24AD46670059923A /* gstbase-1.0.0.framework in Frameworks */,
				CE020BA724AEDEF000B44AB6 /* Logging in Frameworks */,
				CE2D934F24AD46670059923A /* phodav-2.0.0.framework in Frameworks */,
				CEA9059025FC6A1700801E7C /* usbredirparser.1.framework in Frameworks */,
				CE0E9B87252FD06B0026E02B /* SwiftUI.framework in Frameworks */,
				CE2D935024AD46670059923A /* gstcontroller-1.0.0.framework in Frameworks */,
				CE2D935124AD46670059923A /* gstaudio-1.0.0.framework in Frameworks */,
				CE2D935224AD46670059923A /* gpg-error.0.framework in Frameworks */,
				CE2D935324AD46670059923A /* gcrypt.20.framework in Frameworks */,
				CE2D935424AD46670059923A /* gobject-2.0.0.framework in Frameworks */,
				CE2D935524AD46670059923A /* gsttag-1.0.0.framework in Frameworks */,
				CE2D935624AD46670059923A /* gio-2.0.0.framework in Frameworks */,
				CE2D935724AD46670059923A /* gstvideo-1.0.0.framework in Frameworks */,
				CE2D935824AD46670059923A /* spice-client-glib-2.0.8.framework in Frameworks */,
				CE2D935924AD46670059923A /* gstrtsp-1.0.0.framework in Frameworks */,
				CE2D935A24AD46670059923A /* opus.0.framework in Frameworks */,
				CE2D935B24AD46670059923A /* glib-2.0.0.framework in Frameworks */,
				CE2D935C24AD46670059923A /* png16.16.framework in Frameworks */,
				CE2D935D24AD46670059923A /* gstfft-1.0.0.framework in Frameworks */,
				CE2D935E24AD46670059923A /* crypto.1.1.framework in Frameworks */,
				CE2D935F24AD46670059923A /* gstpbutils-1.0.0.framework in Frameworks */,
				CE2D936124AD46670059923A /* gstallocators-1.0.0.framework in Frameworks */,
				CE2D936224AD46670059923A /* gstcheck-1.0.0.framework in Frameworks */,
				CE2D936324AD46670059923A /* iconv.2.framework in Frameworks */,
				CE2D936424AD46670059923A /* gstsdp-1.0.0.framework in Frameworks */,
				CE2D936524AD46670059923A /* ssl.1.1.framework in Frameworks */,
				CE2D936624AD46670059923A /* spice-server.1.framework in Frameworks */,
				CE2D936724AD46670059923A /* pixman-1.0.framework in Frameworks */,
				CEA9053D25F9824700801E7C /* usb-1.0.0.framework in Frameworks */,
			);
			runOnlyForDeploymentPostprocessing = 0;
		};
		CE2D951924AD48BE0059923A /* Frameworks */ = {
			isa = PBXFrameworksBuildPhase;
			buildActionMask = 2147483647;
			files = (
				CEA9058925FC69D100801E7C /* usbredirhost.1.framework in Frameworks */,
				CEA9058A25FC69D100801E7C /* usbredirparser.1.framework in Frameworks */,
				CEA9053825F981E900801E7C /* usb-1.0.0.framework in Frameworks */,
				CE0B6F0E24AD677200FE012D /* libgstaudioconvert.a in Frameworks */,
				CE0B6EF024AD677200FE012D /* gstcontroller-1.0.0.framework in Frameworks */,
				CE0B6EE024AD677200FE012D /* libgstosxaudio.a in Frameworks */,
				CE0B6F0D24AD677200FE012D /* libgstadder.a in Frameworks */,
				CE0B6EF224AD677200FE012D /* gstallocators-1.0.0.framework in Frameworks */,
				CE03D08B24D90F2900F76B84 /* jpeg.62.framework in Frameworks */,
				CE0B6EBC24AD677200FE012D /* gstpbutils-1.0.0.framework in Frameworks */,
				CEF83F872500948800557D15 /* gpg-error.0.framework in Frameworks */,
				CE0B6ED324AD677200FE012D /* libgstvideoconvert.a in Frameworks */,
				CE0B6F0124AD677200FE012D /* libgsttypefindfunctions.a in Frameworks */,
				CE0B6EE124AD677200FE012D /* gstrtsp-1.0.0.framework in Frameworks */,
				CE03D08824D90F0700F76B84 /* gio-2.0.0.framework in Frameworks */,
				CE0B6EEC24AD677200FE012D /* libgstautodetect.a in Frameworks */,
				CE03D0C424D913AA00F76B84 /* ffi.7.framework in Frameworks */,
				CE03D0CC24D9144100F76B84 /* crypto.1.1.framework in Frameworks */,
				CE0B6ED724AD677200FE012D /* gstaudio-1.0.0.framework in Frameworks */,
				CE0B6EFA24AD677200FE012D /* gstapp-1.0.0.framework in Frameworks */,
				CE03D0CE24D9A30100F76B84 /* iconv.2.framework in Frameworks */,
				CE0B6EF124AD677200FE012D /* libgstplayback.a in Frameworks */,
				CE0B6EF424AD677200FE012D /* json-glib-1.0.0.framework in Frameworks */,
				CE0B6ED124AD677200FE012D /* phodav-2.0.0.framework in Frameworks */,
				CEF83F862500947D00557D15 /* gcrypt.20.framework in Frameworks */,
				CE0B6ECB24AD677200FE012D /* gstcheck-1.0.0.framework in Frameworks */,
				CE0B6F0724AD677200FE012D /* libgstvolume.a in Frameworks */,
				CE03D0C624D913C600F76B84 /* opus.0.framework in Frameworks */,
				CE03D0C824D913FD00F76B84 /* pixman-1.0.framework in Frameworks */,
				CE0B6EE524AD677200FE012D /* gstbase-1.0.0.framework in Frameworks */,
				CEF83F882500949D00557D15 /* gthread-2.0.0.framework in Frameworks */,
				CE03D08724D90F0700F76B84 /* gobject-2.0.0.framework in Frameworks */,
				CE0B6F0A24AD677200FE012D /* spice-client-glib-2.0.8.framework in Frameworks */,
				CE0B6ECF24AD677200FE012D /* gstrtp-1.0.0.framework in Frameworks */,
				CE0B6ECC24AD677200FE012D /* gstriff-1.0.0.framework in Frameworks */,
				CE0B6EDC24AD677200FE012D /* libgstapp.a in Frameworks */,
				CE0B6F0324AD677200FE012D /* libgstvideoscale.a in Frameworks */,
				CE0B6EC924AD677200FE012D /* gstvideo-1.0.0.framework in Frameworks */,
				CE0B6EF324AD677200FE012D /* libgstvideofilter.a in Frameworks */,
				CE020BA924AEDF3000B44AB6 /* Logging in Frameworks */,
				CE0B6ECD24AD677200FE012D /* gsttag-1.0.0.framework in Frameworks */,
				CE03D08A24D90F2900F76B84 /* intl.8.framework in Frameworks */,
				CE0B6EF924AD677200FE012D /* libgstaudioresample.a in Frameworks */,
				CE0B6EE724AD677200FE012D /* libgstvideotestsrc.a in Frameworks */,
				CE0B6EBB24AD677200FE012D /* libgstgio.a in Frameworks */,
				CE0B6EE224AD677200FE012D /* gstnet-1.0.0.framework in Frameworks */,
				CE03D08624D90F0700F76B84 /* gmodule-2.0.0.framework in Frameworks */,
				CE03D0CA24D9142000F76B84 /* ssl.1.1.framework in Frameworks */,
				CE0B6EC624AD677200FE012D /* gstfft-1.0.0.framework in Frameworks */,
				CE0B6EE624AD677200FE012D /* libgstaudiorate.a in Frameworks */,
				CEF83F8A250094B200557D15 /* spice-server.1.framework in Frameworks */,
				CE03D08924D90F0700F76B84 /* glib-2.0.0.framework in Frameworks */,
				CE0B6EC224AD677200FE012D /* libgstvideorate.a in Frameworks */,
				CE0B6F0C24AD677200FE012D /* gstreamer-1.0.0.framework in Frameworks */,
				CEF83F89250094A400557D15 /* png16.16.framework in Frameworks */,
				CE0B6F0224AD677200FE012D /* libgstjpeg.a in Frameworks */,
				CE0B6EFC24AD677200FE012D /* libgstaudiotestsrc.a in Frameworks */,
				CE0B6EF824AD677200FE012D /* gstsdp-1.0.0.framework in Frameworks */,
				CE0B6EEA24AD677200FE012D /* libgstcoreelements.a in Frameworks */,
			);
			runOnlyForDeploymentPostprocessing = 0;
		};
		CEA45F23263519B5002FA97D /* Frameworks */ = {
			isa = PBXFrameworksBuildPhase;
			buildActionMask = 2147483647;
			files = (
				CEA45F24263519B5002FA97D /* libgstautodetect.a in Frameworks */,
				CEA45F25263519B5002FA97D /* libgstaudiotestsrc.a in Frameworks */,
				CEA45F26263519B5002FA97D /* libgstvideoconvert.a in Frameworks */,
				CEA45F27263519B5002FA97D /* libgstaudioconvert.a in Frameworks */,
				CEA45F28263519B5002FA97D /* libgstvideoscale.a in Frameworks */,
				CEA45F29263519B5002FA97D /* IQKeyboardManagerSwift in Frameworks */,
				CEA45F2A263519B5002FA97D /* MetalKit.framework in Frameworks */,
				CEA45F2B263519B5002FA97D /* libgstvolume.a in Frameworks */,
				CEA45F2C263519B5002FA97D /* libgstcoreelements.a in Frameworks */,
				CEA45F2D263519B5002FA97D /* libgstvideorate.a in Frameworks */,
				CEA45F2E263519B5002FA97D /* libgstjpeg.a in Frameworks */,
				CEA45F2F263519B5002FA97D /* libgstaudioresample.a in Frameworks */,
				CEA45F30263519B5002FA97D /* libgstplayback.a in Frameworks */,
				CEA45F31263519B5002FA97D /* libgstadder.a in Frameworks */,
				CEA45F32263519B5002FA97D /* libgstaudiorate.a in Frameworks */,
				CEA45F33263519B5002FA97D /* libgstvideofilter.a in Frameworks */,
				CEA45F34263519B5002FA97D /* libgstapp.a in Frameworks */,
				CEA45F35263519B5002FA97D /* libgstgio.a in Frameworks */,
				CEA45F36263519B5002FA97D /* libgsttypefindfunctions.a in Frameworks */,
				CEA45F37263519B5002FA97D /* libgstvideotestsrc.a in Frameworks */,
				CEA45F38263519B5002FA97D /* libgstosxaudio.a in Frameworks */,
				CEA45F39263519B5002FA97D /* gmodule-2.0.0.framework in Frameworks */,
				CEA45F3A263519B5002FA97D /* jpeg.62.framework in Frameworks */,
				CEA45F3B263519B5002FA97D /* intl.8.framework in Frameworks */,
				CEA45F3C263519B5002FA97D /* gstapp-1.0.0.framework in Frameworks */,
				CEA45F3D263519B5002FA97D /* gthread-2.0.0.framework in Frameworks */,
				CEA45F3E263519B5002FA97D /* gstrtp-1.0.0.framework in Frameworks */,
				CEA45F3F263519B5002FA97D /* gstriff-1.0.0.framework in Frameworks */,
				CEA45F41263519B5002FA97D /* gstreamer-1.0.0.framework in Frameworks */,
				CEA45F42263519B5002FA97D /* json-glib-1.0.0.framework in Frameworks */,
				CEA45F43263519B5002FA97D /* ffi.7.framework in Frameworks */,
				CEA45F44263519B5002FA97D /* gstnet-1.0.0.framework in Frameworks */,
				CEA45F45263519B5002FA97D /* gstbase-1.0.0.framework in Frameworks */,
				CEA45F46263519B5002FA97D /* Logging in Frameworks */,
				CEA45F47263519B5002FA97D /* phodav-2.0.0.framework in Frameworks */,
				CEA45F49263519B5002FA97D /* SwiftUI.framework in Frameworks */,
				CEA45F4A263519B5002FA97D /* gstcontroller-1.0.0.framework in Frameworks */,
				CEA45F4B263519B5002FA97D /* gstaudio-1.0.0.framework in Frameworks */,
				CEA45F4C263519B5002FA97D /* gpg-error.0.framework in Frameworks */,
				CEA45F4D263519B5002FA97D /* gcrypt.20.framework in Frameworks */,
				CEA45F4E263519B5002FA97D /* gobject-2.0.0.framework in Frameworks */,
				CEA45F4F263519B5002FA97D /* gsttag-1.0.0.framework in Frameworks */,
				CEA45F50263519B5002FA97D /* gio-2.0.0.framework in Frameworks */,
				CEA45F51263519B5002FA97D /* gstvideo-1.0.0.framework in Frameworks */,
				CEA45F52263519B5002FA97D /* spice-client-glib-2.0.8.framework in Frameworks */,
				CEA45F53263519B5002FA97D /* gstrtsp-1.0.0.framework in Frameworks */,
				CEA45F54263519B5002FA97D /* opus.0.framework in Frameworks */,
				CEA45F55263519B5002FA97D /* glib-2.0.0.framework in Frameworks */,
				CEA45F56263519B5002FA97D /* png16.16.framework in Frameworks */,
				CEA45F57263519B5002FA97D /* gstfft-1.0.0.framework in Frameworks */,
				CEA45F58263519B5002FA97D /* crypto.1.1.framework in Frameworks */,
				CEA45F59263519B5002FA97D /* gstpbutils-1.0.0.framework in Frameworks */,
				CEA45F5A263519B5002FA97D /* gstallocators-1.0.0.framework in Frameworks */,
				CEA45F5B263519B5002FA97D /* gstcheck-1.0.0.framework in Frameworks */,
				CEA45F5C263519B5002FA97D /* iconv.2.framework in Frameworks */,
				CEA45F5D263519B5002FA97D /* gstsdp-1.0.0.framework in Frameworks */,
				CEA45F5E263519B5002FA97D /* ssl.1.1.framework in Frameworks */,
				CEA45F5F263519B5002FA97D /* spice-server.1.framework in Frameworks */,
				CEA45F60263519B5002FA97D /* pixman-1.0.framework in Frameworks */,
			);
			runOnlyForDeploymentPostprocessing = 0;
		};
		CEBDA1D724D8BDDA0010B5EC /* Frameworks */ = {
			isa = PBXFrameworksBuildPhase;
			buildActionMask = 2147483647;
			files = (
			);
			runOnlyForDeploymentPostprocessing = 0;
		};
/* End PBXFrameworksBuildPhase section */

/* Begin PBXGroup section */
		CE1BD9FA24F4825C0022A468 /* Display */ = {
			isa = PBXGroup;
			children = (
				CE0FE12724D3B08B0086CEF0 /* VMDisplayWindow.xib */,
				CE612AC524D3B50700FA6300 /* VMDisplayWindowController.swift */,
				CEBDA1D424D69DB20010B5EC /* VMDisplayMetalWindowController.swift */,
				2C6D9E02256EE454003298E6 /* VMDisplayTerminalWindowController.swift */,
				CE03D0D124DCF4B600F76B84 /* VMMetalView.swift */,
				CE03D0D324DCF6DD00F76B84 /* VMMetalViewInputDelegate.swift */,
			);
			path = Display;
			sourceTree = "<group>";
		};
		CE2D63CE2265150F00FC7E63 /* Renderer */ = {
			isa = PBXGroup;
			children = (
				CE2D63D22265154700FC7E63 /* UTMRenderer.h */,
				CE2D63CF2265154700FC7E63 /* UTMRenderer.m */,
				CE2D63D5226517D600FC7E63 /* UTMRenderSource.h */,
				CE2D63D02265154700FC7E63 /* UTMShaders.metal */,
				CE2D63D12265154700FC7E63 /* UTMShaderTypes.h */,
			);
			path = Renderer;
			sourceTree = "<group>";
		};
		CE2D63D622653C7300FC7E63 /* Frameworks */ = {
			isa = PBXGroup;
			children = (
				CEA9058725FC69D100801E7C /* usbredirhost.1.framework */,
				CEA9058825FC69D100801E7C /* usbredirparser.1.framework */,
				CEA9053725F981E900801E7C /* usb-1.0.0.framework */,
				CE0E9B86252FD06B0026E02B /* SwiftUI.framework */,
				CE059DC0243BD67100338317 /* phodav-2.0.0.framework */,
				CE66450C2269313200B0849A /* MetalKit.framework */,
				CE9D195D2265425900355E14 /* libgstadder.a */,
				CE9D19612265425900355E14 /* libgstapp.a */,
				CE9D19552265425900355E14 /* libgstaudioconvert.a */,
				CE9D195F2265425900355E14 /* libgstaudiorate.a */,
				CE9D195B2265425900355E14 /* libgstaudioresample.a */,
				CE9D19532265425900355E14 /* libgstaudiotestsrc.a */,
				CE9D19522265425900355E14 /* libgstautodetect.a */,
				CE9D19582265425900355E14 /* libgstcoreelements.a */,
				CE9D19622265425A00355E14 /* libgstgio.a */,
				CE9D195A2265425900355E14 /* libgstjpeg.a */,
				CE9D19652265425A00355E14 /* libgstosxaudio.a */,
				CE9D195C2265425900355E14 /* libgstplayback.a */,
				CE9D19632265425A00355E14 /* libgsttypefindfunctions.a */,
				CE9D19542265425900355E14 /* libgstvideoconvert.a */,
				CE9D19602265425900355E14 /* libgstvideofilter.a */,
				CE9D19592265425900355E14 /* libgstvideorate.a */,
				CE9D19562265425900355E14 /* libgstvideoscale.a */,
				CE9D19642265425A00355E14 /* libgstvideotestsrc.a */,
				CE9D19572265425900355E14 /* libgstvolume.a */,
				CE2D640A22653C7500FC7E63 /* crypto.1.1.framework */,
				CE2D63E322653C7400FC7E63 /* ffi.7.framework */,
				CE2D63F322653C7400FC7E63 /* gcrypt.20.framework */,
				CE2D63F822653C7400FC7E63 /* gio-2.0.0.framework */,
				CE2D640422653C7500FC7E63 /* glib-2.0.0.framework */,
				CE2D63D822653C7300FC7E63 /* gmodule-2.0.0.framework */,
				CE2D63F522653C7400FC7E63 /* gobject-2.0.0.framework */,
				CE2D63F122653C7400FC7E63 /* gpg-error.0.framework */,
				CE2D641122653C7500FC7E63 /* gstallocators-1.0.0.framework */,
				CE2D63DB22653C7300FC7E63 /* gstapp-1.0.0.framework */,
				CE2D63EF22653C7400FC7E63 /* gstaudio-1.0.0.framework */,
				CE2D63E822653C7400FC7E63 /* gstbase-1.0.0.framework */,
				CE2D641422653C7500FC7E63 /* gstcheck-1.0.0.framework */,
				CE2D63EE22653C7400FC7E63 /* gstcontroller-1.0.0.framework */,
				CE2D640922653C7500FC7E63 /* gstfft-1.0.0.framework */,
				CE2D63E522653C7400FC7E63 /* gstnet-1.0.0.framework */,
				CE2D640E22653C7500FC7E63 /* gstpbutils-1.0.0.framework */,
				CE2D63E022653C7400FC7E63 /* gstreamer-1.0.0.framework */,
				CE2D63DE22653C7400FC7E63 /* gstriff-1.0.0.framework */,
				CE2D63DD22653C7400FC7E63 /* gstrtp-1.0.0.framework */,
				CE2D640122653C7500FC7E63 /* gstrtsp-1.0.0.framework */,
				CE2D641622653C7500FC7E63 /* gstsdp-1.0.0.framework */,
				CE2D63F622653C7400FC7E63 /* gsttag-1.0.0.framework */,
				CE2D63F922653C7400FC7E63 /* gstvideo-1.0.0.framework */,
				CE2D63DC22653C7300FC7E63 /* gthread-2.0.0.framework */,
				CE2D641522653C7500FC7E63 /* iconv.2.framework */,
				CE2D63DA22653C7300FC7E63 /* intl.8.framework */,
				CE2D63D922653C7300FC7E63 /* jpeg.62.framework */,
				CE2D63E222653C7400FC7E63 /* json-glib-1.0.0.framework */,
				CE2D640322653C7500FC7E63 /* opus.0.framework */,
				CE2D641922653C7600FC7E63 /* pixman-1.0.framework */,
				CE2D640522653C7500FC7E63 /* png16.16.framework */,
				CE2D63FD22653C7500FC7E63 /* qemu-aarch64-softmmu.framework */,
				CE2D641322653C7500FC7E63 /* qemu-alpha-softmmu.framework */,
				CE2D640722653C7500FC7E63 /* qemu-arm-softmmu.framework */,
				CE2D63E622653C7400FC7E63 /* qemu-cris-softmmu.framework */,
				CE2D63F222653C7400FC7E63 /* qemu-hppa-softmmu.framework */,
				CE2D63D722653C7300FC7E63 /* qemu-i386-softmmu.framework */,
				CE2D63EB22653C7400FC7E63 /* qemu-m68k-softmmu.framework */,
				CE2D63E422653C7400FC7E63 /* qemu-microblaze-softmmu.framework */,
				CE2D63F022653C7400FC7E63 /* qemu-microblazeel-softmmu.framework */,
				CE2D63FF22653C7500FC7E63 /* qemu-mips-softmmu.framework */,
				CE2D63F422653C7400FC7E63 /* qemu-mips64-softmmu.framework */,
				CE2D640822653C7500FC7E63 /* qemu-mips64el-softmmu.framework */,
				CE2D640622653C7500FC7E63 /* qemu-mipsel-softmmu.framework */,
				CE2D63EA22653C7400FC7E63 /* qemu-moxie-softmmu.framework */,
				CE2D63DF22653C7400FC7E63 /* qemu-nios2-softmmu.framework */,
				CE2D640B22653C7500FC7E63 /* qemu-or1k-softmmu.framework */,
				CE2D63E722653C7400FC7E63 /* qemu-ppc-softmmu.framework */,
				CE2D640C22653C7500FC7E63 /* qemu-ppc64-softmmu.framework */,
				CE2D63FA22653C7400FC7E63 /* qemu-riscv32-softmmu.framework */,
				CE2D63FB22653C7500FC7E63 /* qemu-riscv64-softmmu.framework */,
				CE2D63FC22653C7500FC7E63 /* qemu-s390x-softmmu.framework */,
				CE2D640222653C7500FC7E63 /* qemu-sh4-softmmu.framework */,
				CE2D63E122653C7400FC7E63 /* qemu-sh4eb-softmmu.framework */,
				CE2D640D22653C7500FC7E63 /* qemu-sparc-softmmu.framework */,
				CE2D640F22653C7500FC7E63 /* qemu-sparc64-softmmu.framework */,
				CE2D63EC22653C7400FC7E63 /* qemu-tricore-softmmu.framework */,
				CE2D640022653C7500FC7E63 /* qemu-x86_64-softmmu.framework */,
				CE2D63ED22653C7400FC7E63 /* qemu-xtensa-softmmu.framework */,
				CE2D641222653C7500FC7E63 /* qemu-xtensaeb-softmmu.framework */,
				CE2D63FE22653C7500FC7E63 /* spice-client-glib-2.0.8.framework */,
				CE2D641822653C7500FC7E63 /* spice-server.1.framework */,
				CE2D641722653C7500FC7E63 /* ssl.1.1.framework */,
			);
			name = Frameworks;
			sourceTree = "<group>";
		};
		CE2D953624AD4F980059923A /* Platform */ = {
			isa = PBXGroup;
			children = (
				CE2D954A24AD4F980059923A /* iOS */,
				CE2D953B24AD4F980059923A /* macOS */,
				CEB63A9624F47C1200CAF323 /* Shared */,
				CEB63A7524F4654400CAF323 /* Main.swift */,
				CE2D955524AD4F980059923A /* UTMApp.swift */,
				CE020BA224AEDC7C00B44AB6 /* UTMData.swift */,
				CE2D954624AD4F980059923A /* UTMExtensions.swift */,
				CEB63A7924F469E300CAF323 /* UTMJailbreak.m */,
				CEB63A7824F468BA00CAF323 /* UTMJailbreak.h */,
				CE020BAA24AEE00000B44AB6 /* UTMLoggingSwift.swift */,
				CE2D955624AD4F980059923A /* Swift-Bridging-Header.h */,
				CE550BD52259479D0063E575 /* Assets.xcassets */,
				521F3EFB2414F73800130500 /* Localizable.strings */,
				52459A312440C84E006A58D0 /* InfoPlist.strings */,
			);
			path = Platform;
			sourceTree = "<group>";
		};
		CE2D953B24AD4F980059923A /* macOS */ = {
			isa = PBXGroup;
			children = (
				CE1BD9FA24F4825C0022A468 /* Display */,
				CEECE13B25E47D9500A2AAB8 /* AppDelegate.swift */,
				CEEC811A24E48EC600ACB0B3 /* SettingsView.swift */,
				CE8813D724CD2A8B00532628 /* SharingServicePicker.swift */,
				CE93759124BA775C0074066F /* ToolbarTabView.swift */,
				CE93758F24BA74510074066F /* ToolbarTabViewController.swift */,
				CEBBF1A624B5730F00C15049 /* UTMDataExtension.swift */,
				CE93759524BB7E9F0074066F /* UTMTabViewController.swift */,
				CE93759E24BBDD6A0074066F /* VMConfigDrivesView.swift */,
				CE2D953E24AD4F980059923A /* VMConfigNetworkPortForwardView.swift */,
				CE2D953D24AD4F980059923A /* VMSettingsView.swift */,
				CE2D954124AD4F980059923A /* Info.plist */,
				CE2D953F24AD4F980059923A /* macOS.entitlements */,
			);
			path = macOS;
			sourceTree = "<group>";
		};
		CE2D954A24AD4F980059923A /* iOS */ = {
			isa = PBXGroup;
			children = (
				CE5E4954225C593C00148CEF /* Legacy */,
				CE7BED4D22600F5000A1E1B6 /* Display */,
				CE550BCC225947990063E575 /* AppDelegate.h */,
				CE550BCD225947990063E575 /* AppDelegate.m */,
				CE8813D224CD230300532628 /* ActivityView.swift */,
				CED814EE24C7EB760042F0F1 /* ImagePicker.swift */,
				CEBBF1A424B56A2900C15049 /* UTMDataExtension.swift */,
				CE2D955124AD4F980059923A /* VMConfigDrivesView.swift */,
				CE2D954D24AD4F980059923A /* VMConfigNetworkPortForwardView.swift */,
				CE2D954C24AD4F980059923A /* VMSettingsView.swift */,
				CE2D954F24AD4F980059923A /* Info.plist */,
				5286EC91243748AC007E6CBC /* Settings.bundle */,
			);
			path = iOS;
			sourceTree = "<group>";
		};
		CE31C242225E543A00A965DD /* Configuration */ = {
			isa = PBXGroup;
			children = (
				CE31C243225E553500A965DD /* UTMConfiguration.h */,
				CE31C244225E555600A965DD /* UTMConfiguration.m */,
				CE5425352437DDE900E520F7 /* UTMConfiguration+Constants.h */,
				CE5425362437DDE900E520F7 /* UTMConfiguration+Constants.m */,
				CE8813D924D1290600532628 /* UTMConfiguration+ConstantsGenerated.m */,
				2CE8EB3F257811E8000E2EBB /* UTMConfiguration+Defaults.h */,
				2CE8EB40257811E8000E2EBB /* UTMConfiguration+Defaults.m */,
				CEE0420A244117040001680F /* UTMConfiguration+Display.h */,
				CEE0420B244117040001680F /* UTMConfiguration+Display.m */,
				CE54252F2437C09C00E520F7 /* UTMConfiguration+Drives.h */,
				CE5425302437C09C00E520F7 /* UTMConfiguration+Drives.m */,
				CEE0421024418F2E0001680F /* UTMConfiguration+Miscellaneous.h */,
				CEE0421124418F2E0001680F /* UTMConfiguration+Miscellaneous.m */,
				CEA02A972436C7A30087E45F /* UTMConfiguration+Networking.h */,
				CEA02A982436C7A30087E45F /* UTMConfiguration+Networking.m */,
				CE059DC3243BFA3200338317 /* UTMConfiguration+Sharing.h */,
				CE059DC4243BFA3200338317 /* UTMConfiguration+Sharing.m */,
				CE5425322437C22A00E520F7 /* UTMConfiguration+System.h */,
				CE5425332437C22A00E520F7 /* UTMConfiguration+System.m */,
				CE54252C2436E48D00E520F7 /* UTMConfigurationPortForward.h */,
				CE54252D2436E48D00E520F7 /* UTMConfigurationPortForward.m */,
				CE31C246225E9FED00A965DD /* UTMConfigurationDelegate.h */,
				CE6EDCDD241C4A6800A719DC /* UTMViewState.h */,
				CE6EDCDE241C4A6800A719DC /* UTMViewState.m */,
				CE2D953124AD4F040059923A /* UTMConfigurationExtension.swift */,
			);
			path = Configuration;
			sourceTree = "<group>";
		};
		CE36B2672275312A004A1435 /* Generated */ = {
			isa = PBXGroup;
			children = (
				CE23C0D523FCEC03001177D6 /* qapi-builtin-types.c */,
				CE23C0C823FCEC02001177D6 /* qapi-builtin-types.h */,
				CE23C09623FCEC00001177D6 /* qapi-builtin-visit.c */,
				CE23C0FA23FCEC05001177D6 /* qapi-builtin-visit.h */,
				CE23C09D23FCEC00001177D6 /* qapi-commands-audio.c */,
				CE23C0BA23FCEC02001177D6 /* qapi-commands-audio.h */,
				CE23C0A423FCEC01001177D6 /* qapi-commands-authz.c */,
				CE23C15C23FCEC0A001177D6 /* qapi-commands-authz.h */,
				CE23C0DF23FCEC04001177D6 /* qapi-commands-block-core.c */,
				CE23C07D23FCEBFF001177D6 /* qapi-commands-block-core.h */,
				CE23C0E723FCEC04001177D6 /* qapi-commands-block.c */,
				CE23C0C023FCEC02001177D6 /* qapi-commands-block.h */,
				CE23C08623FCEBFF001177D6 /* qapi-commands-char.c */,
				CE23C0E623FCEC04001177D6 /* qapi-commands-char.h */,
				CE23C10823FCEC06001177D6 /* qapi-commands-common.c */,
				CE23C09823FCEC00001177D6 /* qapi-commands-common.h */,
				CE23C0AE23FCEC01001177D6 /* qapi-commands-crypto.c */,
				CE23C0BB23FCEC02001177D6 /* qapi-commands-crypto.h */,
				CE23C0DD23FCEC03001177D6 /* qapi-commands-dump.c */,
				CE23C0A223FCEC01001177D6 /* qapi-commands-dump.h */,
				CE23C0FC23FCEC05001177D6 /* qapi-commands-error.c */,
				CE23C0F323FCEC05001177D6 /* qapi-commands-error.h */,
				CE23C10523FCEC05001177D6 /* qapi-commands-introspect.c */,
				CE23C13F23FCEC08001177D6 /* qapi-commands-introspect.h */,
				CE23C15723FCEC0A001177D6 /* qapi-commands-job.c */,
				CE23C12323FCEC07001177D6 /* qapi-commands-job.h */,
				CE23C0DB23FCEC03001177D6 /* qapi-commands-machine-target.c */,
				CE23C0FF23FCEC05001177D6 /* qapi-commands-machine-target.h */,
				CE23C13223FCEC08001177D6 /* qapi-commands-machine.c */,
				CE23C15323FCEC09001177D6 /* qapi-commands-machine.h */,
				CE23C09B23FCEC00001177D6 /* qapi-commands-migration.c */,
				CE23C08323FCEBFF001177D6 /* qapi-commands-migration.h */,
				CE23C13C23FCEC08001177D6 /* qapi-commands-misc-target.c */,
				CE23C09423FCEC00001177D6 /* qapi-commands-misc-target.h */,
				CE23C15123FCEC09001177D6 /* qapi-commands-misc.c */,
				CE23C0CA23FCEC02001177D6 /* qapi-commands-misc.h */,
				CE23C08F23FCEC00001177D6 /* qapi-commands-net.c */,
				CE23C14E23FCEC09001177D6 /* qapi-commands-net.h */,
				CE23C11F23FCEC07001177D6 /* qapi-commands-qdev.c */,
				CE23C12A23FCEC07001177D6 /* qapi-commands-qdev.h */,
				CE23C15523FCEC0A001177D6 /* qapi-commands-qom.c */,
				CE23C13323FCEC08001177D6 /* qapi-commands-qom.h */,
				CE23C0FB23FCEC05001177D6 /* qapi-commands-rdma.c */,
				CE23C0E123FCEC04001177D6 /* qapi-commands-rdma.h */,
				CE23C08123FCEBFF001177D6 /* qapi-commands-rocker.c */,
				CE23C10F23FCEC06001177D6 /* qapi-commands-rocker.h */,
				CE23C07E23FCEBFF001177D6 /* qapi-commands-run-state.c */,
				CE23C09A23FCEC00001177D6 /* qapi-commands-run-state.h */,
				CE23C0BD23FCEC02001177D6 /* qapi-commands-sockets.c */,
				CE23C0D823FCEC03001177D6 /* qapi-commands-sockets.h */,
				CE23C0BF23FCEC02001177D6 /* qapi-commands-tpm.c */,
				CE23C08E23FCEC00001177D6 /* qapi-commands-tpm.h */,
				CE23C11023FCEC06001177D6 /* qapi-commands-trace.c */,
				CE23C0D023FCEC03001177D6 /* qapi-commands-trace.h */,
				CE23C10B23FCEC06001177D6 /* qapi-commands-transaction.c */,
				CE23C0D123FCEC03001177D6 /* qapi-commands-transaction.h */,
				CE23C08223FCEBFF001177D6 /* qapi-commands-ui.c */,
				CE23C10323FCEC05001177D6 /* qapi-commands-ui.h */,
				CE23C0D223FCEC03001177D6 /* qapi-commands.c */,
				CE23C0AA23FCEC01001177D6 /* qapi-commands.h */,
				CE23C09223FCEC00001177D6 /* qapi-emit-events.c */,
				CE23C15623FCEC0A001177D6 /* qapi-emit-events.h */,
				2CE8EAF22572E0D0000E2EBB /* qapi-events-acpi.c */,
				2CE8EAF12572E0D0000E2EBB /* qapi-events-acpi.h */,
				CE23C13E23FCEC08001177D6 /* qapi-events-audio.c */,
				CE23C12D23FCEC07001177D6 /* qapi-events-audio.h */,
				CE23C0CC23FCEC03001177D6 /* qapi-events-authz.c */,
				CE23C0D423FCEC03001177D6 /* qapi-events-authz.h */,
				CE23C0EF23FCEC04001177D6 /* qapi-events-block-core.c */,
				CE23C0D923FCEC03001177D6 /* qapi-events-block-core.h */,
				2CE8EAEC2572E0C2000E2EBB /* qapi-events-block-export.c */,
				2CE8EAED2572E0C2000E2EBB /* qapi-events-block-export.h */,
				CE23C11623FCEC06001177D6 /* qapi-events-block.c */,
				CE23C08023FCEBFF001177D6 /* qapi-events-block.h */,
				CE23C12723FCEC07001177D6 /* qapi-events-char.c */,
				CE23C0C523FCEC02001177D6 /* qapi-events-char.h */,
				CE23C0D723FCEC03001177D6 /* qapi-events-common.c */,
				CE23C0F823FCEC05001177D6 /* qapi-events-common.h */,
				CE23C11D23FCEC07001177D6 /* qapi-events-crypto.c */,
				CE23C0C123FCEC02001177D6 /* qapi-events-crypto.h */,
				CE23C0D323FCEC03001177D6 /* qapi-events-dump.c */,
				CE23C11C23FCEC07001177D6 /* qapi-events-dump.h */,
				CE23C0F023FCEC04001177D6 /* qapi-events-error.c */,
				CE23C08D23FCEC00001177D6 /* qapi-events-error.h */,
				CE23C0B423FCEC01001177D6 /* qapi-events-introspect.c */,
				CE23C0AD23FCEC01001177D6 /* qapi-events-introspect.h */,
				CE23C14523FCEC09001177D6 /* qapi-events-job.c */,
				CE23C12523FCEC07001177D6 /* qapi-events-job.h */,
				CE23C13D23FCEC08001177D6 /* qapi-events-machine-target.c */,
				CE23C13B23FCEC08001177D6 /* qapi-events-machine-target.h */,
				CE23C0B923FCEC02001177D6 /* qapi-events-machine.c */,
				CE23C07C23FCEBFF001177D6 /* qapi-events-machine.h */,
				CE23C0EE23FCEC04001177D6 /* qapi-events-migration.c */,
				CE23C09C23FCEC00001177D6 /* qapi-events-migration.h */,
				CE23C0C723FCEC02001177D6 /* qapi-events-misc-target.c */,
				CE23C14123FCEC09001177D6 /* qapi-events-misc-target.h */,
				CE23C11B23FCEC07001177D6 /* qapi-events-misc.c */,
				CE23C11323FCEC06001177D6 /* qapi-events-misc.h */,
				CE23C10123FCEC05001177D6 /* qapi-events-net.c */,
				CE23C09123FCEC00001177D6 /* qapi-events-net.h */,
				CE23C09E23FCEC00001177D6 /* qapi-events-qdev.c */,
				CE23C14623FCEC09001177D6 /* qapi-events-qdev.h */,
				CE23C0A823FCEC01001177D6 /* qapi-events-qom.c */,
				CE23C14423FCEC09001177D6 /* qapi-events-qom.h */,
				CE23C12923FCEC07001177D6 /* qapi-events-rdma.c */,
				CE23C08B23FCEC00001177D6 /* qapi-events-rdma.h */,
				CE23C15923FCEC0A001177D6 /* qapi-events-rocker.c */,
				CE23C08C23FCEC00001177D6 /* qapi-events-rocker.h */,
				CE23C0FD23FCEC05001177D6 /* qapi-events-run-state.c */,
				CE23C0A123FCEC01001177D6 /* qapi-events-run-state.h */,
				CE23C0AF23FCEC01001177D6 /* qapi-events-sockets.c */,
				CE23C0D623FCEC03001177D6 /* qapi-events-sockets.h */,
				CE23C13923FCEC08001177D6 /* qapi-events-tpm.c */,
				CE23C0B223FCEC01001177D6 /* qapi-events-tpm.h */,
				CE23C08923FCEBFF001177D6 /* qapi-events-trace.c */,
				CE23C0BC23FCEC02001177D6 /* qapi-events-trace.h */,
				CE23C0AC23FCEC01001177D6 /* qapi-events-transaction.c */,
				CE23C14823FCEC09001177D6 /* qapi-events-transaction.h */,
				CE23C12623FCEC07001177D6 /* qapi-events-ui.c */,
				CE23C0A523FCEC01001177D6 /* qapi-events-ui.h */,
				CE23C14023FCEC09001177D6 /* qapi-events.c */,
				CE23C08423FCEBFF001177D6 /* qapi-events.h */,
				2CE8EAF72572E130000E2EBB /* qapi-types-acpi.c */,
				2CE8EAF82572E130000E2EBB /* qapi-types-acpi.h */,
				CE23C11423FCEC06001177D6 /* qapi-types-audio.c */,
				CE23C0AB23FCEC01001177D6 /* qapi-types-audio.h */,
				CE23C0DA23FCEC03001177D6 /* qapi-types-authz.c */,
				CE23C14923FCEC09001177D6 /* qapi-types-authz.h */,
				CE23C09923FCEC00001177D6 /* qapi-types-block-core.c */,
				CE23C0DE23FCEC04001177D6 /* qapi-types-block-core.h */,
				2CE8EAFC2572E14C000E2EBB /* qapi-types-block-export.c */,
				2CE8EAFD2572E14C000E2EBB /* qapi-types-block-export.h */,
				CE23C08723FCEBFF001177D6 /* qapi-types-block.c */,
				CE23C12E23FCEC08001177D6 /* qapi-types-block.h */,
				CE23C12023FCEC07001177D6 /* qapi-types-char.c */,
				CE23C0F423FCEC05001177D6 /* qapi-types-char.h */,
				CE23C0C623FCEC02001177D6 /* qapi-types-common.c */,
				CE23C0F623FCEC05001177D6 /* qapi-types-common.h */,
				CE23C0E323FCEC04001177D6 /* qapi-types-crypto.c */,
				CE23C12B23FCEC07001177D6 /* qapi-types-crypto.h */,
				CE23C12123FCEC07001177D6 /* qapi-types-dump.c */,
				CE23C0FE23FCEC05001177D6 /* qapi-types-dump.h */,
				CE23C11223FCEC06001177D6 /* qapi-types-error.c */,
				CE23C15A23FCEC0A001177D6 /* qapi-types-error.h */,
				CE23C0F923FCEC05001177D6 /* qapi-types-introspect.c */,
				CE23C11723FCEC06001177D6 /* qapi-types-introspect.h */,
				CE23C13123FCEC08001177D6 /* qapi-types-job.c */,
				CE23C12423FCEC07001177D6 /* qapi-types-job.h */,
				CE23C15223FCEC09001177D6 /* qapi-types-machine-target.c */,
				CE23C11E23FCEC07001177D6 /* qapi-types-machine-target.h */,
				CE23C15823FCEC0A001177D6 /* qapi-types-machine.c */,
				CE23C0C923FCEC02001177D6 /* qapi-types-machine.h */,
				CE23C0CB23FCEC02001177D6 /* qapi-types-migration.c */,
				CE23C14723FCEC09001177D6 /* qapi-types-migration.h */,
				CE23C16023FCEC0A001177D6 /* qapi-types-misc-target.c */,
				CE23C0A923FCEC01001177D6 /* qapi-types-misc-target.h */,
				CE23C12823FCEC07001177D6 /* qapi-types-misc.c */,
				CE23C11823FCEC06001177D6 /* qapi-types-misc.h */,
				CE23C0B523FCEC02001177D6 /* qapi-types-net.c */,
				CE23C0F223FCEC04001177D6 /* qapi-types-net.h */,
				CE23C15B23FCEC0A001177D6 /* qapi-types-qdev.c */,
				CE23C09323FCEC00001177D6 /* qapi-types-qdev.h */,
				CE23C13823FCEC08001177D6 /* qapi-types-qom.c */,
				CE23C10A23FCEC06001177D6 /* qapi-types-qom.h */,
				CE23C13023FCEC08001177D6 /* qapi-types-rdma.c */,
				CE23C14F23FCEC09001177D6 /* qapi-types-rdma.h */,
				CE23C14D23FCEC09001177D6 /* qapi-types-rocker.c */,
				CE23C12F23FCEC08001177D6 /* qapi-types-rocker.h */,
				CE23C08523FCEBFF001177D6 /* qapi-types-run-state.c */,
				CE23C0C423FCEC02001177D6 /* qapi-types-run-state.h */,
				CE23C10E23FCEC06001177D6 /* qapi-types-sockets.c */,
				CE23C13A23FCEC08001177D6 /* qapi-types-sockets.h */,
				CE23C0DC23FCEC03001177D6 /* qapi-types-tpm.c */,
				CE23C15E23FCEC0A001177D6 /* qapi-types-tpm.h */,
				CE23C11523FCEC06001177D6 /* qapi-types-trace.c */,
				CE23C15423FCEC0A001177D6 /* qapi-types-trace.h */,
				CE23C13423FCEC08001177D6 /* qapi-types-transaction.c */,
				CE23C15F23FCEC0A001177D6 /* qapi-types-transaction.h */,
				CE23C10023FCEC05001177D6 /* qapi-types-ui.c */,
				CE23C11A23FCEC07001177D6 /* qapi-types-ui.h */,
				CE23C0B623FCEC02001177D6 /* qapi-types.c */,
				CE23C14A23FCEC09001177D6 /* qapi-types.h */,
				2CE8EB032572E166000E2EBB /* qapi-visit-acpi.c */,
				2CE8EB022572E166000E2EBB /* qapi-visit-acpi.h */,
				CE23C0BE23FCEC02001177D6 /* qapi-visit-audio.c */,
				CE23C0CF23FCEC03001177D6 /* qapi-visit-audio.h */,
				CE23C0B823FCEC02001177D6 /* qapi-visit-authz.c */,
				CE23C0F123FCEC04001177D6 /* qapi-visit-authz.h */,
				CE23C0E023FCEC04001177D6 /* qapi-visit-block-core.c */,
				CE23C0B123FCEC01001177D6 /* qapi-visit-block-core.h */,
				2CE8EB082572E173000E2EBB /* qapi-visit-block-export.c */,
				2CE8EB072572E173000E2EBB /* qapi-visit-block-export.h */,
				CE23C0A723FCEC01001177D6 /* qapi-visit-block.c */,
				CE23C13723FCEC08001177D6 /* qapi-visit-block.h */,
				CE23C0E923FCEC04001177D6 /* qapi-visit-char.c */,
				CE23C12223FCEC07001177D6 /* qapi-visit-char.h */,
				CE23C10223FCEC05001177D6 /* qapi-visit-common.c */,
				CE23C15023FCEC09001177D6 /* qapi-visit-common.h */,
				CE23C0C223FCEC02001177D6 /* qapi-visit-crypto.c */,
				CE23C0CD23FCEC03001177D6 /* qapi-visit-crypto.h */,
				CE23C0B323FCEC01001177D6 /* qapi-visit-dump.c */,
				CE23C12C23FCEC07001177D6 /* qapi-visit-dump.h */,
				CE23C15D23FCEC0A001177D6 /* qapi-visit-error.c */,
				CE23C07B23FCEBFF001177D6 /* qapi-visit-error.h */,
				CE23C0E223FCEC04001177D6 /* qapi-visit-introspect.c */,
				CE23C0EA23FCEC04001177D6 /* qapi-visit-introspect.h */,
				CE23C09523FCEC00001177D6 /* qapi-visit-job.c */,
				CE23C0EB23FCEC04001177D6 /* qapi-visit-job.h */,
				CE23C11123FCEC06001177D6 /* qapi-visit-machine-target.c */,
				CE23C0E823FCEC04001177D6 /* qapi-visit-machine-target.h */,
				CE23C10D23FCEC06001177D6 /* qapi-visit-machine.c */,
				CE23C0EC23FCEC04001177D6 /* qapi-visit-machine.h */,
				CE23C0CE23FCEC03001177D6 /* qapi-visit-migration.c */,
				CE23C09F23FCEC01001177D6 /* qapi-visit-migration.h */,
				CE23C14223FCEC09001177D6 /* qapi-visit-misc-target.c */,
				CE23C14B23FCEC09001177D6 /* qapi-visit-misc-target.h */,
				CE23C10423FCEC05001177D6 /* qapi-visit-misc.c */,
				CE23C0ED23FCEC04001177D6 /* qapi-visit-misc.h */,
				CE23C08A23FCEC00001177D6 /* qapi-visit-net.c */,
				CE23C10723FCEC06001177D6 /* qapi-visit-net.h */,
				CE23C10923FCEC06001177D6 /* qapi-visit-qdev.c */,
				CE23C08823FCEBFF001177D6 /* qapi-visit-qdev.h */,
				CE23C0E423FCEC04001177D6 /* qapi-visit-qom.c */,
				CE23C0C323FCEC02001177D6 /* qapi-visit-qom.h */,
				CE23C13623FCEC08001177D6 /* qapi-visit-rdma.c */,
				CE23C0B023FCEC01001177D6 /* qapi-visit-rdma.h */,
				CE23C0F723FCEC05001177D6 /* qapi-visit-rocker.c */,
				CE23C0A023FCEC01001177D6 /* qapi-visit-rocker.h */,
				CE23C0F523FCEC05001177D6 /* qapi-visit-run-state.c */,
				CE23C14323FCEC09001177D6 /* qapi-visit-run-state.h */,
				CE23C10623FCEC05001177D6 /* qapi-visit-sockets.c */,
				CE23C09723FCEC00001177D6 /* qapi-visit-sockets.h */,
				CE23C07F23FCEBFF001177D6 /* qapi-visit-tpm.c */,
				CE23C11923FCEC06001177D6 /* qapi-visit-tpm.h */,
				CE23C0E523FCEC04001177D6 /* qapi-visit-trace.c */,
				CE23C09023FCEC00001177D6 /* qapi-visit-trace.h */,
				CE23C0A623FCEC01001177D6 /* qapi-visit-transaction.c */,
				CE23C10C23FCEC06001177D6 /* qapi-visit-transaction.h */,
				CE23C0B723FCEC02001177D6 /* qapi-visit-ui.c */,
				CE23C0A323FCEC01001177D6 /* qapi-visit-ui.h */,
				CE23C13523FCEC08001177D6 /* qapi-visit.c */,
				CE23C14C23FCEC09001177D6 /* qapi-visit.h */,
			);
			name = Generated;
			sourceTree = "<group>";
		};
		CE4AA1462262FB58002E4A54 /* CocoaSpice */ = {
			isa = PBXGroup;
			children = (
				CE66450E2269355F00B0849A /* CocoaSpice.h */,
				CE4AA14A2264004F002E4A54 /* CSConnection.h */,
				CE4AA14B2264004F002E4A54 /* CSConnection.m */,
				CE4AA14D22642EB4002E4A54 /* CSConnectionDelegate.h */,
				CE4AA1472263B24F002E4A54 /* CSDisplayMetal.h */,
				CE4AA1482263B24F002E4A54 /* CSDisplayMetal.m */,
				CE66450F226935F000B0849A /* CSInput.h */,
				CE664510226935F000B0849A /* CSInput.m */,
				CE26FC23226EBC5A0090BE9B /* CSMain.h */,
				CE26FC24226EBC5A0090BE9B /* CSMain.m */,
				CE5425382439334400E520F7 /* CSSession.h */,
				CE5425392439334400E520F7 /* CSSession.m */,
				CEBE02622588494100B9BCA8 /* CSSession+Sharing.h */,
				CEBE02632588494100B9BCA8 /* CSSession+Sharing.m */,
				CE900BAD25FC3E65007533FD /* CSUSBDevice.h */,
				CE900BAE25FC3E65007533FD /* CSUSBDevice.m */,
				CE900B9C25FC2869007533FD /* CSUSBManager.h */,
				CE900B9D25FC2869007533FD /* CSUSBManager.m */,
				CE900BA225FC31E4007533FD /* CSUSBManagerDelegate.h */,
			);
			path = CocoaSpice;
			sourceTree = "<group>";
		};
		CE550BC0225947990063E575 = {
			isa = PBXGroup;
			children = (
				CE50A41F2637BB200050430F /* Build.xcconfig */,
				CE258ACC22715F8300E5A333 /* README.md */,
				CE4AA1462262FB58002E4A54 /* CocoaSpice */,
				CE31C242225E543A00A965DD /* Configuration */,
				CEFE75D8228933870050ABCC /* gstreamer */,
				CE5F1659226138AB00F3D56B /* Managers */,
				CE2D953624AD4F980059923A /* Platform */,
				CECC76492273A7AE0059B955 /* qapi */,
				CE2D63CE2265150F00FC7E63 /* Renderer */,
				CEBDA1DB24D8BDDA0010B5EC /* QEMUHelper */,
				CE9D18F72265410E00355E14 /* qemu */,
				CE6B240925F1F3CE0020D43E /* QEMULauncher */,
				CE4698F824C8FBD9008C1BD6 /* Icons */,
				CE550BCA225947990063E575 /* Products */,
				CE2D63D622653C7300FC7E63 /* Frameworks */,
			);
			sourceTree = "<group>";
			usesTabs = 0;
		};
		CE550BCA225947990063E575 /* Products */ = {
			isa = PBXGroup;
			children = (
				CE2D93BE24AD46670059923A /* UTM.app */,
				CE2D951C24AD48BE0059923A /* UTM.app */,
				CEBDA1DA24D8BDDA0010B5EC /* QEMUHelper.xpc */,
				CE6B240825F1F3CE0020D43E /* QEMULauncher */,
				CEA45FB9263519B5002FA97D /* UTM SE.app */,
			);
			name = Products;
			sourceTree = "<group>";
		};
		CE5E4954225C593C00148CEF /* Legacy */ = {
			isa = PBXGroup;
			children = (
				CEBCAF4F2435293C00C2B423 /* Controls */,
				CEDC1DEF2260EE34008D9A6D /* StaticDataTableViewController */,
				CE550BD72259479D0063E575 /* LaunchScreen.storyboard */,
				CE550BD2225947990063E575 /* Main.storyboard */,
				CE31C249225EA37400A965DD /* VMConfigViewController.h */,
				CE31C24A225EA37400A965DD /* VMConfigViewController.m */,
				CE74C27B225D88EC004E4FF1 /* VMConfigCreateViewController.h */,
				CE31C24C225EA4A200A965DD /* VMConfigCreateViewController.m */,
				CE20FAE32444FC6E0059AE11 /* VMConfigDirectoryPickerViewController.h */,
				CE20FAE42444FC6E0059AE11 /* VMConfigDirectoryPickerViewController.m */,
				CE74C281225D88EC004E4FF1 /* VMConfigDisplayViewController.h */,
				CE74C27D225D88EC004E4FF1 /* VMConfigDisplayViewController.m */,
				CE2C67D9227F769300AEF1D0 /* VMConfigDriveCreateViewController.h */,
				CE2C67DA227F769300AEF1D0 /* VMConfigDriveCreateViewController.m */,
				CE74C287225D88ED004E4FF1 /* VMConfigDriveDetailViewController.h */,
				CE74C27E225D88EC004E4FF1 /* VMConfigDriveDetailViewController.m */,
				CE2C67D6227F6F1200AEF1D0 /* VMConfigDrivePickerViewController.h */,
				CE2C67D7227F6F1200AEF1D0 /* VMConfigDrivePickerViewController.m */,
				CE7BED4A225FBB8600A1E1B6 /* VMConfigDrivesViewController.h */,
				CE7BED4B225FBB8600A1E1B6 /* VMConfigDrivesViewController.m */,
				CE5E4956225C5A4400148CEF /* VMConfigExistingViewController.h */,
				CE5E4957225C5A4400148CEF /* VMConfigExistingViewController.m */,
				CE74C282225D88ED004E4FF1 /* VMConfigInputViewController.h */,
				CE74C27F225D88EC004E4FF1 /* VMConfigInputViewController.m */,
				CE74C27C225D88EC004E4FF1 /* VMConfigNetworkingViewController.h */,
				CE74C276225D88EC004E4FF1 /* VMConfigNetworkingViewController.m */,
				CEA02A942436C6480087E45F /* VMConfigPortForwardingViewController.h */,
				CEA02A952436C6480087E45F /* VMConfigPortForwardingViewController.m */,
				CE74C286225D88ED004E4FF1 /* VMConfigSharingViewController.h */,
				CE74C280225D88EC004E4FF1 /* VMConfigSharingViewController.m */,
				CE74C283225D88ED004E4FF1 /* VMConfigSoundViewController.h */,
				CE74C284225D88ED004E4FF1 /* VMConfigSoundViewController.m */,
				CE74C277225D88EC004E4FF1 /* VMConfigSystemViewController.h */,
				CE74C285225D88ED004E4FF1 /* VMConfigSystemViewController.m */,
				423BCE67240F6A8A001989AC /* VMConfigSystemArgumentsViewController.h */,
				423BCE65240F6A80001989AC /* VMConfigSystemArgumentsViewController.m */,
				CE550BCF225947990063E575 /* VMListViewController.h */,
				CE550BD0225947990063E575 /* VMListViewController.m */,
				CE550BE222596E790063E575 /* VMListViewCell.h */,
				CE550BE322596E790063E575 /* VMListViewCell.m */,
			);
			path = Legacy;
			sourceTree = "<group>";
		};
		CE5F1659226138AB00F3D56B /* Managers */ = {
			isa = PBXGroup;
			children = (
				CEF83EC024F9C9E100557D15 /* UTMDrive.h */,
				CEF83EC124F9C9E100557D15 /* UTMDrive.m */,
				CE36B26822763F28004A1435 /* UTMJSONStream.h */,
				CE36B26922763F28004A1435 /* UTMJSONStream.m */,
				CE36B27E227665B7004A1435 /* UTMJSONStreamDelegate.h */,
				CE6EDCE0241DA0E900A719DC /* UTMLogging.h */,
				CE6EDCE1241DA0E900A719DC /* UTMLogging.m */,
				CEDF83F8258AE24E0030E4AC /* UTMPasteboard.swift */,
				CEF83ED124FDEA9400557D15 /* UTMPortAllocator.h */,
				CEF83ED224FDEA9400557D15 /* UTMPortAllocator.m */,
				2C6D9E122571AFE5003298E6 /* UTMQcow2.h */,
				2C6D9E132571AFE5003298E6 /* UTMQcow2.c */,
				CE9D197A226542FE00355E14 /* UTMQemu.h */,
				CE9D197B226542FE00355E14 /* UTMQemu.m */,
				CE36B27F227668D1004A1435 /* UTMQemuManager.h */,
				CE36B280227668D1004A1435 /* UTMQemuManager.m */,
				CEF83EB824F9ABEA00557D15 /* UTMQemuManager+BlockDevices.h */,
				CEF83EB924F9ABEA00557D15 /* UTMQemuManager+BlockDevices.m */,
				CE8E6620227E5DF2003B9903 /* UTMQemuManagerDelegate.h */,
				CE03D05424D90BE000F76B84 /* UTMQemuSystem.h */,
				CE03D05024D90B4E00F76B84 /* UTMQemuSystem.m */,
				CE2B89352262B2F600C6D9D8 /* UTMVirtualMachineDelegate.h */,
				CE2B89332262A21E00C6D9D8 /* UTMVirtualMachine.h */,
				CE5F165B2261395000F3D56B /* UTMVirtualMachine.m */,
				CEF83EBC24F9C3BF00557D15 /* UTMVirtualMachine+Drives.h */,
				CEF83EBD24F9C3BF00557D15 /* UTMVirtualMachine+Drives.m */,
				CEF83EC924FB1BB200557D15 /* UTMVirtualMachine+SPICE.h */,
				CEF83EC624FB1B9300557D15 /* UTMVirtualMachine+SPICE.m */,
				CEF83ECA24FB382B00557D15 /* UTMVirtualMachine+Terminal.h */,
				CEF83ECB24FB382B00557D15 /* UTMVirtualMachine+Terminal.m */,
				E28394B5240C20E1006742E2 /* UTMTerminal.h */,
				E28394B3240C20E0006742E2 /* UTMTerminal.m */,
				E28394B4240C20E1006742E2 /* UTMTerminalDelegate.h */,
				E2D64BC6241DB2260034E0C6 /* UTMInputOutput.h */,
				E2D64BC7241DB24B0034E0C6 /* UTMSpiceIO.h */,
				E2D64BC8241DB24B0034E0C6 /* UTMSpiceIO.m */,
				E2D64BE0241EAEBE0034E0C6 /* UTMSpiceIODelegate.h */,
				E2D64BCA241DB62A0034E0C6 /* UTMTerminalIO.h */,
				E2D64BCB241DB62A0034E0C6 /* UTMTerminalIO.m */,
				CE059DC6243E9E3400338317 /* UTMLocationManager.h */,
				CE059DC7243E9E3400338317 /* UTMLocationManager.m */,
				CE0B6D8324AD5ADE00FE012D /* UTMScreenshot.h */,
				CE0B6D8424AD5ADE00FE012D /* UTMScreenshot.m */,
				CE020BB524B14F8400B44AB6 /* UTMVirtualMachineExtension.swift */,
			);
			path = Managers;
			sourceTree = "<group>";
		};
		CE6B240925F1F3CE0020D43E /* QEMULauncher */ = {
			isa = PBXGroup;
			children = (
				CE6B241025F1F4B30020D43E /* QEMULauncher.entitlements */,
				CE6B240A25F1F3CE0020D43E /* main.c */,
				CE6B240F25F1F43A0020D43E /* Info.plist */,
			);
			path = QEMULauncher;
			sourceTree = "<group>";
		};
		CE7BED4D22600F5000A1E1B6 /* Display */ = {
			isa = PBXGroup;
			children = (
				CE3ADD682411C661002D6A5F /* VMCursor.h */,
				CE3ADD692411C661002D6A5F /* VMCursor.m */,
				CE20FAE62448D2BE0059AE11 /* VMScroll.h */,
				CE20FAE72448D2BE0059AE11 /* VMScroll.m */,
				CEC05DF42463E3D300DA82B2 /* VMDisplayView.h */,
				CEC05DF52463E3D300DA82B2 /* VMDisplayView.m */,
				CE72B4A92463532B00716A11 /* VMDisplayView.xib */,
				CE72B4AB2463579D00716A11 /* VMDisplayViewController.h */,
				CE72B4AC2463579D00716A11 /* VMDisplayViewController.m */,
				5286EC93243748C3007E6CBC /* VMDisplayMetalViewController.h */,
				5286EC94243748C3007E6CBC /* VMDisplayMetalViewController.m */,
				CE3ADD65240EFBCA002D6A5F /* VMDisplayMetalViewController+Keyboard.h */,
				CE3ADD66240EFBCA002D6A5F /* VMDisplayMetalViewController+Keyboard.m */,
				CE5076D9250AB55D00C26C19 /* VMDisplayMetalViewController+Pencil.h */,
				CE5076DA250AB55D00C26C19 /* VMDisplayMetalViewController+Pencil.m */,
				83FBDD53242FA71900D2C5D7 /* VMDisplayMetalViewController+Pointer.h */,
				83FBDD55242FA7BC00D2C5D7 /* VMDisplayMetalViewController+Pointer.m */,
				CE056CA4242454100004B68A /* VMDisplayMetalViewController+Touch.h */,
				CE056CA5242454100004B68A /* VMDisplayMetalViewController+Touch.m */,
				5286EC8E2437488E007E6CBC /* VMDisplayMetalViewController+Gamepad.h */,
				5286EC8F2437488E007E6CBC /* VMDisplayMetalViewController+Gamepad.m */,
				CEA905C72603DA0D00801E7C /* VMDisplayMetalViewController+USB.h */,
				CEA905C82603DA0D00801E7C /* VMDisplayMetalViewController+USB.m */,
				E28394BF240C268A006742E2 /* VMDisplayTerminalViewController.h */,
				E28394C0240C268A006742E2 /* VMDisplayTerminalViewController.m */,
				CEC05DF72464B93900DA82B2 /* VMDisplayTerminalViewController+Keyboard.h */,
				CEC05DF82464B93900DA82B2 /* VMDisplayTerminalViewController+Keyboard.m */,
				CE4EF2712506DD7900E9D33B /* VMRemovableDrivesView.xib */,
				CE4EF26F2506DBFD00E9D33B /* VMRemovableDrivesViewController.swift */,
				CEEB66442284B942002737B2 /* VMKeyboardButton.h */,
				CEEB66452284B942002737B2 /* VMKeyboardButton.m */,
				CE4507D0226A5BE200A28D22 /* VMKeyboardView.h */,
				CE4507D1226A5BE200A28D22 /* VMKeyboardView.m */,
				CE4507D3226A5C9900A28D22 /* VMKeyboardViewDelegate.h */,
				E2151A57241451120008E6AC /* UIViewController+Extensions.h */,
				E2151A58241451120008E6AC /* UIViewController+Extensions.m */,
				CEA905CC2603DBFB00801E7C /* VMUSBDevicesView.xib */,
				CEA905D72603DC5300801E7C /* VMUSBDevicesViewController.swift */,
				E2B0F9D02426E5510065DFBE /* WKWebView+Workarounds.h */,
				E2B0F9D12426E5510065DFBE /* WKWebView+Workarounds.m */,
			);
			path = Display;
			sourceTree = "<group>";
		};
		CEB63A9624F47C1200CAF323 /* Shared */ = {
			isa = PBXGroup;
			children = (
				E28394B7240C2191006742E2 /* HTerm */,
				CE7D972B24B2B17D0080CB69 /* BusyOverlay.swift */,
				CE772AAB25C8B0F600E4E379 /* ContentView.swift */,
				CED234EC254796E500ED0A57 /* NumberTextField.swift */,
				CE2D954324AD4F980059923A /* VMCardView.swift */,
				CE772AB225C8B7B500E4E379 /* VMCommands.swift */,
				CE2D953724AD4F980059923A /* VMConfigDisplayView.swift */,
				CED814E824C79F070042F0F1 /* VMConfigDriveCreateView.swift */,
				CE9375A024BBDDD10074066F /* VMConfigDriveDetailsView.swift */,
				CED814EB24C7C2850042F0F1 /* VMConfigInfoView.swift */,
				CE2D954824AD4F980059923A /* VMConfigInputView.swift */,
				CE2D955024AD4F980059923A /* VMConfigNetworkView.swift */,
				CE2D955224AD4F980059923A /* VMConfigPortForwardForm.swift */,
				CE2D953924AD4F980059923A /* VMConfigQEMUView.swift */,
				CE2D954724AD4F980059923A /* VMConfigSharingView.swift */,
				CE2D953A24AD4F980059923A /* VMConfigSoundView.swift */,
				CE2D954924AD4F980059923A /* VMConfigStringPicker.swift */,
				CE2D955324AD4F980059923A /* VMConfigSystemView.swift */,
				CE6D21DB2553A6ED001D29C5 /* VMConfirmActionModifier.swift */,
				2C33B3A82566C9B100A954A6 /* VMContextMenuModifier.swift */,
				CE2D954B24AD4F980059923A /* VMDetailsView.swift */,
				CEFC6CDC24C25697003F6962 /* VMDriveImage.swift */,
				CE2D954224AD4F980059923A /* VMPlaceholderView.swift */,
				CE2D954524AD4F980059923A /* VMRemovableDrivesView.swift */,
				CE8813D424CD265700532628 /* VMShareFileModifier.swift */,
				CE2D953824AD4F980059923A /* VMToolbarModifier.swift */,
			);
			path = Shared;
			sourceTree = "<group>";
		};
		CEBCAF4F2435293C00C2B423 /* Controls */ = {
			isa = PBXGroup;
			children = (
				CEBCAF502435298D00C2B423 /* VMConfigControl.h */,
				CE059DC9243FBA3C00338317 /* VMConfigCell.h */,
				CE059DCA243FBA3C00338317 /* VMConfigCell.m */,
				CEBCAF5524353B9F00C2B423 /* VMConfigPickerView.h */,
				CEBCAF5624353B9F00C2B423 /* VMConfigPickerView.m */,
				CEE0420D24412C520001680F /* VMConfigStepper.h */,
				CEE0420E24412C520001680F /* VMConfigStepper.m */,
				CEBCAF5224353B3700C2B423 /* VMConfigSwitch.h */,
				CEBCAF5324353B3700C2B423 /* VMConfigSwitch.m */,
				CEBCAF4C243525DB00C2B423 /* VMConfigTextField.h */,
				CEBCAF4D243525DB00C2B423 /* VMConfigTextField.m */,
				CEBCAF582435468600C2B423 /* VMConfigTogglePickerCell.h */,
				CEBCAF592435468600C2B423 /* VMConfigTogglePickerCell.m */,
			);
			path = Controls;
			sourceTree = "<group>";
		};
		CEBDA1DB24D8BDDA0010B5EC /* QEMUHelper */ = {
			isa = PBXGroup;
			children = (
				CE03D0D024D9A62B00F76B84 /* QEMUHelper.entitlements */,
				CE0DF17025A80B6300A51894 /* Bootstrap.h */,
				CE0DF17125A80B6300A51894 /* Bootstrap.c */,
				CEBDA1DC24D8BDDA0010B5EC /* QEMUHelperProtocol.h */,
				CEBDA1DD24D8BDDB0010B5EC /* QEMUHelper.h */,
				CEBDA1DE24D8BDDB0010B5EC /* QEMUHelper.m */,
				CEBDA1E024D8BDDB0010B5EC /* main.m */,
				CEBDA1E224D8BDDB0010B5EC /* Info.plist */,
			);
			path = QEMUHelper;
			sourceTree = "<group>";
		};
		CECC76492273A7AE0059B955 /* qapi */ = {
			isa = PBXGroup;
			children = (
				CE36B2672275312A004A1435 /* Generated */,
				CE35599C2273AEA20059CB2D /* cf-input-visitor.h */,
				CE3559992273AEA10059CB2D /* cf-output-visitor.h */,
				CE35599D2273AEA20059CB2D /* dealloc-visitor.h */,
				CE35599A2273AEA20059CB2D /* error.h */,
				CECC76562273A88F0059B955 /* qemu-compat.h */,
				CE3559A32273B49D0059CB2D /* qerror.h */,
				CE3559A12273AEE80059CB2D /* queue.h */,
				CE35599B2273AEA20059CB2D /* util.h */,
				CE35599F2273AEA20059CB2D /* visitor-impl.h */,
				CE35599E2273AEA20059CB2D /* visitor.h */,
				CECC764C2273A7D50059B955 /* cf-input-visitor.c */,
				CECC76502273A7D50059B955 /* cf-output-visitor.c */,
				CE36B1542275061B004A1435 /* error.c */,
				CECC764D2273A7D50059B955 /* qapi-dealloc-visitor.c */,
				CECC764E2273A7D50059B955 /* qapi-util.c */,
				CECC764F2273A7D50059B955 /* qapi-visit-core.c */,
			);
			path = qapi;
			sourceTree = "<group>";
		};
		CEDC1DEF2260EE34008D9A6D /* StaticDataTableViewController */ = {
			isa = PBXGroup;
			children = (
				CEDC1DF02260EE4B008D9A6D /* StaticDataTableViewController.h */,
				CEDC1DF12260EE4B008D9A6D /* StaticDataTableViewController.m */,
			);
			path = StaticDataTableViewController;
			sourceTree = "<group>";
		};
		CEFE75D8228933870050ABCC /* gstreamer */ = {
			isa = PBXGroup;
			children = (
				CEFE75DA228933DE0050ABCC /* gst_ios_init.h */,
				CEFE75D9228933DE0050ABCC /* gst_ios_init.m */,
			);
			path = gstreamer;
			sourceTree = "<group>";
		};
		E28394B7240C2191006742E2 /* HTerm */ = {
			isa = PBXGroup;
			children = (
				E28394BD240C22F1006742E2 /* hterm_all.js */,
				E28394B8240C219F006742E2 /* terminal.html */,
				E28394B9240C219F006742E2 /* terminal.js */,
			);
			path = HTerm;
			sourceTree = "<group>";
		};
/* End PBXGroup section */

/* Begin PBXNativeTarget section */
		CE2D926824AD46670059923A /* iOS */ = {
			isa = PBXNativeTarget;
			buildConfigurationList = CE2D93BB24AD46670059923A /* Build configuration list for PBXNativeTarget "iOS" */;
			buildPhases = (
				CE2D926924AD46670059923A /* Sources */,
				CE2D932B24AD46670059923A /* Frameworks */,
				CE2D936824AD46670059923A /* ShellScript */,
				CE2D936924AD46670059923A /* Resources */,
				CE2D937524AD46670059923A /* Embed Libraries */,
			);
			buildRules = (
			);
			dependencies = (
			);
			name = iOS;
			packageProductDependencies = (
				CE020BA624AEDEF000B44AB6 /* Logging */,
				CE93759824BB821F0074066F /* IQKeyboardManagerSwift */,
			);
			productName = UTM;
			productReference = CE2D93BE24AD46670059923A /* UTM.app */;
			productType = "com.apple.product-type.application";
		};
		CE2D951B24AD48BE0059923A /* macOS */ = {
			isa = PBXNativeTarget;
			buildConfigurationList = CE2D952924AD48BF0059923A /* Build configuration list for PBXNativeTarget "macOS" */;
			buildPhases = (
				CE2D951824AD48BE0059923A /* Sources */,
				CE2D951924AD48BE0059923A /* Frameworks */,
				CE0B6F5A24AE552F00FE012D /* ShellScript */,
				CE2D951A24AD48BE0059923A /* Resources */,
				CE0B6E6D24AD66CE00FE012D /* Embed Libraries */,
				CEBDA1E924D8BDDB0010B5EC /* Embed XPC Services */,
			);
			buildRules = (
			);
			dependencies = (
				CEBDA1E424D8BDDB0010B5EC /* PBXTargetDependency */,
			);
			name = macOS;
			packageProductDependencies = (
				CE020BA824AEDF3000B44AB6 /* Logging */,
			);
			productName = UTM;
			productReference = CE2D951C24AD48BE0059923A /* UTM.app */;
			productType = "com.apple.product-type.application";
		};
		CE6B240725F1F3CE0020D43E /* QEMULauncher */ = {
			isa = PBXNativeTarget;
			buildConfigurationList = CE6B240E25F1F3CE0020D43E /* Build configuration list for PBXNativeTarget "QEMULauncher" */;
			buildPhases = (
				CE6B240425F1F3CE0020D43E /* Sources */,
			);
			buildRules = (
			);
			dependencies = (
			);
			name = QEMULauncher;
			productName = QEMULauncher;
			productReference = CE6B240825F1F3CE0020D43E /* QEMULauncher */;
			productType = "com.apple.product-type.tool";
		};
		CEA45E1F263519B5002FA97D /* iOS-TCI */ = {
			isa = PBXNativeTarget;
			buildConfigurationList = CEA45FB6263519B5002FA97D /* Build configuration list for PBXNativeTarget "iOS-TCI" */;
			buildPhases = (
				CEA45E24263519B5002FA97D /* Sources */,
				CEA45F23263519B5002FA97D /* Frameworks */,
				CEA45F62263519B5002FA97D /* ShellScript */,
				CEA45F63263519B5002FA97D /* Resources */,
				CEA45F71263519B5002FA97D /* Embed Libraries */,
			);
			buildRules = (
			);
			dependencies = (
			);
			name = "iOS-TCI";
			packageProductDependencies = (
				CEA45E20263519B5002FA97D /* Logging */,
				CEA45E22263519B5002FA97D /* IQKeyboardManagerSwift */,
			);
			productName = UTM;
			productReference = CEA45FB9263519B5002FA97D /* UTM SE.app */;
			productType = "com.apple.product-type.application";
		};
		CEBDA1D924D8BDDA0010B5EC /* QEMUHelper */ = {
			isa = PBXNativeTarget;
			buildConfigurationList = CEBDA1E624D8BDDB0010B5EC /* Build configuration list for PBXNativeTarget "QEMUHelper" */;
			buildPhases = (
				CEBDA1D624D8BDDA0010B5EC /* Sources */,
				CEBDA1D724D8BDDA0010B5EC /* Frameworks */,
				CEBDA1D824D8BDDA0010B5EC /* Resources */,
				CE6B241425F1F5630020D43E /* CopyFiles */,
			);
			buildRules = (
			);
			dependencies = (
				CE6B241325F1F55C0020D43E /* PBXTargetDependency */,
			);
			name = QEMUHelper;
			productName = QEMUHelper;
			productReference = CEBDA1DA24D8BDDA0010B5EC /* QEMUHelper.xpc */;
			productType = "com.apple.product-type.xpc-service";
		};
/* End PBXNativeTarget section */

/* Begin PBXProject section */
		CE550BC1225947990063E575 /* Project object */ = {
			isa = PBXProject;
			attributes = {
				LastSwiftUpdateCheck = 1200;
				LastUpgradeCheck = 1020;
				ORGANIZATIONNAME = osy;
				TargetAttributes = {
					CE2D926824AD46670059923A = {
						LastSwiftMigration = 1200;
					};
					CE2D951B24AD48BE0059923A = {
						CreatedOnToolsVersion = 12.0;
						LastSwiftMigration = 1200;
					};
					CE6B240725F1F3CE0020D43E = {
						CreatedOnToolsVersion = 12.5;
					};
					CEBDA1D924D8BDDA0010B5EC = {
						CreatedOnToolsVersion = 12.0;
					};
				};
			};
			buildConfigurationList = CE550BC4225947990063E575 /* Build configuration list for PBXProject "UTM" */;
			compatibilityVersion = "Xcode 9.3";
			developmentRegion = en;
			hasScannedForEncodings = 0;
			knownRegions = (
				en,
				Base,
				"zh-Hans",
				ko,
				"zh-Hant",
			);
			mainGroup = CE550BC0225947990063E575;
			packageReferences = (
				CE020BA524AEDEF000B44AB6 /* XCRemoteSwiftPackageReference "swift-log" */,
				CE93759724BB821F0074066F /* XCRemoteSwiftPackageReference "IQKeyboardManager" */,
			);
			productRefGroup = CE550BCA225947990063E575 /* Products */;
			projectDirPath = "";
			projectRoot = "";
			targets = (
				CE2D926824AD46670059923A /* iOS */,
				CEA45E1F263519B5002FA97D /* iOS-TCI */,
				CE2D951B24AD48BE0059923A /* macOS */,
				CEBDA1D924D8BDDA0010B5EC /* QEMUHelper */,
				CE6B240725F1F3CE0020D43E /* QEMULauncher */,
			);
		};
/* End PBXProject section */

/* Begin PBXResourcesBuildPhase section */
		CE2D936924AD46670059923A /* Resources */ = {
			isa = PBXResourcesBuildPhase;
			buildActionMask = 2147483647;
			files = (
				CE4698F924C8FBD9008C1BD6 /* Icons in Resources */,
				CEB63A9324F4722900CAF323 /* Main.storyboard in Resources */,
				CE2D936A24AD46670059923A /* terminal.js in Resources */,
				CE2D936B24AD46670059923A /* Localizable.strings in Resources */,
				CEA905CD2603DBFB00801E7C /* VMUSBDevicesView.xib in Resources */,
				CE2D936C24AD46670059923A /* qemu in Resources */,
				CE2D936D24AD46670059923A /* VMDisplayView.xib in Resources */,
				CE4EF2722506DD7900E9D33B /* VMRemovableDrivesView.xib in Resources */,
				CE2D937024AD46670059923A /* terminal.html in Resources */,
				CE2D937224AD46670059923A /* Settings.bundle in Resources */,
				CE020FA2251A661F00665C85 /* LaunchScreen.storyboard in Resources */,
				CE0B6CED24AD532A00FE012D /* Assets.xcassets in Resources */,
				CE2D937324AD46670059923A /* hterm_all.js in Resources */,
			);
			runOnlyForDeploymentPostprocessing = 0;
		};
		CE2D951A24AD48BE0059923A /* Resources */ = {
			isa = PBXResourcesBuildPhase;
			buildActionMask = 2147483647;
			files = (
				2C6D9E06256F0646003298E6 /* hterm_all.js in Resources */,
				2C6D9E07256F0646003298E6 /* terminal.html in Resources */,
				2C6D9E08256F0646003298E6 /* terminal.js in Resources */,
				CE0B6CEC24AD532500FE012D /* Assets.xcassets in Resources */,
				CEF83F262500901300557D15 /* qemu in Resources */,
				CE4698FA24C8FBD9008C1BD6 /* Icons in Resources */,
				CE2D959024AD50D50059923A /* Localizable.strings in Resources */,
				CE0FE12824D3B08B0086CEF0 /* VMDisplayWindow.xib in Resources */,
			);
			runOnlyForDeploymentPostprocessing = 0;
		};
		CEA45F63263519B5002FA97D /* Resources */ = {
			isa = PBXResourcesBuildPhase;
			buildActionMask = 2147483647;
			files = (
				CEA45F64263519B5002FA97D /* Icons in Resources */,
				CEA45F65263519B5002FA97D /* Main.storyboard in Resources */,
				CEA45F66263519B5002FA97D /* terminal.js in Resources */,
				CEA45F67263519B5002FA97D /* Localizable.strings in Resources */,
				CEA45F69263519B5002FA97D /* qemu in Resources */,
				CEA45F6A263519B5002FA97D /* VMDisplayView.xib in Resources */,
				CEA45F6B263519B5002FA97D /* VMRemovableDrivesView.xib in Resources */,
				CEA45F6C263519B5002FA97D /* terminal.html in Resources */,
				CEA45F6D263519B5002FA97D /* Settings.bundle in Resources */,
				CEA45F6E263519B5002FA97D /* LaunchScreen.storyboard in Resources */,
				CEA45F6F263519B5002FA97D /* Assets.xcassets in Resources */,
				CEA45F70263519B5002FA97D /* hterm_all.js in Resources */,
			);
			runOnlyForDeploymentPostprocessing = 0;
		};
		CEBDA1D824D8BDDA0010B5EC /* Resources */ = {
			isa = PBXResourcesBuildPhase;
			buildActionMask = 2147483647;
			files = (
			);
			runOnlyForDeploymentPostprocessing = 0;
		};
/* End PBXResourcesBuildPhase section */

/* Begin PBXShellScriptBuildPhase section */
		CE0B6F5A24AE552F00FE012D /* ShellScript */ = {
			isa = PBXShellScriptBuildPhase;
			buildActionMask = 2147483647;
			files = (
			);
			inputFileListPaths = (
			);
			inputPaths = (
				"${SRCROOT}/Views/HTerm/libapps/hterm",
			);
			outputFileListPaths = (
			);
			outputPaths = (
				"${SRCROOT}/Views/HTerm/libapps/hterm/dist/js/hterm_all.js",
			);
			runOnlyForDeploymentPostprocessing = 0;
			shellPath = /bin/sh;
			shellScript = "\"${SRCROOT}/Platform/Shared/HTerm/libapps/hterm/bin/mkdist\"\n";
		};
		CE2D936824AD46670059923A /* ShellScript */ = {
			isa = PBXShellScriptBuildPhase;
			buildActionMask = 2147483647;
			files = (
			);
			inputFileListPaths = (
			);
			inputPaths = (
				"${SRCROOT}/Views/HTerm/libapps/hterm",
			);
			outputFileListPaths = (
			);
			outputPaths = (
				"${SRCROOT}/Views/HTerm/libapps/hterm/dist/js/hterm_all.js",
			);
			runOnlyForDeploymentPostprocessing = 0;
			shellPath = /bin/sh;
			shellScript = "\"${SRCROOT}/Platform/Shared/HTerm/libapps/hterm/bin/mkdist\"\n";
		};
		CEA45F62263519B5002FA97D /* ShellScript */ = {
			isa = PBXShellScriptBuildPhase;
			buildActionMask = 2147483647;
			files = (
			);
			inputFileListPaths = (
			);
			inputPaths = (
				"${SRCROOT}/Views/HTerm/libapps/hterm",
			);
			outputFileListPaths = (
			);
			outputPaths = (
				"${SRCROOT}/Views/HTerm/libapps/hterm/dist/js/hterm_all.js",
			);
			runOnlyForDeploymentPostprocessing = 0;
			shellPath = /bin/sh;
			shellScript = "\"${SRCROOT}/Platform/Shared/HTerm/libapps/hterm/bin/mkdist\"\n";
		};
/* End PBXShellScriptBuildPhase section */

/* Begin PBXSourcesBuildPhase section */
		CE2D926924AD46670059923A /* Sources */ = {
			isa = PBXSourcesBuildPhase;
			buildActionMask = 2147483647;
			files = (
				CE2D926A24AD46670059923A /* VMDisplayMetalViewController+Pointer.h in Sources */,
				CE2D926B24AD46670059923A /* qapi-types-rocker.c in Sources */,
				CE2D956F24AD4F990059923A /* VMRemovableDrivesView.swift in Sources */,
				CE2D926E24AD46670059923A /* qapi-commands-crypto.c in Sources */,
				2CE8EB092572E173000E2EBB /* qapi-visit-block-export.c in Sources */,
				CE2D926F24AD46670059923A /* qapi-events-char.c in Sources */,
				CE2D927124AD46670059923A /* qapi-events-error.c in Sources */,
				CE2D927224AD46670059923A /* qapi-visit-block.c in Sources */,
				CEB63A8224F46E5D00CAF323 /* StaticDataTableViewController.m in Sources */,
				CE2D927324AD46670059923A /* qapi-events-misc.c in Sources */,
				CEB63A8524F46E6E00CAF323 /* VMConfigSystemArgumentsViewController.m in Sources */,
				CE2D927424AD46670059923A /* WKWebView+Workarounds.m in Sources */,
				CE2D927524AD46670059923A /* qapi-visit-crypto.c in Sources */,
				CE2D927624AD46670059923A /* qapi-visit-tpm.c in Sources */,
				CE900B9E25FC2869007533FD /* CSUSBManager.m in Sources */,
				2CE8EB41257811E8000E2EBB /* UTMConfiguration+Defaults.m in Sources */,
				CE2D927724AD46670059923A /* qapi-visit-trace.c in Sources */,
				CE2D927824AD46670059923A /* qapi-events-rocker.c in Sources */,
				CE772AAC25C8B0F600E4E379 /* ContentView.swift in Sources */,
				CEB63A8B24F46E6E00CAF323 /* VMConfigSoundViewController.m in Sources */,
				CE2D927924AD46670059923A /* qapi-visit-qom.c in Sources */,
				CE2D927A24AD46670059923A /* UTMConfiguration+System.m in Sources */,
				CEA905D82603DC5300801E7C /* VMUSBDevicesViewController.swift in Sources */,
				CE2D927B24AD46670059923A /* qapi-types-job.c in Sources */,
				CEB63A8924F46E6E00CAF323 /* VMConfigNetworkingViewController.m in Sources */,
				CEF83ED324FDEA9400557D15 /* UTMPortAllocator.m in Sources */,
				CE2D927C24AD46670059923A /* UTMQemu.m in Sources */,
				CE2D927D24AD46670059923A /* qapi-visit-machine.c in Sources */,
				CE2D927E24AD46670059923A /* CSSession.m in Sources */,
				CE2D927F24AD46670059923A /* qapi-commands-machine-target.c in Sources */,
				CE2D928024AD46670059923A /* UTMConfigurationPortForward.m in Sources */,
				CE2D928124AD46670059923A /* qapi-events.c in Sources */,
				CE2D928224AD46670059923A /* qapi-events-introspect.c in Sources */,
				CE2D928324AD46670059923A /* qapi-events-audio.c in Sources */,
				CE2D928524AD46670059923A /* qapi-events-ui.c in Sources */,
				CE2D928624AD46670059923A /* qapi-visit-misc.c in Sources */,
				CEB63A8424F46E6E00CAF323 /* VMConfigDisplayViewController.m in Sources */,
				CE2D928824AD46670059923A /* qapi-commands-block.c in Sources */,
				CE7D972C24B2B17D0080CB69 /* BusyOverlay.swift in Sources */,
				CE2D928924AD46670059923A /* qapi-visit-machine-target.c in Sources */,
				CE2D928A24AD46670059923A /* qapi-visit-qdev.c in Sources */,
				CE2D955724AD4F980059923A /* VMConfigDisplayView.swift in Sources */,
				CE2D928B24AD46670059923A /* qapi-visit-core.c in Sources */,
				CE2D928C24AD46670059923A /* qapi-visit-rdma.c in Sources */,
				CE2D928D24AD46670059923A /* qapi-types-trace.c in Sources */,
				CE2D928E24AD46670059923A /* UTMConfiguration+Miscellaneous.m in Sources */,
				CEBBF1A524B56A2900C15049 /* UTMDataExtension.swift in Sources */,
				CE2D928F24AD46670059923A /* qapi-types-migration.c in Sources */,
				CE2D929024AD46670059923A /* qapi-types-net.c in Sources */,
				CE2D929124AD46670059923A /* qapi-types-rdma.c in Sources */,
				CED814EF24C7EB760042F0F1 /* ImagePicker.swift in Sources */,
				CE2D929224AD46670059923A /* qapi-commands-rocker.c in Sources */,
				CE2D929324AD46670059923A /* gst_ios_init.m in Sources */,
				CE2D958924AD4F990059923A /* VMConfigSystemView.swift in Sources */,
				CE8813D524CD265700532628 /* VMShareFileModifier.swift in Sources */,
				CE2D929424AD46670059923A /* cf-input-visitor.c in Sources */,
				CE2D929524AD46670059923A /* qapi-commands-char.c in Sources */,
				CE2D929624AD46670059923A /* qapi-visit-migration.c in Sources */,
				CE2D929724AD46670059923A /* qapi-commands-error.c in Sources */,
				CE2D929924AD46670059923A /* UTMJSONStream.m in Sources */,
				CE2D958324AD4F990059923A /* VMConfigNetworkView.swift in Sources */,
				CE2D929A24AD46670059923A /* qapi-commands-sockets.c in Sources */,
				CE2D929C24AD46670059923A /* UTMViewState.m in Sources */,
				CE020BAB24AEE00000B44AB6 /* UTMLoggingSwift.swift in Sources */,
				CE2D958D24AD4F990059923A /* UTMApp.swift in Sources */,
				2CE8EB042572E166000E2EBB /* qapi-visit-acpi.c in Sources */,
				CE2D929E24AD46670059923A /* CSMain.m in Sources */,
				CE2D929F24AD46670059923A /* UTMConfiguration+Constants.m in Sources */,
				CE2D955B24AD4F980059923A /* VMConfigQEMUView.swift in Sources */,
				CE2D92A024AD46670059923A /* VMDisplayMetalViewController+Touch.m in Sources */,
				CE2D92A124AD46670059923A /* UTMConfiguration+Display.m in Sources */,
				CE020BB624B14F8400B44AB6 /* UTMVirtualMachineExtension.swift in Sources */,
				CE2D92A224AD46670059923A /* qapi-visit-block-core.c in Sources */,
				CEB63A7E24F46E5700CAF323 /* VMConfigTogglePickerCell.m in Sources */,
				CED814EC24C7C2850042F0F1 /* VMConfigInfoView.swift in Sources */,
				CE2D92A324AD46670059923A /* qapi-util.c in Sources */,
				CE2D92A424AD46670059923A /* qapi-commands-job.c in Sources */,
				CE2D92A524AD46670059923A /* VMKeyboardView.m in Sources */,
				CE2D92A624AD46670059923A /* qapi-commands-net.c in Sources */,
				CE2D92A724AD46670059923A /* qapi-types-common.c in Sources */,
				CE2D92A924AD46670059923A /* qapi-types-transaction.c in Sources */,
				CEB63A8E24F46E6E00CAF323 /* VMConfigViewController.m in Sources */,
				CEF83ECC24FB382B00557D15 /* UTMVirtualMachine+Terminal.m in Sources */,
				CEB63A9224F46E6E00CAF323 /* VMConfigInputViewController.m in Sources */,
				CE4EF2702506DBFD00E9D33B /* VMRemovableDrivesViewController.swift in Sources */,
				CE2D92AA24AD46670059923A /* UTMSpiceIO.m in Sources */,
				CE2D92AB24AD46670059923A /* qapi-events-machine-target.c in Sources */,
				CE2D92AC24AD46670059923A /* qapi-types-misc.c in Sources */,
				CE2D92AE24AD46670059923A /* qapi-commands-qom.c in Sources */,
				CE2D958524AD4F990059923A /* VMConfigDrivesView.swift in Sources */,
				CE2D92AF24AD46670059923A /* qapi-visit-rocker.c in Sources */,
				CE2D92B224AD46670059923A /* qapi-visit-net.c in Sources */,
				CEFC6CDD24C25697003F6962 /* VMDriveImage.swift in Sources */,
				CEB63A8324F46E6E00CAF323 /* VMConfigDirectoryPickerViewController.m in Sources */,
				CE8813DB24D1290600532628 /* UTMConfiguration+ConstantsGenerated.m in Sources */,
				CE2D92B324AD46670059923A /* qapi-events-net.c in Sources */,
				CE2D92B424AD46670059923A /* qapi-visit-run-state.c in Sources */,
				CED814E924C79F070042F0F1 /* VMConfigDriveCreateView.swift in Sources */,
				CE2D92B524AD46670059923A /* qapi-commands-tpm.c in Sources */,
				CE2D92B724AD46670059923A /* qapi-visit-common.c in Sources */,
				CEF83EBE24F9C3BF00557D15 /* UTMVirtualMachine+Drives.m in Sources */,
				CE2D92B824AD46670059923A /* qapi-events-trace.c in Sources */,
				2C6D9E142571AFE5003298E6 /* UTMQcow2.c in Sources */,
				2CE8EAFE2572E14D000E2EBB /* qapi-types-block-export.c in Sources */,
				CE2D92B924AD46670059923A /* qapi-events-qdev.c in Sources */,
				CEBE02642588494100B9BCA8 /* CSSession+Sharing.m in Sources */,
				2C33B3A92566C9B100A954A6 /* VMContextMenuModifier.swift in Sources */,
				CEB63A9424F4747900CAF323 /* VMListViewController.m in Sources */,
				CE5076DB250AB55D00C26C19 /* VMDisplayMetalViewController+Pencil.m in Sources */,
				CE2D92BA24AD46670059923A /* qapi-events-dump.c in Sources */,
				CE2D92BB24AD46670059923A /* qapi-types-tpm.c in Sources */,
				CE2D92BC24AD46670059923A /* UTMConfiguration+Drives.m in Sources */,
				CE2D92BD24AD46670059923A /* qapi-visit-char.c in Sources */,
				CE2D92BE24AD46670059923A /* qapi-types-error.c in Sources */,
				CE2D92BF24AD46670059923A /* qapi-commands-authz.c in Sources */,
				CE2D92C024AD46670059923A /* VMDisplayTerminalViewController+Keyboard.m in Sources */,
				CE2D92C124AD46670059923A /* UIViewController+Extensions.m in Sources */,
				CEB63A9124F46E6E00CAF323 /* VMConfigDriveDetailViewController.m in Sources */,
				CE2D92C224AD46670059923A /* qapi-types.c in Sources */,
				CEB63A8F24F46E6E00CAF323 /* VMConfigExistingViewController.m in Sources */,
				CE2D92C324AD46670059923A /* qapi-events-sockets.c in Sources */,
				CE2D92C424AD46670059923A /* qapi-visit-sockets.c in Sources */,
				CE2D92C524AD46670059923A /* qapi-events-misc-target.c in Sources */,
				CE2D92C624AD46670059923A /* qapi-commands-common.c in Sources */,
				CE2D92C724AD46670059923A /* qapi-types-run-state.c in Sources */,
				CE2D92C824AD46670059923A /* qapi-commands-machine.c in Sources */,
				CE2D957324AD4F990059923A /* VMConfigSharingView.swift in Sources */,
				CE2D92C924AD46670059923A /* qapi-commands-misc-target.c in Sources */,
				CE2D957524AD4F990059923A /* VMConfigInputView.swift in Sources */,
				CEF83EC224F9C9E100557D15 /* UTMDrive.m in Sources */,
				2CE8EAEE2572E0C2000E2EBB /* qapi-events-block-export.c in Sources */,
				CE2D92CB24AD46670059923A /* VMDisplayMetalViewController+Gamepad.m in Sources */,
				CE2D92CC24AD46670059923A /* qapi-visit-introspect.c in Sources */,
				CE2D92CD24AD46670059923A /* qapi-commands-qdev.c in Sources */,
				CE2D92CF24AD46670059923A /* qapi-types-introspect.c in Sources */,
				CE2D92D024AD46670059923A /* qapi-types-machine.c in Sources */,
				CE2D92D124AD46670059923A /* qapi-commands-transaction.c in Sources */,
				CE2D92D224AD46670059923A /* UTMVirtualMachine.m in Sources */,
				CE2D92D324AD46670059923A /* qapi-events-qom.c in Sources */,
				CE2D92D424AD46670059923A /* qapi-commands-migration.c in Sources */,
				CE2D92D524AD46670059923A /* qapi-visit-misc-target.c in Sources */,
				CE2D92D624AD46670059923A /* qapi-visit-ui.c in Sources */,
				CE2D92D724AD46670059923A /* UTMLogging.m in Sources */,
				CE2D92D824AD46670059923A /* qapi-commands-trace.c in Sources */,
				2CE8EAF92572E131000E2EBB /* qapi-types-acpi.c in Sources */,
				CEB63A8D24F46E6E00CAF323 /* VMConfigDrivePickerViewController.m in Sources */,
				CE2D955924AD4F980059923A /* VMToolbarModifier.swift in Sources */,
				CE2D92D924AD46670059923A /* qapi-visit.c in Sources */,
				CE2D92DA24AD46670059923A /* VMCursor.m in Sources */,
				CE9375A124BBDDD10074066F /* VMConfigDriveDetailsView.swift in Sources */,
				CE2D92DB24AD46670059923A /* CSDisplayMetal.m in Sources */,
				CE2D92DD24AD46670059923A /* qapi-events-tpm.c in Sources */,
				CE03D05224D90B4E00F76B84 /* UTMQemuSystem.m in Sources */,
				CED234ED254796E500ED0A57 /* NumberTextField.swift in Sources */,
				CEB63A9024F46E6E00CAF323 /* VMConfigPortForwardingViewController.m in Sources */,
				CE2D92DE24AD46670059923A /* qapi-events-job.c in Sources */,
				CE2D953224AD4F040059923A /* UTMConfigurationExtension.swift in Sources */,
				CE2D92DF24AD46670059923A /* qapi-dealloc-visitor.c in Sources */,
				CE772AB325C8B7B500E4E379 /* VMCommands.swift in Sources */,
				CE2D92E024AD46670059923A /* qapi-visit-job.c in Sources */,
				CE2D92E124AD46670059923A /* AppDelegate.m in Sources */,
				CE2D92E224AD46670059923A /* CSInput.m in Sources */,
				CE2D92E424AD46670059923A /* qapi-types-block.c in Sources */,
				CE2D92E524AD46670059923A /* qapi-events-machine.c in Sources */,
				CEB63A8C24F46E6E00CAF323 /* VMConfigDriveCreateViewController.m in Sources */,
				CE2D92E624AD46670059923A /* UTMConfiguration+Networking.m in Sources */,
				CE2D92E724AD46670059923A /* qapi-types-ui.c in Sources */,
				CE2D92E824AD46670059923A /* qapi-types-dump.c in Sources */,
				CE6D21DC2553A6ED001D29C5 /* VMConfirmActionModifier.swift in Sources */,
				CE2D92E924AD46670059923A /* VMDisplayView.m in Sources */,
				CE2D958724AD4F990059923A /* VMConfigPortForwardForm.swift in Sources */,
				CE2D92EA24AD46670059923A /* qapi-types-machine-target.c in Sources */,
				CE2D92EB24AD46670059923A /* UTMLocationManager.m in Sources */,
				CE2D92EC24AD46670059923A /* qapi-events-block.c in Sources */,
				CE2D957B24AD4F990059923A /* VMSettingsView.swift in Sources */,
				CE2D92EE24AD46670059923A /* qapi-types-block-core.c in Sources */,
				CE2D92F024AD46670059923A /* qapi-events-transaction.c in Sources */,
				CE2D957724AD4F990059923A /* VMConfigStringPicker.swift in Sources */,
				CE2D92F124AD46670059923A /* qapi-commands-dump.c in Sources */,
				CE2D92F224AD46670059923A /* VMKeyboardButton.m in Sources */,
				CE2D92F324AD46670059923A /* qapi-commands-introspect.c in Sources */,
				CE2D92F424AD46670059923A /* qapi-types-sockets.c in Sources */,
				CE2D92F524AD46670059923A /* VMDisplayTerminalViewController.m in Sources */,
				CE0B6D8624AD5ADE00FE012D /* UTMScreenshot.m in Sources */,
				CE2D92F624AD46670059923A /* qapi-events-block-core.c in Sources */,
				CE900BAF25FC3E65007533FD /* CSUSBDevice.m in Sources */,
				CEB63A7A24F469E300CAF323 /* UTMJailbreak.m in Sources */,
				CE2D92F724AD46670059923A /* UTMQemuManager.m in Sources */,
				CEB63A8024F46E5700CAF323 /* VMConfigPickerView.m in Sources */,
				CEB63A7C24F46E5700CAF323 /* VMConfigStepper.m in Sources */,
				CE2D92F824AD46670059923A /* qapi-types-crypto.c in Sources */,
				CE2D92F924AD46670059923A /* qapi-types-qom.c in Sources */,
				CEB63A7F24F46E5700CAF323 /* VMConfigCell.m in Sources */,
				CEB63A8824F46E6E00CAF323 /* VMConfigSharingViewController.m in Sources */,
				CE2D92FA24AD46670059923A /* qapi-commands-rdma.c in Sources */,
				CE2D92FC24AD46670059923A /* VMDisplayMetalViewController+Keyboard.m in Sources */,
				CE2D92FD24AD46670059923A /* qapi-builtin-types.c in Sources */,
				CE2D957124AD4F990059923A /* UTMExtensions.swift in Sources */,
				CEB63A8724F46E6E00CAF323 /* VMConfigDrivesViewController.m in Sources */,
				CE020BA324AEDC7C00B44AB6 /* UTMData.swift in Sources */,
				CE2D92FE24AD46670059923A /* qapi-events-migration.c in Sources */,
				CE2D92FF24AD46670059923A /* qapi-commands.c in Sources */,
				CE2D930024AD46670059923A /* qapi-commands-audio.c in Sources */,
				CEB63A8124F46E5700CAF323 /* VMConfigTextField.m in Sources */,
				CEB63A9524F4747900CAF323 /* VMListViewCell.m in Sources */,
				CE2D930124AD46670059923A /* qapi-events-common.c in Sources */,
				CE2D930224AD46670059923A /* UTMTerminalIO.m in Sources */,
				CE2D955D24AD4F990059923A /* VMConfigSoundView.swift in Sources */,
				CE2D930324AD46670059923A /* qapi-events-crypto.c in Sources */,
				CE2D930424AD46670059923A /* UTMConfiguration.m in Sources */,
				CEF83EC724FB1B9300557D15 /* UTMVirtualMachine+SPICE.m in Sources */,
				CE2D957924AD4F990059923A /* VMDetailsView.swift in Sources */,
				CE2D930524AD46670059923A /* VMDisplayMetalViewController.m in Sources */,
				CE2D930624AD46670059923A /* qapi-commands-misc.c in Sources */,
				2CE8EAF32572E0D0000E2EBB /* qapi-events-acpi.c in Sources */,
				CEB63A7624F4654400CAF323 /* Main.swift in Sources */,
				CE2D930824AD46670059923A /* qapi-events-run-state.c in Sources */,
				CE2D930924AD46670059923A /* VMDisplayViewController.m in Sources */,
				CE2D930A24AD46670059923A /* qapi-visit-transaction.c in Sources */,
				CE2D958F24AD4FF00059923A /* VMCardView.swift in Sources */,
				CE2D930B24AD46670059923A /* UTMConfiguration+Sharing.m in Sources */,
				CE2D930C24AD46670059923A /* qapi-commands-ui.c in Sources */,
				CE2D930D24AD46670059923A /* qapi-events-authz.c in Sources */,
				CE2D930E24AD46670059923A /* qapi-commands-block-core.c in Sources */,
				CE2D930F24AD46670059923A /* qapi-types-authz.c in Sources */,
				CE2D931024AD46670059923A /* qapi-types-qdev.c in Sources */,
				CEB63A8624F46E6E00CAF323 /* VMConfigSystemViewController.m in Sources */,
				CE8813D324CD230300532628 /* ActivityView.swift in Sources */,
				CE2D931224AD46670059923A /* qapi-emit-events.c in Sources */,
				CEDF83F9258AE24E0030E4AC /* UTMPasteboard.swift in Sources */,
				CE2D931324AD46670059923A /* qapi-visit-authz.c in Sources */,
				CE2D956924AD4F990059923A /* VMPlaceholderView.swift in Sources */,
				CE2D931524AD46670059923A /* VMDisplayMetalViewController+Pointer.m in Sources */,
				CE2D931624AD46670059923A /* qapi-commands-run-state.c in Sources */,
				CE2D931924AD46670059923A /* qapi-types-misc-target.c in Sources */,
				CE2D931A24AD46670059923A /* qapi-events-rdma.c in Sources */,
				CE2D931B24AD46670059923A /* UTMShaders.metal in Sources */,
				CE2D931D24AD46670059923A /* qapi-visit-dump.c in Sources */,
				CE2D931E24AD46670059923A /* qapi-visit-error.c in Sources */,
				CE2D931F24AD46670059923A /* error.c in Sources */,
				CEF83EBA24F9ABEA00557D15 /* UTMQemuManager+BlockDevices.m in Sources */,
				CE2D932024AD46670059923A /* cf-output-visitor.c in Sources */,
				CE2D932124AD46670059923A /* qapi-types-audio.c in Sources */,
				CEB63A8A24F46E6E00CAF323 /* VMConfigCreateViewController.m in Sources */,
				CE2D932224AD46670059923A /* VMScroll.m in Sources */,
				CE2D957D24AD4F990059923A /* VMConfigNetworkPortForwardView.swift in Sources */,
				CE2D932324AD46670059923A /* UTMTerminal.m in Sources */,
				CEA905C92603DA0D00801E7C /* VMDisplayMetalViewController+USB.m in Sources */,
				CEB63A7D24F46E5700CAF323 /* VMConfigSwitch.m in Sources */,
				CE2D932524AD46670059923A /* qapi-types-char.c in Sources */,
				CE2D932724AD46670059923A /* CSConnection.m in Sources */,
				CE2D932824AD46670059923A /* qapi-visit-audio.c in Sources */,
				CE2D932924AD46670059923A /* qapi-builtin-visit.c in Sources */,
				CE2D932A24AD46670059923A /* UTMRenderer.m in Sources */,
			);
			runOnlyForDeploymentPostprocessing = 0;
		};
		CE2D951824AD48BE0059923A /* Sources */ = {
			isa = PBXSourcesBuildPhase;
			buildActionMask = 2147483647;
			files = (
				CEB63A7724F4654400CAF323 /* Main.swift in Sources */,
				CE0B6D0024AD56AE00FE012D /* UTMVirtualMachine.m in Sources */,
				CEB63A7B24F469E300CAF323 /* UTMJailbreak.m in Sources */,
				CE0B6D0E24AD56E500FE012D /* UTMShaders.metal in Sources */,
				CE0B6D3924AD57FD00FE012D /* qapi-commands-job.c in Sources */,
				CE0B6D3724AD57FD00FE012D /* qapi-events-block-core.c in Sources */,
				CE0B6D5E24AD584D00FE012D /* qapi-visit-authz.c in Sources */,
				CE0B6D4624AD584C00FE012D /* qapi-events-rdma.c in Sources */,
				CE0B6D0624AD56AE00FE012D /* UTMTerminalIO.m in Sources */,
				2C6D9E03256EE454003298E6 /* VMDisplayTerminalWindowController.swift in Sources */,
				CE6D21DD2553A6ED001D29C5 /* VMConfirmActionModifier.swift in Sources */,
				CE020BB724B14F8400B44AB6 /* UTMVirtualMachineExtension.swift in Sources */,
				CE0B6D4424AD584C00FE012D /* qapi-visit-block.c in Sources */,
				CE0B6D4C24AD584C00FE012D /* qapi-types-misc.c in Sources */,
				CE772AAD25C8B0F600E4E379 /* ContentView.swift in Sources */,
				CE0B6D1B24AD57FC00FE012D /* qapi-commands-block-core.c in Sources */,
				CE0B6D3B24AD584C00FE012D /* qapi-events-machine.c in Sources */,
				CE0B6D1F24AD57FC00FE012D /* qapi-events-dump.c in Sources */,
				CE0B6D7B24AD584D00FE012D /* qapi-visit-dump.c in Sources */,
				CE0B6D5824AD584C00FE012D /* qapi-types-qdev.c in Sources */,
				CED234EE254796E500ED0A57 /* NumberTextField.swift in Sources */,
				CE0B6D2F24AD57FC00FE012D /* qapi-events-char.c in Sources */,
				CE0B6D6A24AD584D00FE012D /* qapi-types-migration.c in Sources */,
				CE0B6D6E24AD584D00FE012D /* qapi-types-audio.c in Sources */,
				CE0B6D2B24AD57FC00FE012D /* qapi-events-error.c in Sources */,
				CE2D957224AD4F990059923A /* UTMExtensions.swift in Sources */,
				CE0B6D6524AD584D00FE012D /* qapi-visit-job.c in Sources */,
				CE0B6D6B24AD584D00FE012D /* qapi-types-rdma.c in Sources */,
				CE0B6D3324AD57FC00FE012D /* qapi-events-block.c in Sources */,
				CE0B6D4D24AD584C00FE012D /* qapi-types-block.c in Sources */,
				CE03D0D224DCF4B600F76B84 /* VMMetalView.swift in Sources */,
				CE0B6CF124AD567300FE012D /* CSMain.m in Sources */,
				CE0B6CEE24AD566A00FE012D /* CSConnection.m in Sources */,
				CEDF83F6258ADE130030E4AC /* CSSession.m in Sources */,
				CE0B6D8024AD584D00FE012D /* qapi-events-sockets.c in Sources */,
				CE0B6D6224AD584D00FE012D /* qapi-types-misc-target.c in Sources */,
				CE0B6D7A24AD584D00FE012D /* qapi-events-machine-target.c in Sources */,
				CE0B6D2C24AD57FC00FE012D /* qapi-commands-ui.c in Sources */,
				CE0B6D2324AD57FC00FE012D /* qapi-commands-crypto.c in Sources */,
				CE0B6CFA24AD568400FE012D /* UTMConfiguration+System.m in Sources */,
				CE900BB025FC3E65007533FD /* CSUSBDevice.m in Sources */,
				CEBBF1A824B921F000C15049 /* VMDetailsView.swift in Sources */,
				CE0B6D7E24AD584D00FE012D /* qapi-events-misc.c in Sources */,
				CE0B6D4124AD584C00FE012D /* qapi-visit-transaction.c in Sources */,
				CEF83EBF24F9C3BF00557D15 /* UTMVirtualMachine+Drives.m in Sources */,
				CE0B6D0B24AD56C300FE012D /* qapi-dealloc-visitor.c in Sources */,
				CE0B6D5424AD584C00FE012D /* qapi-visit-trace.c in Sources */,
				CE020BAC24AEE00000B44AB6 /* UTMLoggingSwift.swift in Sources */,
				CE0B6D7C24AD584D00FE012D /* qapi-visit-char.c in Sources */,
				CEF83ECD24FB382B00557D15 /* UTMVirtualMachine+Terminal.m in Sources */,
				CE0B6CF024AD567100FE012D /* CSInput.m in Sources */,
				CE9375A224BBDDD10074066F /* VMConfigDriveDetailsView.swift in Sources */,
				CE2D955824AD4F980059923A /* VMConfigDisplayView.swift in Sources */,
				CEF83EC324F9C9E100557D15 /* UTMDrive.m in Sources */,
				CE0B6D5724AD584C00FE012D /* qapi-types-net.c in Sources */,
				CE03D05324D90B4E00F76B84 /* UTMQemuSystem.m in Sources */,
				CE8813DC24D1290600532628 /* UTMConfiguration+ConstantsGenerated.m in Sources */,
				CE0B6D0124AD56AE00FE012D /* UTMJSONStream.m in Sources */,
				2CE8EB42257811E8000E2EBB /* UTMConfiguration+Defaults.m in Sources */,
				CE0B6D1924AD57FC00FE012D /* qapi-events-crypto.c in Sources */,
				CE0B6D0A24AD56C300FE012D /* cf-input-visitor.c in Sources */,
				CE2D957424AD4F990059923A /* VMConfigSharingView.swift in Sources */,
				CE0B6D4E24AD584C00FE012D /* qapi-types-tpm.c in Sources */,
				CE0B6D7524AD584D00FE012D /* qapi-visit-ui.c in Sources */,
				CE0B6D1824AD57FC00FE012D /* qapi-events-audio.c in Sources */,
				CE0B6D7224AD584D00FE012D /* qapi-types-crypto.c in Sources */,
				CE0B6D8124AD584D00FE012D /* qapi-events.c in Sources */,
				CED814EA24C79F070042F0F1 /* VMConfigDriveCreateView.swift in Sources */,
				CE0B6D5524AD584C00FE012D /* qapi-types-common.c in Sources */,
				CE0B6D6324AD584D00FE012D /* qapi-events-qdev.c in Sources */,
				CE0B6D4F24AD584C00FE012D /* qapi-visit-qdev.c in Sources */,
				CE0B6D4024AD584C00FE012D /* qapi-types-rocker.c in Sources */,
				CE0B6CEF24AD566D00FE012D /* CSDisplayMetal.m in Sources */,
				CE0B6D6724AD584D00FE012D /* qapi-types-ui.c in Sources */,
				CE0B6D6824AD584D00FE012D /* qapi-visit-machine.c in Sources */,
				CE0B6D4A24AD584C00FE012D /* qapi-types-error.c in Sources */,
				CE0B6D2124AD57FC00FE012D /* qapi-commands-error.c in Sources */,
				CE2D956A24AD4F990059923A /* VMPlaceholderView.swift in Sources */,
				CE0B6D5924AD584C00FE012D /* qapi-visit-run-state.c in Sources */,
				CE0B6CF424AD568400FE012D /* UTMConfiguration+Constants.m in Sources */,
				CE0B6D0924AD56C300FE012D /* cf-output-visitor.c in Sources */,
				CE0B6D2A24AD57FC00FE012D /* qapi-commands.c in Sources */,
				CE0B6CF924AD568400FE012D /* UTMConfiguration+Sharing.m in Sources */,
				CE0B6D3A24AD584C00FE012D /* qapi-types-qom.c in Sources */,
				CE2D955E24AD4F990059923A /* VMConfigSoundView.swift in Sources */,
				CE0B6D4824AD584C00FE012D /* qapi-visit-audio.c in Sources */,
				CE0B6D3124AD57FC00FE012D /* qapi-events-job.c in Sources */,
				2CE8EAFA2572E131000E2EBB /* qapi-types-acpi.c in Sources */,
				CE0B6D2224AD57FC00FE012D /* qapi-commands-introspect.c in Sources */,
				CE0B6D3024AD57FC00FE012D /* qapi-commands-transaction.c in Sources */,
				CE0B6D1024AD57C400FE012D /* qapi-builtin-types.c in Sources */,
				CE0B6D2624AD57FC00FE012D /* qapi-commands-run-state.c in Sources */,
				CE2D957624AD4F990059923A /* VMConfigInputView.swift in Sources */,
				CE0B6D2724AD57FC00FE012D /* qapi-commands-tpm.c in Sources */,
				CE2D958E24AD4F990059923A /* UTMApp.swift in Sources */,
				CE0B6D3C24AD584C00FE012D /* qapi-events-run-state.c in Sources */,
				CE0B6CF324AD568400FE012D /* UTMConfiguration.m in Sources */,
				CE0B6D3D24AD584C00FE012D /* qapi-visit-block-core.c in Sources */,
				CE0B6D5C24AD584D00FE012D /* qapi-events-net.c in Sources */,
				CE93759024BA74510074066F /* ToolbarTabViewController.swift in Sources */,
				CE900B9F25FC2869007533FD /* CSUSBManager.m in Sources */,
				CE0B6D0324AD56AE00FE012D /* UTMTerminal.m in Sources */,
				CE0B6CFC24AD568400FE012D /* UTMConfigurationPortForward.m in Sources */,
				CE0B6D7924AD584D00FE012D /* qapi-visit-rdma.c in Sources */,
				CE8813D624CD265700532628 /* VMShareFileModifier.swift in Sources */,
				CE0B6D4B24AD584C00FE012D /* qapi-visit-rocker.c in Sources */,
				CEFC6CDE24C25697003F6962 /* VMDriveImage.swift in Sources */,
				CE0B6D5F24AD584D00FE012D /* qapi-types-char.c in Sources */,
				CE0B6D1324AD57FC00FE012D /* qapi-commands-qom.c in Sources */,
				CEF83EC824FB1B9300557D15 /* UTMVirtualMachine+SPICE.m in Sources */,
				CE93758924B930270074066F /* BusyOverlay.swift in Sources */,
				CE0B6D2424AD57FC00FE012D /* qapi-commands-rocker.c in Sources */,
				CEF83ED424FDEA9400557D15 /* UTMPortAllocator.m in Sources */,
				CE0B6D7D24AD584D00FE012D /* qapi-events-ui.c in Sources */,
				CEBE02652588494100B9BCA8 /* CSSession+Sharing.m in Sources */,
				CE0B6D5624AD584C00FE012D /* qapi-types-machine-target.c in Sources */,
				CE93759624BB7EA00074066F /* UTMTabViewController.swift in Sources */,
				CE0B6D0424AD56AE00FE012D /* UTMSpiceIO.m in Sources */,
				CE03D0D424DCF6DD00F76B84 /* VMMetalViewInputDelegate.swift in Sources */,
				CE0B6D6124AD584D00FE012D /* qapi-types-authz.c in Sources */,
				CE0B6D6D24AD584D00FE012D /* qapi-visit-tpm.c in Sources */,
				CE0B6D0224AD56AE00FE012D /* UTMQemu.m in Sources */,
				CE0B6D4924AD584C00FE012D /* qapi-types-trace.c in Sources */,
				CE0B6D7724AD584D00FE012D /* qapi-events-misc-target.c in Sources */,
				CE0B6CF524AD568400FE012D /* UTMConfiguration+Miscellaneous.m in Sources */,
				CE0B6CFB24AD568400FE012D /* UTMConfiguration+Networking.m in Sources */,
				CE772AB425C8B7B500E4E379 /* VMCommands.swift in Sources */,
				CE2D958424AD4F990059923A /* VMConfigNetworkView.swift in Sources */,
				CE0B6D3424AD57FC00FE012D /* qapi-commands-rdma.c in Sources */,
				CE0B6D6924AD584D00FE012D /* qapi-events-tpm.c in Sources */,
				CEBDA1D524D69DB20010B5EC /* VMDisplayMetalWindowController.swift in Sources */,
				CE2D957824AD4F990059923A /* VMConfigStringPicker.swift in Sources */,
				CE0B6D3224AD57FC00FE012D /* qapi-events-introspect.c in Sources */,
				CE0B6CF624AD568400FE012D /* UTMConfiguration+Drives.m in Sources */,
				CE0B6D4324AD584C00FE012D /* qapi-types.c in Sources */,
				CE9375A324BBDE770074066F /* VMConfigDrivesView.swift in Sources */,
				CE0B6D0824AD56C300FE012D /* qapi-visit-core.c in Sources */,
				CE0B6D2024AD57FC00FE012D /* qapi-commands-dump.c in Sources */,
				CE0B6D5224AD584C00FE012D /* qapi-visit-sockets.c in Sources */,
				CE0B6D7F24AD584D00FE012D /* qapi-events-qom.c in Sources */,
				CE2D956C24AD4F990059923A /* VMCardView.swift in Sources */,
				CE0B6D7124AD584D00FE012D /* qapi-types-introspect.c in Sources */,
				CE0B6D0D24AD56C300FE012D /* qapi-util.c in Sources */,
				2C6D9E152571AFE5003298E6 /* UTMQcow2.c in Sources */,
				CE2D955C24AD4F980059923A /* VMConfigQEMUView.swift in Sources */,
				CE2D953324AD4F040059923A /* UTMConfigurationExtension.swift in Sources */,
				CE0B6D7024AD584D00FE012D /* qapi-types-job.c in Sources */,
				CE0B6D1224AD57CB00FE012D /* qapi-commands-audio.c in Sources */,
				CE0B6D1E24AD57FC00FE012D /* qapi-commands-trace.c in Sources */,
				CE0B6D1C24AD57FC00FE012D /* qapi-commands-char.c in Sources */,
				CE0B6D6424AD584D00FE012D /* qapi-visit-error.c in Sources */,
				CE0B6D5A24AD584C00FE012D /* qapi-events-trace.c in Sources */,
				CE0B6CFD24AD569A00FE012D /* gst_ios_init.m in Sources */,
				CEF83EBB24F9ABEA00557D15 /* UTMQemuManager+BlockDevices.m in Sources */,
				CEECE13C25E47D9500A2AAB8 /* AppDelegate.swift in Sources */,
				CE0B6CF724AD568400FE012D /* UTMConfiguration+Display.m in Sources */,
				CE0B6D6F24AD584D00FE012D /* qapi-events-transaction.c in Sources */,
				CE0B6D0F24AD56E500FE012D /* UTMRenderer.m in Sources */,
				CE0B6D2524AD57FC00FE012D /* qapi-commands-sockets.c in Sources */,
				CE0B6D1624AD57FC00FE012D /* qapi-commands-block.c in Sources */,
				CE0B6D4724AD584C00FE012D /* qapi-visit-net.c in Sources */,
				CE0B6D7624AD584D00FE012D /* qapi-types-machine.c in Sources */,
				CE0B6D3824AD57FD00FE012D /* qapi-commands-authz.c in Sources */,
				CE0B6D4524AD584C00FE012D /* qapi-types-run-state.c in Sources */,
				2C33B3AA2566C9B100A954A6 /* VMContextMenuModifier.swift in Sources */,
				CE0B6D5B24AD584D00FE012D /* qapi-visit-misc-target.c in Sources */,
				CE0B6D0C24AD56C300FE012D /* error.c in Sources */,
				CE2D955A24AD4F980059923A /* VMToolbarModifier.swift in Sources */,
				CED814ED24C7C2850042F0F1 /* VMConfigInfoView.swift in Sources */,
				2CE8EB0A2572E173000E2EBB /* qapi-visit-block-export.c in Sources */,
				2CE8EB052572E166000E2EBB /* qapi-visit-acpi.c in Sources */,
				CE0B6D2D24AD57FC00FE012D /* qapi-commands-machine.c in Sources */,
				CE0B6D2824AD57FC00FE012D /* qapi-emit-events.c in Sources */,
				CEEC811B24E48EC700ACB0B3 /* SettingsView.swift in Sources */,
				CE0B6D6624AD584D00FE012D /* qapi-visit-machine-target.c in Sources */,
				CE2D957024AD4F990059923A /* VMRemovableDrivesView.swift in Sources */,
				CE0B6D1D24AD57FC00FE012D /* qapi-commands-net.c in Sources */,
				CE0B6CFE24AD56AE00FE012D /* UTMLogging.m in Sources */,
				CE0B6D4224AD584C00FE012D /* qapi-types-dump.c in Sources */,
				CE0B6D1424AD57FC00FE012D /* qapi-events-common.c in Sources */,
				CE0B6D7824AD584D00FE012D /* qapi-visit-introspect.c in Sources */,
				CE0B6D6024AD584D00FE012D /* qapi-types-sockets.c in Sources */,
				CE0B6CF824AD568400FE012D /* UTMViewState.m in Sources */,
				CE0B6D1524AD57FC00FE012D /* qapi-commands-misc-target.c in Sources */,
				CE2D956224AD4F990059923A /* VMSettingsView.swift in Sources */,
				CE0B6D8224AD584D00FE012D /* qapi-types-block-core.c in Sources */,
				2CE8EAFF2572E14D000E2EBB /* qapi-types-block-export.c in Sources */,
				CE0B6D8724AD5ADE00FE012D /* UTMScreenshot.m in Sources */,
				CE93759224BA775C0074066F /* ToolbarTabView.swift in Sources */,
				CEDF83FA258AE24E0030E4AC /* UTMPasteboard.swift in Sources */,
				CE0B6D1124AD57C700FE012D /* qapi-builtin-visit.c in Sources */,
				CE0B6D3F24AD584C00FE012D /* qapi-visit-qom.c in Sources */,
				CE2D958A24AD4F990059923A /* VMConfigSystemView.swift in Sources */,
				CE8813D824CD2A8B00532628 /* SharingServicePicker.swift in Sources */,
				CEBBF1A724B5730F00C15049 /* UTMDataExtension.swift in Sources */,
				CE0B6D3524AD57FC00FE012D /* qapi-events-authz.c in Sources */,
				CE2D956424AD4F990059923A /* VMConfigNetworkPortForwardView.swift in Sources */,
				CE612AC624D3B50700FA6300 /* VMDisplayWindowController.swift in Sources */,
				CE0B6D0724AD56AE00FE012D /* UTMQemuManager.m in Sources */,
				CE0B6D3E24AD584C00FE012D /* qapi-visit-crypto.c in Sources */,
				CE0B6D6C24AD584D00FE012D /* qapi-visit-common.c in Sources */,
				2CE8EAF42572E0D0000E2EBB /* qapi-events-acpi.c in Sources */,
				CE0B6D5124AD584C00FE012D /* qapi-visit-migration.c in Sources */,
				2CE8EAEF2572E0C2000E2EBB /* qapi-events-block-export.c in Sources */,
				CE0B6D5D24AD584D00FE012D /* qapi-visit.c in Sources */,
				CE0B6D1724AD57FC00FE012D /* qapi-commands-misc.c in Sources */,
				CE0B6D2924AD57FC00FE012D /* qapi-commands-machine-target.c in Sources */,
				CE0B6D7324AD584D00FE012D /* qapi-events-migration.c in Sources */,
				CE020BA424AEDC7C00B44AB6 /* UTMData.swift in Sources */,
				CE0B6D1A24AD57FC00FE012D /* qapi-commands-qdev.c in Sources */,
				CE2D958824AD4F990059923A /* VMConfigPortForwardForm.swift in Sources */,
				CE0B6D5024AD584C00FE012D /* qapi-events-rocker.c in Sources */,
				CE0B6D2E24AD57FC00FE012D /* qapi-commands-migration.c in Sources */,
				CE0B6D5324AD584C00FE012D /* qapi-types-transaction.c in Sources */,
				CE0B6D7424AD584D00FE012D /* qapi-visit-misc.c in Sources */,
				CE0B6D3624AD57FC00FE012D /* qapi-commands-common.c in Sources */,
			);
			runOnlyForDeploymentPostprocessing = 0;
		};
		CE6B240425F1F3CE0020D43E /* Sources */ = {
			isa = PBXSourcesBuildPhase;
			buildActionMask = 2147483647;
			files = (
				CE6B241125F1F53E0020D43E /* Bootstrap.c in Sources */,
				CE6B240B25F1F3CE0020D43E /* main.c in Sources */,
			);
			runOnlyForDeploymentPostprocessing = 0;
		};
		CEA45E24263519B5002FA97D /* Sources */ = {
			isa = PBXSourcesBuildPhase;
			buildActionMask = 2147483647;
			files = (
				CEA45E25263519B5002FA97D /* VMDisplayMetalViewController+Pointer.h in Sources */,
				CEA45E26263519B5002FA97D /* qapi-types-rocker.c in Sources */,
				CEA45E27263519B5002FA97D /* VMRemovableDrivesView.swift in Sources */,
				CEA45E28263519B5002FA97D /* qapi-commands-crypto.c in Sources */,
				CEA45E29263519B5002FA97D /* qapi-visit-block-export.c in Sources */,
				CEA45E2A263519B5002FA97D /* qapi-events-char.c in Sources */,
				CEA45E2B263519B5002FA97D /* qapi-events-error.c in Sources */,
				CEA45E2C263519B5002FA97D /* qapi-visit-block.c in Sources */,
				CEA45E2D263519B5002FA97D /* StaticDataTableViewController.m in Sources */,
				CEA45E2E263519B5002FA97D /* qapi-events-misc.c in Sources */,
				CEA45E2F263519B5002FA97D /* VMConfigSystemArgumentsViewController.m in Sources */,
				CEA45E30263519B5002FA97D /* WKWebView+Workarounds.m in Sources */,
				CEA45E31263519B5002FA97D /* qapi-visit-crypto.c in Sources */,
				CEA45E32263519B5002FA97D /* qapi-visit-tpm.c in Sources */,
				CEA45E34263519B5002FA97D /* UTMConfiguration+Defaults.m in Sources */,
				CEA45E35263519B5002FA97D /* qapi-visit-trace.c in Sources */,
				CEA45E36263519B5002FA97D /* qapi-events-rocker.c in Sources */,
				CEA45E37263519B5002FA97D /* ContentView.swift in Sources */,
				CEA45E38263519B5002FA97D /* VMConfigSoundViewController.m in Sources */,
				CEA45E39263519B5002FA97D /* qapi-visit-qom.c in Sources */,
				CEA45E3A263519B5002FA97D /* UTMConfiguration+System.m in Sources */,
				CEA45E3C263519B5002FA97D /* qapi-types-job.c in Sources */,
				CEA45E3D263519B5002FA97D /* VMConfigNetworkingViewController.m in Sources */,
				CEA45E3E263519B5002FA97D /* UTMPortAllocator.m in Sources */,
				CEA45E3F263519B5002FA97D /* UTMQemu.m in Sources */,
				CEA45E40263519B5002FA97D /* qapi-visit-machine.c in Sources */,
				CEA45E41263519B5002FA97D /* CSSession.m in Sources */,
				CEA45E42263519B5002FA97D /* qapi-commands-machine-target.c in Sources */,
				CEA45E43263519B5002FA97D /* UTMConfigurationPortForward.m in Sources */,
				CEA45E44263519B5002FA97D /* qapi-events.c in Sources */,
				CEA45E45263519B5002FA97D /* qapi-events-introspect.c in Sources */,
				CEA45E46263519B5002FA97D /* qapi-events-audio.c in Sources */,
				CEA45E47263519B5002FA97D /* qapi-events-ui.c in Sources */,
				CEA45E48263519B5002FA97D /* qapi-visit-misc.c in Sources */,
				CEA45E49263519B5002FA97D /* VMConfigDisplayViewController.m in Sources */,
				CEA45E4A263519B5002FA97D /* qapi-commands-block.c in Sources */,
				CEA45E4B263519B5002FA97D /* BusyOverlay.swift in Sources */,
				CEA45E4C263519B5002FA97D /* qapi-visit-machine-target.c in Sources */,
				CEA45E4D263519B5002FA97D /* qapi-visit-qdev.c in Sources */,
				CEA45E4E263519B5002FA97D /* VMConfigDisplayView.swift in Sources */,
				CEA45E4F263519B5002FA97D /* qapi-visit-core.c in Sources */,
				CEA45E50263519B5002FA97D /* qapi-visit-rdma.c in Sources */,
				CEA45E51263519B5002FA97D /* qapi-types-trace.c in Sources */,
				CEA45E52263519B5002FA97D /* UTMConfiguration+Miscellaneous.m in Sources */,
				CEA45E53263519B5002FA97D /* UTMDataExtension.swift in Sources */,
				CEA45E54263519B5002FA97D /* qapi-types-migration.c in Sources */,
				CEA45E55263519B5002FA97D /* qapi-types-net.c in Sources */,
				CEA45E56263519B5002FA97D /* qapi-types-rdma.c in Sources */,
				CEA45E57263519B5002FA97D /* ImagePicker.swift in Sources */,
				CEA45E58263519B5002FA97D /* qapi-commands-rocker.c in Sources */,
				CEA45E59263519B5002FA97D /* gst_ios_init.m in Sources */,
				CEA45E5A263519B5002FA97D /* VMConfigSystemView.swift in Sources */,
				CEA45E5B263519B5002FA97D /* VMShareFileModifier.swift in Sources */,
				CEA45E5C263519B5002FA97D /* cf-input-visitor.c in Sources */,
				CEA45E5D263519B5002FA97D /* qapi-commands-char.c in Sources */,
				CEA45E5E263519B5002FA97D /* qapi-visit-migration.c in Sources */,
				CEA45E5F263519B5002FA97D /* qapi-commands-error.c in Sources */,
				CEA45E60263519B5002FA97D /* UTMJSONStream.m in Sources */,
				CEA45E61263519B5002FA97D /* VMConfigNetworkView.swift in Sources */,
				CEA45E62263519B5002FA97D /* qapi-commands-sockets.c in Sources */,
				CEA45E63263519B5002FA97D /* UTMViewState.m in Sources */,
				CEA45E64263519B5002FA97D /* UTMLoggingSwift.swift in Sources */,
				CEA45E65263519B5002FA97D /* UTMApp.swift in Sources */,
				CEA45E66263519B5002FA97D /* qapi-visit-acpi.c in Sources */,
				CEA45E67263519B5002FA97D /* CSMain.m in Sources */,
				CEA45E68263519B5002FA97D /* UTMConfiguration+Constants.m in Sources */,
				CEA45E69263519B5002FA97D /* VMConfigQEMUView.swift in Sources */,
				CEA45E6A263519B5002FA97D /* VMDisplayMetalViewController+Touch.m in Sources */,
				CEA45E6B263519B5002FA97D /* UTMConfiguration+Display.m in Sources */,
				CEA45E6C263519B5002FA97D /* UTMVirtualMachineExtension.swift in Sources */,
				CEA45E6D263519B5002FA97D /* qapi-visit-block-core.c in Sources */,
				CEA45E6E263519B5002FA97D /* VMConfigTogglePickerCell.m in Sources */,
				CEA45E6F263519B5002FA97D /* VMConfigInfoView.swift in Sources */,
				CEA45E70263519B5002FA97D /* qapi-util.c in Sources */,
				CEA45E71263519B5002FA97D /* qapi-commands-job.c in Sources */,
				CEA45E72263519B5002FA97D /* VMKeyboardView.m in Sources */,
				CEA45E73263519B5002FA97D /* qapi-commands-net.c in Sources */,
				CEA45E74263519B5002FA97D /* qapi-types-common.c in Sources */,
				CEA45E75263519B5002FA97D /* qapi-types-transaction.c in Sources */,
				CEA45E76263519B5002FA97D /* VMConfigViewController.m in Sources */,
				CEA45E77263519B5002FA97D /* UTMVirtualMachine+Terminal.m in Sources */,
				CEA45E78263519B5002FA97D /* VMConfigInputViewController.m in Sources */,
				CEA45E79263519B5002FA97D /* VMRemovableDrivesViewController.swift in Sources */,
				CEA45E7A263519B5002FA97D /* UTMSpiceIO.m in Sources */,
				CEA45E7B263519B5002FA97D /* qapi-events-machine-target.c in Sources */,
				CEA45E7C263519B5002FA97D /* qapi-types-misc.c in Sources */,
				CEA45E7D263519B5002FA97D /* qapi-commands-qom.c in Sources */,
				CEA45E7E263519B5002FA97D /* VMConfigDrivesView.swift in Sources */,
				CEA45E7F263519B5002FA97D /* qapi-visit-rocker.c in Sources */,
				CEA45E80263519B5002FA97D /* qapi-visit-net.c in Sources */,
				CEA45E81263519B5002FA97D /* VMDriveImage.swift in Sources */,
				CEA45E82263519B5002FA97D /* VMConfigDirectoryPickerViewController.m in Sources */,
				CEA45E83263519B5002FA97D /* UTMConfiguration+ConstantsGenerated.m in Sources */,
				CEA45E84263519B5002FA97D /* qapi-events-net.c in Sources */,
				CEA45E85263519B5002FA97D /* qapi-visit-run-state.c in Sources */,
				CEA45E86263519B5002FA97D /* VMConfigDriveCreateView.swift in Sources */,
				CEA45E87263519B5002FA97D /* qapi-commands-tpm.c in Sources */,
				CEA45E88263519B5002FA97D /* qapi-visit-common.c in Sources */,
				CEA45E89263519B5002FA97D /* UTMVirtualMachine+Drives.m in Sources */,
				CEA45E8A263519B5002FA97D /* qapi-events-trace.c in Sources */,
				CEA45E8B263519B5002FA97D /* UTMQcow2.c in Sources */,
				CEA45E8C263519B5002FA97D /* qapi-types-block-export.c in Sources */,
				CEA45E8D263519B5002FA97D /* qapi-events-qdev.c in Sources */,
				CEA45E8E263519B5002FA97D /* CSSession+Sharing.m in Sources */,
				CEA45E8F263519B5002FA97D /* VMContextMenuModifier.swift in Sources */,
				CEA45E90263519B5002FA97D /* VMListViewController.m in Sources */,
				CEA45E91263519B5002FA97D /* VMDisplayMetalViewController+Pencil.m in Sources */,
				CEA45E92263519B5002FA97D /* qapi-events-dump.c in Sources */,
				CEA45E93263519B5002FA97D /* qapi-types-tpm.c in Sources */,
				CEA45E94263519B5002FA97D /* UTMConfiguration+Drives.m in Sources */,
				CEA45E95263519B5002FA97D /* qapi-visit-char.c in Sources */,
				CEA45E96263519B5002FA97D /* qapi-types-error.c in Sources */,
				CEA45E97263519B5002FA97D /* qapi-commands-authz.c in Sources */,
				CEA45E98263519B5002FA97D /* VMDisplayTerminalViewController+Keyboard.m in Sources */,
				CEA45E99263519B5002FA97D /* UIViewController+Extensions.m in Sources */,
				CEA45E9A263519B5002FA97D /* VMConfigDriveDetailViewController.m in Sources */,
				CEA45E9B263519B5002FA97D /* qapi-types.c in Sources */,
				CEA45E9C263519B5002FA97D /* VMConfigExistingViewController.m in Sources */,
				CEA45E9D263519B5002FA97D /* qapi-events-sockets.c in Sources */,
				CEA45E9E263519B5002FA97D /* qapi-visit-sockets.c in Sources */,
				CEA45E9F263519B5002FA97D /* qapi-events-misc-target.c in Sources */,
				CEA45EA0263519B5002FA97D /* qapi-commands-common.c in Sources */,
				CEA45EA1263519B5002FA97D /* qapi-types-run-state.c in Sources */,
				CEA45EA2263519B5002FA97D /* qapi-commands-machine.c in Sources */,
				CEA45EA3263519B5002FA97D /* VMConfigSharingView.swift in Sources */,
				CEA45EA4263519B5002FA97D /* qapi-commands-misc-target.c in Sources */,
				CEA45EA5263519B5002FA97D /* VMConfigInputView.swift in Sources */,
				CEA45EA6263519B5002FA97D /* UTMDrive.m in Sources */,
				CEA45EA7263519B5002FA97D /* qapi-events-block-export.c in Sources */,
				CEA45EA8263519B5002FA97D /* VMDisplayMetalViewController+Gamepad.m in Sources */,
				CEA45EA9263519B5002FA97D /* qapi-visit-introspect.c in Sources */,
				CEA45EAA263519B5002FA97D /* qapi-commands-qdev.c in Sources */,
				CEA45EAB263519B5002FA97D /* qapi-types-introspect.c in Sources */,
				CEA45EAC263519B5002FA97D /* qapi-types-machine.c in Sources */,
				CEA45EAD263519B5002FA97D /* qapi-commands-transaction.c in Sources */,
				CEA45EAE263519B5002FA97D /* UTMVirtualMachine.m in Sources */,
				CEA45EAF263519B5002FA97D /* qapi-events-qom.c in Sources */,
				CEA45EB0263519B5002FA97D /* qapi-commands-migration.c in Sources */,
				CEA45EB1263519B5002FA97D /* qapi-visit-misc-target.c in Sources */,
				CEA45EB2263519B5002FA97D /* qapi-visit-ui.c in Sources */,
				CEA45EB3263519B5002FA97D /* UTMLogging.m in Sources */,
				CEA45EB4263519B5002FA97D /* qapi-commands-trace.c in Sources */,
				CEA45EB5263519B5002FA97D /* qapi-types-acpi.c in Sources */,
				CEA45EB6263519B5002FA97D /* VMConfigDrivePickerViewController.m in Sources */,
				CEA45EB7263519B5002FA97D /* VMToolbarModifier.swift in Sources */,
				CEA45EB8263519B5002FA97D /* qapi-visit.c in Sources */,
				CEA45EB9263519B5002FA97D /* VMCursor.m in Sources */,
				CEA45EBA263519B5002FA97D /* VMConfigDriveDetailsView.swift in Sources */,
				CEA45EBB263519B5002FA97D /* CSDisplayMetal.m in Sources */,
				CEA45EBC263519B5002FA97D /* qapi-events-tpm.c in Sources */,
				CEA45EBD263519B5002FA97D /* UTMQemuSystem.m in Sources */,
				CEA45EBE263519B5002FA97D /* NumberTextField.swift in Sources */,
				CEA45EBF263519B5002FA97D /* VMConfigPortForwardingViewController.m in Sources */,
				CEA45EC0263519B5002FA97D /* qapi-events-job.c in Sources */,
				CEA45EC1263519B5002FA97D /* UTMConfigurationExtension.swift in Sources */,
				CEA45EC2263519B5002FA97D /* qapi-dealloc-visitor.c in Sources */,
				CEA45EC3263519B5002FA97D /* VMCommands.swift in Sources */,
				CEA45EC4263519B5002FA97D /* qapi-visit-job.c in Sources */,
				CEA45EC5263519B5002FA97D /* AppDelegate.m in Sources */,
				CEA45EC6263519B5002FA97D /* CSInput.m in Sources */,
				CEA45EC7263519B5002FA97D /* qapi-types-block.c in Sources */,
				CEA45EC8263519B5002FA97D /* qapi-events-machine.c in Sources */,
				CEA45EC9263519B5002FA97D /* VMConfigDriveCreateViewController.m in Sources */,
				CEA45ECA263519B5002FA97D /* UTMConfiguration+Networking.m in Sources */,
				CEA45ECB263519B5002FA97D /* qapi-types-ui.c in Sources */,
				CEA45ECC263519B5002FA97D /* qapi-types-dump.c in Sources */,
				CEA45ECD263519B5002FA97D /* VMConfirmActionModifier.swift in Sources */,
				CEA45ECE263519B5002FA97D /* VMDisplayView.m in Sources */,
				CEA45ECF263519B5002FA97D /* VMConfigPortForwardForm.swift in Sources */,
				CEA45ED0263519B5002FA97D /* qapi-types-machine-target.c in Sources */,
				CEA45ED1263519B5002FA97D /* UTMLocationManager.m in Sources */,
				CEA45ED2263519B5002FA97D /* qapi-events-block.c in Sources */,
				CEA45ED3263519B5002FA97D /* VMSettingsView.swift in Sources */,
				CEA45ED4263519B5002FA97D /* qapi-types-block-core.c in Sources */,
				CEA45ED5263519B5002FA97D /* qapi-events-transaction.c in Sources */,
				CEA45ED6263519B5002FA97D /* VMConfigStringPicker.swift in Sources */,
				CEA45ED7263519B5002FA97D /* qapi-commands-dump.c in Sources */,
				CEA45ED8263519B5002FA97D /* VMKeyboardButton.m in Sources */,
				CEA45ED9263519B5002FA97D /* qapi-commands-introspect.c in Sources */,
				CEA45EDA263519B5002FA97D /* qapi-types-sockets.c in Sources */,
				CEA45EDB263519B5002FA97D /* VMDisplayTerminalViewController.m in Sources */,
				CEA45EDC263519B5002FA97D /* UTMScreenshot.m in Sources */,
				CEA45EDD263519B5002FA97D /* qapi-events-block-core.c in Sources */,
				CEA45EDF263519B5002FA97D /* UTMJailbreak.m in Sources */,
				CEA45EE0263519B5002FA97D /* UTMQemuManager.m in Sources */,
				CEA45EE1263519B5002FA97D /* VMConfigPickerView.m in Sources */,
				CEA45EE2263519B5002FA97D /* VMConfigStepper.m in Sources */,
				CEA45EE3263519B5002FA97D /* qapi-types-crypto.c in Sources */,
				CEA45EE4263519B5002FA97D /* qapi-types-qom.c in Sources */,
				CEA45EE5263519B5002FA97D /* VMConfigCell.m in Sources */,
				CEA45EE6263519B5002FA97D /* VMConfigSharingViewController.m in Sources */,
				CEA45EE7263519B5002FA97D /* qapi-commands-rdma.c in Sources */,
				CEA45EE8263519B5002FA97D /* VMDisplayMetalViewController+Keyboard.m in Sources */,
				CEA45EE9263519B5002FA97D /* qapi-builtin-types.c in Sources */,
				CEA45EEA263519B5002FA97D /* UTMExtensions.swift in Sources */,
				CEA45EEB263519B5002FA97D /* VMConfigDrivesViewController.m in Sources */,
				CEA45EEC263519B5002FA97D /* UTMData.swift in Sources */,
				CEA45EED263519B5002FA97D /* qapi-events-migration.c in Sources */,
				CEA45EEE263519B5002FA97D /* qapi-commands.c in Sources */,
				CEA45EEF263519B5002FA97D /* qapi-commands-audio.c in Sources */,
				CEA45EF0263519B5002FA97D /* VMConfigTextField.m in Sources */,
				CEA45EF1263519B5002FA97D /* VMListViewCell.m in Sources */,
				CEA45EF2263519B5002FA97D /* qapi-events-common.c in Sources */,
				CEA45EF3263519B5002FA97D /* UTMTerminalIO.m in Sources */,
				CEA45EF4263519B5002FA97D /* VMConfigSoundView.swift in Sources */,
				CEA45EF5263519B5002FA97D /* qapi-events-crypto.c in Sources */,
				CEA45EF6263519B5002FA97D /* UTMConfiguration.m in Sources */,
				CEA45EF7263519B5002FA97D /* UTMVirtualMachine+SPICE.m in Sources */,
				CEA45EF8263519B5002FA97D /* VMDetailsView.swift in Sources */,
				CEA45EF9263519B5002FA97D /* VMDisplayMetalViewController.m in Sources */,
				CEA45EFA263519B5002FA97D /* qapi-commands-misc.c in Sources */,
				CEA45EFB263519B5002FA97D /* qapi-events-acpi.c in Sources */,
				CEA45EFC263519B5002FA97D /* Main.swift in Sources */,
				CEA45EFD263519B5002FA97D /* qapi-events-run-state.c in Sources */,
				CEA45EFE263519B5002FA97D /* VMDisplayViewController.m in Sources */,
				CEA45EFF263519B5002FA97D /* qapi-visit-transaction.c in Sources */,
				CEA45F00263519B5002FA97D /* VMCardView.swift in Sources */,
				CEA45F01263519B5002FA97D /* UTMConfiguration+Sharing.m in Sources */,
				CEA45F02263519B5002FA97D /* qapi-commands-ui.c in Sources */,
				CEA45F03263519B5002FA97D /* qapi-events-authz.c in Sources */,
				CEA45F04263519B5002FA97D /* qapi-commands-block-core.c in Sources */,
				CEA45F05263519B5002FA97D /* qapi-types-authz.c in Sources */,
				CEA45F06263519B5002FA97D /* qapi-types-qdev.c in Sources */,
				CEA45F07263519B5002FA97D /* VMConfigSystemViewController.m in Sources */,
				CEA45F08263519B5002FA97D /* ActivityView.swift in Sources */,
				CEA45F09263519B5002FA97D /* qapi-emit-events.c in Sources */,
				CEA45F0A263519B5002FA97D /* UTMPasteboard.swift in Sources */,
				CEA45F0B263519B5002FA97D /* qapi-visit-authz.c in Sources */,
				CEA45F0C263519B5002FA97D /* VMPlaceholderView.swift in Sources */,
				CEA45F0D263519B5002FA97D /* VMDisplayMetalViewController+Pointer.m in Sources */,
				CEA45F0E263519B5002FA97D /* qapi-commands-run-state.c in Sources */,
				CEA45F0F263519B5002FA97D /* qapi-types-misc-target.c in Sources */,
				CEA45F10263519B5002FA97D /* qapi-events-rdma.c in Sources */,
				CEA45F11263519B5002FA97D /* UTMShaders.metal in Sources */,
				CEA45F12263519B5002FA97D /* qapi-visit-dump.c in Sources */,
				CEA45F13263519B5002FA97D /* qapi-visit-error.c in Sources */,
				CEA45F14263519B5002FA97D /* error.c in Sources */,
				CEA45F15263519B5002FA97D /* UTMQemuManager+BlockDevices.m in Sources */,
				CEA45F16263519B5002FA97D /* cf-output-visitor.c in Sources */,
				CEA45F17263519B5002FA97D /* qapi-types-audio.c in Sources */,
				CEA45F18263519B5002FA97D /* VMConfigCreateViewController.m in Sources */,
				CEA45F19263519B5002FA97D /* VMScroll.m in Sources */,
				CEA45F1A263519B5002FA97D /* VMConfigNetworkPortForwardView.swift in Sources */,
				CEA45F1B263519B5002FA97D /* UTMTerminal.m in Sources */,
				CEA45F1D263519B5002FA97D /* VMConfigSwitch.m in Sources */,
				CEA45F1E263519B5002FA97D /* qapi-types-char.c in Sources */,
				CEA45F1F263519B5002FA97D /* CSConnection.m in Sources */,
				CEA45F20263519B5002FA97D /* qapi-visit-audio.c in Sources */,
				CEA45F21263519B5002FA97D /* qapi-builtin-visit.c in Sources */,
				CEA45F22263519B5002FA97D /* UTMRenderer.m in Sources */,
			);
			runOnlyForDeploymentPostprocessing = 0;
		};
		CEBDA1D624D8BDDA0010B5EC /* Sources */ = {
			isa = PBXSourcesBuildPhase;
			buildActionMask = 2147483647;
			files = (
				CEBDA1E124D8BDDB0010B5EC /* main.m in Sources */,
				CEBDA1DF24D8BDDB0010B5EC /* QEMUHelper.m in Sources */,
				CE0DF17225A80B6300A51894 /* Bootstrap.c in Sources */,
			);
			runOnlyForDeploymentPostprocessing = 0;
		};
/* End PBXSourcesBuildPhase section */

/* Begin PBXTargetDependency section */
		CE6B241325F1F55C0020D43E /* PBXTargetDependency */ = {
			isa = PBXTargetDependency;
			target = CE6B240725F1F3CE0020D43E /* QEMULauncher */;
			targetProxy = CE6B241225F1F55C0020D43E /* PBXContainerItemProxy */;
		};
		CEBDA1E424D8BDDB0010B5EC /* PBXTargetDependency */ = {
			isa = PBXTargetDependency;
			target = CEBDA1D924D8BDDA0010B5EC /* QEMUHelper */;
			targetProxy = CEBDA1E324D8BDDB0010B5EC /* PBXContainerItemProxy */;
		};
/* End PBXTargetDependency section */

/* Begin PBXVariantGroup section */
		521F3EFB2414F73800130500 /* Localizable.strings */ = {
			isa = PBXVariantGroup;
			children = (
				521F3EFA2414F73800130500 /* zh-Hans */,
				C8958B6D243634DA002D86B4 /* ko */,
				52873FD9247F5B1B0063E4C8 /* zh-Hant */,
				CE0E828D24E4D4CE003EA9FE /* Base */,
			);
			name = Localizable.strings;
			sourceTree = "<group>";
			usesTabs = 0;
		};
		52459A312440C84E006A58D0 /* InfoPlist.strings */ = {
			isa = PBXVariantGroup;
			children = (
				52459A322440C84E006A58D0 /* zh-Hans */,
				52873FDA247F5B1B0063E4C8 /* zh-Hant */,
				CE0E829424E4D509003EA9FE /* Base */,
			);
			name = InfoPlist.strings;
			sourceTree = "<group>";
		};
		CE550BD2225947990063E575 /* Main.storyboard */ = {
			isa = PBXVariantGroup;
			children = (
				CE550BD3225947990063E575 /* Base */,
				525535A1241B8A52003C80FC /* zh-Hans */,
				C8958B6C243634DA002D86B4 /* ko */,
				52873FD8247F5B1B0063E4C8 /* zh-Hant */,
			);
			name = Main.storyboard;
			sourceTree = "<group>";
		};
		CE550BD72259479D0063E575 /* LaunchScreen.storyboard */ = {
			isa = PBXVariantGroup;
			children = (
				CE550BD82259479D0063E575 /* Base */,
			);
			name = LaunchScreen.storyboard;
			sourceTree = "<group>";
		};
/* End PBXVariantGroup section */

/* Begin XCBuildConfiguration section */
		CE2D93BC24AD46670059923A /* Debug */ = {
			isa = XCBuildConfiguration;
			buildSettings = {
				ASSETCATALOG_COMPILER_APPICON_NAME = AppIcon;
				ASSETCATALOG_COMPILER_GLOBAL_ACCENT_COLOR_NAME = AccentColor;
				CLANG_ENABLE_MODULES = YES;
<<<<<<< HEAD
				CODE_SIGN_IDENTITY = "$(CODE_SIGN_IDENTITY_IOS:default=Apple Development)";
=======
				CURRENT_PROJECT_VERSION = 28;
>>>>>>> e889a156
				ENABLE_BITCODE = NO;
				ENABLE_PREVIEWS = YES;
				INFOPLIST_FILE = Platform/iOS/Info.plist;
				IPHONEOS_DEPLOYMENT_TARGET = 11.0;
				LD_RUNPATH_SEARCH_PATHS = (
					"$(inherited)",
					"@executable_path/Frameworks",
				);
<<<<<<< HEAD
				PRODUCT_BUNDLE_IDENTIFIER = "$(PRODUCT_BUNDLE_PREFIX:default=com.utmapp).UTM";
=======
				LIBRARY_SEARCH_PATHS = (
					"$(PROJECT_DIR)/$(SYSROOT_DIR)/lib",
					"$(PROJECT_DIR)/$(SYSROOT_DIR)/lib/gstreamer-1.0",
				);
				MARKETING_VERSION = 2.0.28;
				PRODUCT_BUNDLE_IDENTIFIER = com.utmapp.UTM;
>>>>>>> e889a156
				PRODUCT_NAME = "$(PROJECT_NAME)";
				SWIFT_OBJC_BRIDGING_HEADER = "Platform/Swift-Bridging-Header.h";
				SWIFT_OPTIMIZATION_LEVEL = "-Onone";
				SWIFT_VERSION = 5.0;
				TARGETED_DEVICE_FAMILY = "1,2";
			};
			name = Debug;
		};
		CE2D93BD24AD46670059923A /* Release */ = {
			isa = XCBuildConfiguration;
			buildSettings = {
				ASSETCATALOG_COMPILER_APPICON_NAME = AppIcon;
				ASSETCATALOG_COMPILER_GLOBAL_ACCENT_COLOR_NAME = AccentColor;
				CLANG_ENABLE_MODULES = YES;
<<<<<<< HEAD
				CODE_SIGN_IDENTITY = "$(CODE_SIGN_IDENTITY_IOS:default=Apple Development)";
=======
				CURRENT_PROJECT_VERSION = 28;
>>>>>>> e889a156
				ENABLE_BITCODE = NO;
				ENABLE_PREVIEWS = YES;
				INFOPLIST_FILE = Platform/iOS/Info.plist;
				IPHONEOS_DEPLOYMENT_TARGET = 11.0;
				LD_RUNPATH_SEARCH_PATHS = (
					"$(inherited)",
					"@executable_path/Frameworks",
				);
<<<<<<< HEAD
				PRODUCT_BUNDLE_IDENTIFIER = "$(PRODUCT_BUNDLE_PREFIX:default=com.utmapp).UTM";
=======
				LIBRARY_SEARCH_PATHS = (
					"$(PROJECT_DIR)/$(SYSROOT_DIR)/lib",
					"$(PROJECT_DIR)/$(SYSROOT_DIR)/lib/gstreamer-1.0",
				);
				MARKETING_VERSION = 2.0.28;
				PRODUCT_BUNDLE_IDENTIFIER = com.utmapp.UTM;
>>>>>>> e889a156
				PRODUCT_NAME = "$(PROJECT_NAME)";
				SWIFT_OBJC_BRIDGING_HEADER = "Platform/Swift-Bridging-Header.h";
				SWIFT_VERSION = 5.0;
				TARGETED_DEVICE_FAMILY = "1,2";
			};
			name = Release;
		};
		CE2D952A24AD48BF0059923A /* Debug */ = {
			isa = XCBuildConfiguration;
			buildSettings = {
				ASSETCATALOG_COMPILER_APPICON_NAME = "AppIcon-macOS";
				ASSETCATALOG_COMPILER_GLOBAL_ACCENT_COLOR_NAME = AccentColor;
				CLANG_ENABLE_MODULES = YES;
				CLANG_WARN_QUOTED_INCLUDE_IN_FRAMEWORK_HEADER = YES;
				CODE_SIGN_ENTITLEMENTS = Platform/macOS/macOS.entitlements;
				CODE_SIGN_IDENTITY = "$(CODE_SIGN_IDENTITY_MAC:default=-)";
				CODE_SIGN_STYLE = Manual;
				COMBINE_HIDPI_IMAGES = YES;
<<<<<<< HEAD
=======
				CURRENT_PROJECT_VERSION = 28;
				DEVELOPMENT_TEAM = "";
>>>>>>> e889a156
				ENABLE_HARDENED_RUNTIME = YES;
				ENABLE_PREVIEWS = YES;
				INFOPLIST_FILE = Platform/macOS/Info.plist;
				LD_RUNPATH_SEARCH_PATHS = (
					"$(inherited)",
					"@executable_path/../Frameworks",
				);
				MACOSX_DEPLOYMENT_TARGET = 11.0;
<<<<<<< HEAD
				PRODUCT_BUNDLE_IDENTIFIER = "$(PRODUCT_BUNDLE_PREFIX:default=com.utmapp).UTM";
=======
				MARKETING_VERSION = 2.0.28;
				PRODUCT_BUNDLE_IDENTIFIER = com.utmapp.UTM;
>>>>>>> e889a156
				PRODUCT_NAME = "$(PROJECT_NAME)";
				PROVISIONING_PROFILE_SPECIFIER = "$(PROVISIONING_PROFILE_SPECIFIER_MAC:default=)";
				SDKROOT = macosx;
				SWIFT_ACTIVE_COMPILATION_CONDITIONS = DEBUG;
				SWIFT_OBJC_BRIDGING_HEADER = "Platform/Swift-Bridging-Header.h";
				SWIFT_OPTIMIZATION_LEVEL = "-Onone";
				SWIFT_VERSION = 5.0;
			};
			name = Debug;
		};
		CE2D952B24AD48BF0059923A /* Release */ = {
			isa = XCBuildConfiguration;
			buildSettings = {
				ASSETCATALOG_COMPILER_APPICON_NAME = "AppIcon-macOS";
				ASSETCATALOG_COMPILER_GLOBAL_ACCENT_COLOR_NAME = AccentColor;
				CLANG_ENABLE_MODULES = YES;
				CLANG_WARN_QUOTED_INCLUDE_IN_FRAMEWORK_HEADER = YES;
				CODE_SIGN_ENTITLEMENTS = Platform/macOS/macOS.entitlements;
				CODE_SIGN_IDENTITY = "$(CODE_SIGN_IDENTITY_MAC:default=-)";
				CODE_SIGN_STYLE = Manual;
				COMBINE_HIDPI_IMAGES = YES;
<<<<<<< HEAD
=======
				CURRENT_PROJECT_VERSION = 28;
				DEVELOPMENT_TEAM = "";
>>>>>>> e889a156
				ENABLE_HARDENED_RUNTIME = YES;
				ENABLE_PREVIEWS = YES;
				INFOPLIST_FILE = Platform/macOS/Info.plist;
				LD_RUNPATH_SEARCH_PATHS = (
					"$(inherited)",
					"@executable_path/../Frameworks",
				);
				MACOSX_DEPLOYMENT_TARGET = 11.0;
<<<<<<< HEAD
				PRODUCT_BUNDLE_IDENTIFIER = "$(PRODUCT_BUNDLE_PREFIX:default=com.utmapp).UTM";
=======
				MARKETING_VERSION = 2.0.28;
				PRODUCT_BUNDLE_IDENTIFIER = com.utmapp.UTM;
>>>>>>> e889a156
				PRODUCT_NAME = "$(PROJECT_NAME)";
				PROVISIONING_PROFILE_SPECIFIER = "$(PROVISIONING_PROFILE_SPECIFIER_MAC:default=)";
				SDKROOT = macosx;
				SWIFT_COMPILATION_MODE = wholemodule;
				SWIFT_OBJC_BRIDGING_HEADER = "Platform/Swift-Bridging-Header.h";
				SWIFT_OPTIMIZATION_LEVEL = "-O";
				SWIFT_VERSION = 5.0;
			};
			name = Release;
		};
		CE550BDD2259479D0063E575 /* Debug */ = {
			isa = XCBuildConfiguration;
			baseConfigurationReference = CE50A41F2637BB200050430F /* Build.xcconfig */;
			buildSettings = {
				ALWAYS_SEARCH_USER_PATHS = NO;
				CLANG_ANALYZER_LOCALIZABILITY_NONLOCALIZED = YES;
				CLANG_ANALYZER_NONNULL = YES;
				CLANG_ANALYZER_NUMBER_OBJECT_CONVERSION = YES_AGGRESSIVE;
				CLANG_CXX_LANGUAGE_STANDARD = "gnu++14";
				CLANG_CXX_LIBRARY = "libc++";
				CLANG_ENABLE_MODULES = YES;
				CLANG_ENABLE_OBJC_ARC = YES;
				CLANG_ENABLE_OBJC_WEAK = YES;
				CLANG_WARN_BLOCK_CAPTURE_AUTORELEASING = YES;
				CLANG_WARN_BOOL_CONVERSION = YES;
				CLANG_WARN_COMMA = YES;
				CLANG_WARN_CONSTANT_CONVERSION = YES;
				CLANG_WARN_DEPRECATED_OBJC_IMPLEMENTATIONS = YES;
				CLANG_WARN_DIRECT_OBJC_ISA_USAGE = YES_ERROR;
				CLANG_WARN_DOCUMENTATION_COMMENTS = NO;
				CLANG_WARN_EMPTY_BODY = YES;
				CLANG_WARN_ENUM_CONVERSION = YES;
				CLANG_WARN_INFINITE_RECURSION = YES;
				CLANG_WARN_INT_CONVERSION = YES;
				CLANG_WARN_NON_LITERAL_NULL_CONVERSION = YES;
				CLANG_WARN_OBJC_IMPLICIT_RETAIN_SELF = YES;
				CLANG_WARN_OBJC_LITERAL_CONVERSION = YES;
				CLANG_WARN_OBJC_ROOT_CLASS = YES_ERROR;
				CLANG_WARN_RANGE_LOOP_ANALYSIS = YES;
				CLANG_WARN_STRICT_PROTOTYPES = YES;
				CLANG_WARN_SUSPICIOUS_MOVE = YES;
				CLANG_WARN_UNGUARDED_AVAILABILITY = YES_AGGRESSIVE;
				CLANG_WARN_UNREACHABLE_CODE = YES;
				CLANG_WARN__DUPLICATE_METHOD_MATCH = YES;
				COPY_PHASE_STRIP = NO;
				DEBUG_INFORMATION_FORMAT = dwarf;
				ENABLE_STRICT_OBJC_MSGSEND = YES;
				ENABLE_TESTABILITY = YES;
				FRAMEWORK_SEARCH_PATHS = "$(SYSROOT_DIR)/Frameworks";
				GCC_C_LANGUAGE_STANDARD = gnu11;
				GCC_DYNAMIC_NO_PIC = NO;
				GCC_NO_COMMON_BLOCKS = YES;
				GCC_OPTIMIZATION_LEVEL = 0;
				GCC_PREPROCESSOR_DEFINITIONS = (
					"DEBUG=1",
					"$(inherited)",
				);
				GCC_WARN_64_TO_32_BIT_CONVERSION = YES;
				GCC_WARN_ABOUT_RETURN_TYPE = YES_ERROR;
				GCC_WARN_UNDECLARED_SELECTOR = YES;
				GCC_WARN_UNINITIALIZED_AUTOS = YES_AGGRESSIVE;
				GCC_WARN_UNUSED_FUNCTION = YES;
				GCC_WARN_UNUSED_VARIABLE = YES;
				HEADER_SEARCH_PATHS = (
					"$(PROJECT_DIR)/$(SYSROOT_DIR)/include",
					"$(PROJECT_DIR)/$(SYSROOT_DIR)/include/gstreamer-1.0",
					"$(PROJECT_DIR)/$(SYSROOT_DIR)/include/glib-2.0",
					"$(PROJECT_DIR)/$(SYSROOT_DIR)/lib/glib-2.0/include",
					"$(PROJECT_DIR)/$(SYSROOT_DIR)/include/spice-client-glib-2.0",
					"$(PROJECT_DIR)/$(SYSROOT_DIR)/include/spice-1",
					"$(PROJECT_DIR)/$(SYSROOT_DIR)/include/libusb-1.0",
				);
				IPHONEOS_DEPLOYMENT_TARGET = 11.0;
				LIBRARY_SEARCH_PATHS = (
					"$(PROJECT_DIR)/$(SYSROOT_DIR)/lib",
					"$(PROJECT_DIR)/$(SYSROOT_DIR)/lib/gstreamer-1.0",
					"$(PROJECT_DIR)/$(SYSROOT_DIR)/lib",
				);
				MACOSX_DEPLOYMENT_TARGET = 11.0;
				MTL_ENABLE_DEBUG_INFO = INCLUDE_SOURCE;
				MTL_FAST_MATH = YES;
				ONLY_ACTIVE_ARCH = YES;
				SDKROOT = iphoneos;
				SYSROOT_DIR = "sysroot-$(TARGET_NAME)-$(ARCHS:identifier)";
			};
			name = Debug;
		};
		CE550BDE2259479D0063E575 /* Release */ = {
			isa = XCBuildConfiguration;
			baseConfigurationReference = CE50A41F2637BB200050430F /* Build.xcconfig */;
			buildSettings = {
				ALWAYS_SEARCH_USER_PATHS = NO;
				CLANG_ANALYZER_LOCALIZABILITY_NONLOCALIZED = YES;
				CLANG_ANALYZER_NONNULL = YES;
				CLANG_ANALYZER_NUMBER_OBJECT_CONVERSION = YES_AGGRESSIVE;
				CLANG_CXX_LANGUAGE_STANDARD = "gnu++14";
				CLANG_CXX_LIBRARY = "libc++";
				CLANG_ENABLE_MODULES = YES;
				CLANG_ENABLE_OBJC_ARC = YES;
				CLANG_ENABLE_OBJC_WEAK = YES;
				CLANG_WARN_BLOCK_CAPTURE_AUTORELEASING = YES;
				CLANG_WARN_BOOL_CONVERSION = YES;
				CLANG_WARN_COMMA = YES;
				CLANG_WARN_CONSTANT_CONVERSION = YES;
				CLANG_WARN_DEPRECATED_OBJC_IMPLEMENTATIONS = YES;
				CLANG_WARN_DIRECT_OBJC_ISA_USAGE = YES_ERROR;
				CLANG_WARN_DOCUMENTATION_COMMENTS = NO;
				CLANG_WARN_EMPTY_BODY = YES;
				CLANG_WARN_ENUM_CONVERSION = YES;
				CLANG_WARN_INFINITE_RECURSION = YES;
				CLANG_WARN_INT_CONVERSION = YES;
				CLANG_WARN_NON_LITERAL_NULL_CONVERSION = YES;
				CLANG_WARN_OBJC_IMPLICIT_RETAIN_SELF = YES;
				CLANG_WARN_OBJC_LITERAL_CONVERSION = YES;
				CLANG_WARN_OBJC_ROOT_CLASS = YES_ERROR;
				CLANG_WARN_RANGE_LOOP_ANALYSIS = YES;
				CLANG_WARN_STRICT_PROTOTYPES = YES;
				CLANG_WARN_SUSPICIOUS_MOVE = YES;
				CLANG_WARN_UNGUARDED_AVAILABILITY = YES_AGGRESSIVE;
				CLANG_WARN_UNREACHABLE_CODE = YES;
				CLANG_WARN__DUPLICATE_METHOD_MATCH = YES;
				COPY_PHASE_STRIP = NO;
				DEBUG_INFORMATION_FORMAT = "dwarf-with-dsym";
				ENABLE_NS_ASSERTIONS = NO;
				ENABLE_STRICT_OBJC_MSGSEND = YES;
				FRAMEWORK_SEARCH_PATHS = "$(SYSROOT_DIR)/Frameworks";
				GCC_C_LANGUAGE_STANDARD = gnu11;
				GCC_NO_COMMON_BLOCKS = YES;
				GCC_WARN_64_TO_32_BIT_CONVERSION = YES;
				GCC_WARN_ABOUT_RETURN_TYPE = YES_ERROR;
				GCC_WARN_UNDECLARED_SELECTOR = YES;
				GCC_WARN_UNINITIALIZED_AUTOS = YES_AGGRESSIVE;
				GCC_WARN_UNUSED_FUNCTION = YES;
				GCC_WARN_UNUSED_VARIABLE = YES;
				HEADER_SEARCH_PATHS = (
					"$(PROJECT_DIR)/$(SYSROOT_DIR)/include",
					"$(PROJECT_DIR)/$(SYSROOT_DIR)/include/gstreamer-1.0",
					"$(PROJECT_DIR)/$(SYSROOT_DIR)/include/glib-2.0",
					"$(PROJECT_DIR)/$(SYSROOT_DIR)/lib/glib-2.0/include",
					"$(PROJECT_DIR)/$(SYSROOT_DIR)/include/spice-client-glib-2.0",
					"$(PROJECT_DIR)/$(SYSROOT_DIR)/include/spice-1",
					"$(PROJECT_DIR)/$(SYSROOT_DIR)/include/libusb-1.0",
				);
				IPHONEOS_DEPLOYMENT_TARGET = 11.0;
				LIBRARY_SEARCH_PATHS = (
					"$(PROJECT_DIR)/$(SYSROOT_DIR)/lib",
					"$(PROJECT_DIR)/$(SYSROOT_DIR)/lib/gstreamer-1.0",
					"$(PROJECT_DIR)/$(SYSROOT_DIR)/lib",
				);
				MACOSX_DEPLOYMENT_TARGET = 11.0;
				MTL_ENABLE_DEBUG_INFO = NO;
				MTL_FAST_MATH = YES;
				SDKROOT = iphoneos;
				SYSROOT_DIR = "sysroot-$(TARGET_NAME)-$(ARCHS:identifier)";
				VALIDATE_PRODUCT = YES;
			};
			name = Release;
		};
		CE6B240C25F1F3CE0020D43E /* Debug */ = {
			isa = XCBuildConfiguration;
			buildSettings = {
				CLANG_WARN_QUOTED_INCLUDE_IN_FRAMEWORK_HEADER = YES;
				CODE_SIGN_ENTITLEMENTS = QEMULauncher/QEMULauncher.entitlements;
				CODE_SIGN_IDENTITY = "$(CODE_SIGN_IDENTITY_MAC:default=-)";
				CODE_SIGN_INJECT_BASE_ENTITLEMENTS = NO;
				CODE_SIGN_STYLE = Automatic;
				CREATE_INFOPLIST_SECTION_IN_BINARY = YES;
				ENABLE_HARDENED_RUNTIME = YES;
				INFOPLIST_FILE = QEMULauncher/Info.plist;
				LD_RUNPATH_SEARCH_PATHS = "@executable_path/../../../../Frameworks";
				MACOSX_DEPLOYMENT_TARGET = 11.0;
				PRODUCT_BUNDLE_IDENTIFIER = "$(PRODUCT_BUNDLE_PREFIX:default=com.utmapp).QEMULauncher";
				PRODUCT_NAME = "$(TARGET_NAME)";
				PROVISIONING_PROFILE_SPECIFIER = "";
				SDKROOT = macosx;
				SKIP_INSTALL = YES;
			};
			name = Debug;
		};
		CE6B240D25F1F3CE0020D43E /* Release */ = {
			isa = XCBuildConfiguration;
			buildSettings = {
				CLANG_WARN_QUOTED_INCLUDE_IN_FRAMEWORK_HEADER = YES;
				CODE_SIGN_ENTITLEMENTS = QEMULauncher/QEMULauncher.entitlements;
				CODE_SIGN_IDENTITY = "$(CODE_SIGN_IDENTITY_MAC:default=-)";
				CODE_SIGN_INJECT_BASE_ENTITLEMENTS = NO;
				CODE_SIGN_STYLE = Automatic;
				CREATE_INFOPLIST_SECTION_IN_BINARY = YES;
				ENABLE_HARDENED_RUNTIME = YES;
				INFOPLIST_FILE = QEMULauncher/Info.plist;
				LD_RUNPATH_SEARCH_PATHS = "@executable_path/../../../../Frameworks";
				MACOSX_DEPLOYMENT_TARGET = 11.0;
				PRODUCT_BUNDLE_IDENTIFIER = "$(PRODUCT_BUNDLE_PREFIX:default=com.utmapp).QEMULauncher";
				PRODUCT_NAME = "$(TARGET_NAME)";
				PROVISIONING_PROFILE_SPECIFIER = "";
				SDKROOT = macosx;
				SKIP_INSTALL = YES;
			};
			name = Release;
		};
		CEA45FB7263519B5002FA97D /* Debug */ = {
			isa = XCBuildConfiguration;
			buildSettings = {
				ASSETCATALOG_COMPILER_APPICON_NAME = AppIcon;
				ASSETCATALOG_COMPILER_GLOBAL_ACCENT_COLOR_NAME = AccentColor;
				CLANG_ENABLE_MODULES = YES;
				CODE_SIGN_IDENTITY = "$(CODE_SIGN_IDENTITY_IOS:default=Apple Development)";
				ENABLE_BITCODE = NO;
				ENABLE_PREVIEWS = YES;
				GCC_PREPROCESSOR_DEFINITIONS = (
					"WITH_QEMU_TCI=1",
					"$(inherited)",
				);
				INFOPLIST_FILE = Platform/iOS/Info.plist;
				IPHONEOS_DEPLOYMENT_TARGET = 11.0;
				LD_RUNPATH_SEARCH_PATHS = (
					"$(inherited)",
					"@executable_path/Frameworks",
				);
				PRODUCT_BUNDLE_IDENTIFIER = "$(PRODUCT_BUNDLE_PREFIX:default=com.utmapp).UTM-SE";
				PRODUCT_MODULE_NAME = UTM;
				PRODUCT_NAME = "UTM SE";
				SWIFT_ACTIVE_COMPILATION_CONDITIONS = WITH_QEMU_TCI;
				SWIFT_OBJC_BRIDGING_HEADER = "Platform/Swift-Bridging-Header.h";
				SWIFT_OPTIMIZATION_LEVEL = "-Onone";
				SWIFT_VERSION = 5.0;
				TARGETED_DEVICE_FAMILY = "1,2";
			};
			name = Debug;
		};
		CEA45FB8263519B5002FA97D /* Release */ = {
			isa = XCBuildConfiguration;
			buildSettings = {
				ASSETCATALOG_COMPILER_APPICON_NAME = AppIcon;
				ASSETCATALOG_COMPILER_GLOBAL_ACCENT_COLOR_NAME = AccentColor;
				CLANG_ENABLE_MODULES = YES;
				CODE_SIGN_IDENTITY = "$(CODE_SIGN_IDENTITY_IOS:default=Apple Development)";
				ENABLE_BITCODE = NO;
				ENABLE_PREVIEWS = YES;
				GCC_PREPROCESSOR_DEFINITIONS = (
					"WITH_QEMU_TCI=1",
					"$(inherited)",
				);
				INFOPLIST_FILE = Platform/iOS/Info.plist;
				IPHONEOS_DEPLOYMENT_TARGET = 11.0;
				LD_RUNPATH_SEARCH_PATHS = (
					"$(inherited)",
					"@executable_path/Frameworks",
				);
				PRODUCT_BUNDLE_IDENTIFIER = "$(PRODUCT_BUNDLE_PREFIX:default=com.utmapp).UTM-SE";
				PRODUCT_MODULE_NAME = UTM;
				PRODUCT_NAME = "UTM SE";
				SWIFT_ACTIVE_COMPILATION_CONDITIONS = WITH_QEMU_TCI;
				SWIFT_OBJC_BRIDGING_HEADER = "Platform/Swift-Bridging-Header.h";
				SWIFT_VERSION = 5.0;
				TARGETED_DEVICE_FAMILY = "1,2";
			};
			name = Release;
		};
		CEBDA1E724D8BDDB0010B5EC /* Debug */ = {
			isa = XCBuildConfiguration;
			buildSettings = {
				CLANG_WARN_QUOTED_INCLUDE_IN_FRAMEWORK_HEADER = YES;
				CODE_SIGN_ENTITLEMENTS = QEMUHelper/QEMUHelper.entitlements;
				CODE_SIGN_IDENTITY = "$(CODE_SIGN_IDENTITY_MAC:default=-)";
				CODE_SIGN_STYLE = Manual;
				COMBINE_HIDPI_IMAGES = YES;
				ENABLE_HARDENED_RUNTIME = YES;
				INFOPLIST_FILE = QEMUHelper/Info.plist;
				LD_RUNPATH_SEARCH_PATHS = (
					"$(LD_RUNPATH_SEARCH_PATHS_$(IS_MACCATALYST)_$(_BOOL_$(SKIP_INSTALL)))",
					"@executable_path/../../../../Frameworks",
				);
				MACOSX_DEPLOYMENT_TARGET = 11.0;
				PRODUCT_BUNDLE_IDENTIFIER = "$(PRODUCT_BUNDLE_PREFIX:default=com.utmapp).QEMUHelper";
				PRODUCT_NAME = "$(TARGET_NAME)";
				PROVISIONING_PROFILE_SPECIFIER = "$(PROVISIONING_PROFILE_SPECIFIER_HELPER:default=)";
				SDKROOT = macosx;
				SKIP_INSTALL = YES;
			};
			name = Debug;
		};
		CEBDA1E824D8BDDB0010B5EC /* Release */ = {
			isa = XCBuildConfiguration;
			buildSettings = {
				CLANG_WARN_QUOTED_INCLUDE_IN_FRAMEWORK_HEADER = YES;
				CODE_SIGN_ENTITLEMENTS = QEMUHelper/QEMUHelper.entitlements;
				CODE_SIGN_IDENTITY = "$(CODE_SIGN_IDENTITY_MAC:default=-)";
				CODE_SIGN_STYLE = Manual;
				COMBINE_HIDPI_IMAGES = YES;
				ENABLE_HARDENED_RUNTIME = YES;
				INFOPLIST_FILE = QEMUHelper/Info.plist;
				LD_RUNPATH_SEARCH_PATHS = (
					"$(LD_RUNPATH_SEARCH_PATHS_$(IS_MACCATALYST)_$(_BOOL_$(SKIP_INSTALL)))",
					"@executable_path/../../../../Frameworks",
				);
				MACOSX_DEPLOYMENT_TARGET = 11.0;
				PRODUCT_BUNDLE_IDENTIFIER = "$(PRODUCT_BUNDLE_PREFIX:default=com.utmapp).QEMUHelper";
				PRODUCT_NAME = "$(TARGET_NAME)";
				PROVISIONING_PROFILE_SPECIFIER = "$(PROVISIONING_PROFILE_SPECIFIER_HELPER:default=)";
				SDKROOT = macosx;
				SKIP_INSTALL = YES;
			};
			name = Release;
		};
/* End XCBuildConfiguration section */

/* Begin XCConfigurationList section */
		CE2D93BB24AD46670059923A /* Build configuration list for PBXNativeTarget "iOS" */ = {
			isa = XCConfigurationList;
			buildConfigurations = (
				CE2D93BC24AD46670059923A /* Debug */,
				CE2D93BD24AD46670059923A /* Release */,
			);
			defaultConfigurationIsVisible = 0;
			defaultConfigurationName = Release;
		};
		CE2D952924AD48BF0059923A /* Build configuration list for PBXNativeTarget "macOS" */ = {
			isa = XCConfigurationList;
			buildConfigurations = (
				CE2D952A24AD48BF0059923A /* Debug */,
				CE2D952B24AD48BF0059923A /* Release */,
			);
			defaultConfigurationIsVisible = 0;
			defaultConfigurationName = Release;
		};
		CE550BC4225947990063E575 /* Build configuration list for PBXProject "UTM" */ = {
			isa = XCConfigurationList;
			buildConfigurations = (
				CE550BDD2259479D0063E575 /* Debug */,
				CE550BDE2259479D0063E575 /* Release */,
			);
			defaultConfigurationIsVisible = 0;
			defaultConfigurationName = Release;
		};
		CE6B240E25F1F3CE0020D43E /* Build configuration list for PBXNativeTarget "QEMULauncher" */ = {
			isa = XCConfigurationList;
			buildConfigurations = (
				CE6B240C25F1F3CE0020D43E /* Debug */,
				CE6B240D25F1F3CE0020D43E /* Release */,
			);
			defaultConfigurationIsVisible = 0;
			defaultConfigurationName = Release;
		};
		CEA45FB6263519B5002FA97D /* Build configuration list for PBXNativeTarget "iOS-TCI" */ = {
			isa = XCConfigurationList;
			buildConfigurations = (
				CEA45FB7263519B5002FA97D /* Debug */,
				CEA45FB8263519B5002FA97D /* Release */,
			);
			defaultConfigurationIsVisible = 0;
			defaultConfigurationName = Release;
		};
		CEBDA1E624D8BDDB0010B5EC /* Build configuration list for PBXNativeTarget "QEMUHelper" */ = {
			isa = XCConfigurationList;
			buildConfigurations = (
				CEBDA1E724D8BDDB0010B5EC /* Debug */,
				CEBDA1E824D8BDDB0010B5EC /* Release */,
			);
			defaultConfigurationIsVisible = 0;
			defaultConfigurationName = Release;
		};
/* End XCConfigurationList section */

/* Begin XCRemoteSwiftPackageReference section */
		CE020BA524AEDEF000B44AB6 /* XCRemoteSwiftPackageReference "swift-log" */ = {
			isa = XCRemoteSwiftPackageReference;
			repositoryURL = "https://github.com/apple/swift-log";
			requirement = {
				kind = upToNextMajorVersion;
				minimumVersion = 1.2.0;
			};
		};
		CE93759724BB821F0074066F /* XCRemoteSwiftPackageReference "IQKeyboardManager" */ = {
			isa = XCRemoteSwiftPackageReference;
			repositoryURL = "https://github.com/hackiftekhar/IQKeyboardManager.git";
			requirement = {
				kind = upToNextMajorVersion;
				minimumVersion = 6.5.5;
			};
		};
		CEA45E21263519B5002FA97D /* XCRemoteSwiftPackageReference "swift-log" */ = {
			isa = XCRemoteSwiftPackageReference;
			repositoryURL = "https://github.com/apple/swift-log";
			requirement = {
				kind = upToNextMajorVersion;
				minimumVersion = 1.2.0;
			};
		};
		CEA45E23263519B5002FA97D /* XCRemoteSwiftPackageReference "IQKeyboardManager" */ = {
			isa = XCRemoteSwiftPackageReference;
			repositoryURL = "https://github.com/hackiftekhar/IQKeyboardManager.git";
			requirement = {
				kind = upToNextMajorVersion;
				minimumVersion = 6.5.5;
			};
		};
/* End XCRemoteSwiftPackageReference section */

/* Begin XCSwiftPackageProductDependency section */
		CE020BA624AEDEF000B44AB6 /* Logging */ = {
			isa = XCSwiftPackageProductDependency;
			package = CE020BA524AEDEF000B44AB6 /* XCRemoteSwiftPackageReference "swift-log" */;
			productName = Logging;
		};
		CE020BA824AEDF3000B44AB6 /* Logging */ = {
			isa = XCSwiftPackageProductDependency;
			package = CE020BA524AEDEF000B44AB6 /* XCRemoteSwiftPackageReference "swift-log" */;
			productName = Logging;
		};
		CE93759824BB821F0074066F /* IQKeyboardManagerSwift */ = {
			isa = XCSwiftPackageProductDependency;
			package = CE93759724BB821F0074066F /* XCRemoteSwiftPackageReference "IQKeyboardManager" */;
			productName = IQKeyboardManagerSwift;
		};
		CEA45E20263519B5002FA97D /* Logging */ = {
			isa = XCSwiftPackageProductDependency;
			package = CEA45E21263519B5002FA97D /* XCRemoteSwiftPackageReference "swift-log" */;
			productName = Logging;
		};
		CEA45E22263519B5002FA97D /* IQKeyboardManagerSwift */ = {
			isa = XCSwiftPackageProductDependency;
			package = CEA45E23263519B5002FA97D /* XCRemoteSwiftPackageReference "IQKeyboardManager" */;
			productName = IQKeyboardManagerSwift;
		};
/* End XCSwiftPackageProductDependency section */
	};
	rootObject = CE550BC1225947990063E575 /* Project object */;
}<|MERGE_RESOLUTION|>--- conflicted
+++ resolved
@@ -4134,11 +4134,7 @@
 				ASSETCATALOG_COMPILER_APPICON_NAME = AppIcon;
 				ASSETCATALOG_COMPILER_GLOBAL_ACCENT_COLOR_NAME = AccentColor;
 				CLANG_ENABLE_MODULES = YES;
-<<<<<<< HEAD
 				CODE_SIGN_IDENTITY = "$(CODE_SIGN_IDENTITY_IOS:default=Apple Development)";
-=======
-				CURRENT_PROJECT_VERSION = 28;
->>>>>>> e889a156
 				ENABLE_BITCODE = NO;
 				ENABLE_PREVIEWS = YES;
 				INFOPLIST_FILE = Platform/iOS/Info.plist;
@@ -4147,16 +4143,7 @@
 					"$(inherited)",
 					"@executable_path/Frameworks",
 				);
-<<<<<<< HEAD
 				PRODUCT_BUNDLE_IDENTIFIER = "$(PRODUCT_BUNDLE_PREFIX:default=com.utmapp).UTM";
-=======
-				LIBRARY_SEARCH_PATHS = (
-					"$(PROJECT_DIR)/$(SYSROOT_DIR)/lib",
-					"$(PROJECT_DIR)/$(SYSROOT_DIR)/lib/gstreamer-1.0",
-				);
-				MARKETING_VERSION = 2.0.28;
-				PRODUCT_BUNDLE_IDENTIFIER = com.utmapp.UTM;
->>>>>>> e889a156
 				PRODUCT_NAME = "$(PROJECT_NAME)";
 				SWIFT_OBJC_BRIDGING_HEADER = "Platform/Swift-Bridging-Header.h";
 				SWIFT_OPTIMIZATION_LEVEL = "-Onone";
@@ -4171,11 +4158,7 @@
 				ASSETCATALOG_COMPILER_APPICON_NAME = AppIcon;
 				ASSETCATALOG_COMPILER_GLOBAL_ACCENT_COLOR_NAME = AccentColor;
 				CLANG_ENABLE_MODULES = YES;
-<<<<<<< HEAD
 				CODE_SIGN_IDENTITY = "$(CODE_SIGN_IDENTITY_IOS:default=Apple Development)";
-=======
-				CURRENT_PROJECT_VERSION = 28;
->>>>>>> e889a156
 				ENABLE_BITCODE = NO;
 				ENABLE_PREVIEWS = YES;
 				INFOPLIST_FILE = Platform/iOS/Info.plist;
@@ -4184,16 +4167,7 @@
 					"$(inherited)",
 					"@executable_path/Frameworks",
 				);
-<<<<<<< HEAD
 				PRODUCT_BUNDLE_IDENTIFIER = "$(PRODUCT_BUNDLE_PREFIX:default=com.utmapp).UTM";
-=======
-				LIBRARY_SEARCH_PATHS = (
-					"$(PROJECT_DIR)/$(SYSROOT_DIR)/lib",
-					"$(PROJECT_DIR)/$(SYSROOT_DIR)/lib/gstreamer-1.0",
-				);
-				MARKETING_VERSION = 2.0.28;
-				PRODUCT_BUNDLE_IDENTIFIER = com.utmapp.UTM;
->>>>>>> e889a156
 				PRODUCT_NAME = "$(PROJECT_NAME)";
 				SWIFT_OBJC_BRIDGING_HEADER = "Platform/Swift-Bridging-Header.h";
 				SWIFT_VERSION = 5.0;
@@ -4212,11 +4186,6 @@
 				CODE_SIGN_IDENTITY = "$(CODE_SIGN_IDENTITY_MAC:default=-)";
 				CODE_SIGN_STYLE = Manual;
 				COMBINE_HIDPI_IMAGES = YES;
-<<<<<<< HEAD
-=======
-				CURRENT_PROJECT_VERSION = 28;
-				DEVELOPMENT_TEAM = "";
->>>>>>> e889a156
 				ENABLE_HARDENED_RUNTIME = YES;
 				ENABLE_PREVIEWS = YES;
 				INFOPLIST_FILE = Platform/macOS/Info.plist;
@@ -4225,12 +4194,7 @@
 					"@executable_path/../Frameworks",
 				);
 				MACOSX_DEPLOYMENT_TARGET = 11.0;
-<<<<<<< HEAD
 				PRODUCT_BUNDLE_IDENTIFIER = "$(PRODUCT_BUNDLE_PREFIX:default=com.utmapp).UTM";
-=======
-				MARKETING_VERSION = 2.0.28;
-				PRODUCT_BUNDLE_IDENTIFIER = com.utmapp.UTM;
->>>>>>> e889a156
 				PRODUCT_NAME = "$(PROJECT_NAME)";
 				PROVISIONING_PROFILE_SPECIFIER = "$(PROVISIONING_PROFILE_SPECIFIER_MAC:default=)";
 				SDKROOT = macosx;
@@ -4252,11 +4216,6 @@
 				CODE_SIGN_IDENTITY = "$(CODE_SIGN_IDENTITY_MAC:default=-)";
 				CODE_SIGN_STYLE = Manual;
 				COMBINE_HIDPI_IMAGES = YES;
-<<<<<<< HEAD
-=======
-				CURRENT_PROJECT_VERSION = 28;
-				DEVELOPMENT_TEAM = "";
->>>>>>> e889a156
 				ENABLE_HARDENED_RUNTIME = YES;
 				ENABLE_PREVIEWS = YES;
 				INFOPLIST_FILE = Platform/macOS/Info.plist;
@@ -4265,12 +4224,8 @@
 					"@executable_path/../Frameworks",
 				);
 				MACOSX_DEPLOYMENT_TARGET = 11.0;
-<<<<<<< HEAD
 				PRODUCT_BUNDLE_IDENTIFIER = "$(PRODUCT_BUNDLE_PREFIX:default=com.utmapp).UTM";
-=======
 				MARKETING_VERSION = 2.0.28;
-				PRODUCT_BUNDLE_IDENTIFIER = com.utmapp.UTM;
->>>>>>> e889a156
 				PRODUCT_NAME = "$(PROJECT_NAME)";
 				PROVISIONING_PROFILE_SPECIFIER = "$(PROVISIONING_PROFILE_SPECIFIER_MAC:default=)";
 				SDKROOT = macosx;
